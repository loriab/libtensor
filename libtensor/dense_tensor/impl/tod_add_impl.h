#ifndef LIBTENSOR_TOD_ADD_IMPL_H
#define LIBTENSOR_TOD_ADD_IMPL_H

#include <libtensor/tod/bad_dimensions.h>
#include "../dense_tensor_ctrl.h"
#include "../tod_add.h"
#include "../tod_copy.h"
#include "../tod_set.h"


namespace libtensor {


template<size_t N>
const char* tod_add<N>::k_clazz = "tod_add<N>";


template<size_t N>
tod_add<N>::tod_add(
        dense_tensor_rd_i<N, double> &t, const tensor_transf_t &tr) :
    m_dims(t.get_dims()) {

    m_dims.permute(tr.get_perm());
    add_operand(t, tr);
}


template<size_t N>
tod_add<N>::tod_add(dense_tensor_rd_i<N, double> &t, double c) :

    m_dims(t.get_dims()) {

    add_operand(t,
            tensor_transf_t(permutation<N>(), scalar_transf<double>(c)));
}


template<size_t N>
tod_add<N>::tod_add(dense_tensor_rd_i<N, double> &t, const permutation<N> &p,
    double c) :

    m_dims(t.get_dims()) {

    m_dims.permute(p);
    add_operand(t, tensor_transf_t(p, scalar_transf<double>(c)));
}


template<size_t N>
void tod_add<N>::add_op(dense_tensor_rd_i<N, double> &t, double c) {

    static const char *method = "add_op(dense_tensor_rd_i<N, double>&, double)";

    if(c == 0.0) return;

    if(!t.get_dims().equals(m_dims)) {
        throw bad_dimensions(g_ns, k_clazz, method, __FILE__, __LINE__, "t");
    }

    add_operand(t, tensor_transf_t(permutation<N>(),
            scalar_transf<double>(c)));
}


template<size_t N>
void tod_add<N>::add_op(dense_tensor_rd_i<N, double> &t,
    const permutation<N> &perm, double c) {

    static const char *method = "add_op(dense_tensor_rd_i<N, double>&, "
        "const permutation<N>&, double)";

    if(c == 0.0) return;

    dimensions<N> dims(t.get_dims());
    dims.permute(perm);
    if(!dims.equals(m_dims)) {
        throw bad_dimensions(g_ns, k_clazz, method, __FILE__, __LINE__, "t");
    }

    add_operand(t, tensor_transf_t(perm, scalar_transf<double>(c)));
}


template<size_t N>
void tod_add<N>::add_op(dense_tensor_rd_i<N, double> &t,
        const tensor_transf_t &tr) {

    static const char *method = "add_op(dense_tensor_rd_i<N, double>&, "
            "const tensor_transf<N, double> &)";

    if(tr.get_scalar_tr().get_coeff() == 0) return;

    dimensions<N> dims(t.get_dims());
    dims.permute(tr.get_perm());
    if(!dims.equals(m_dims)) {
        throw bad_dimensions(g_ns, k_clazz, method, __FILE__, __LINE__, "t");
    }

    add_operand(t, tr);
}

template<size_t N>
void tod_add<N>::add_operand(dense_tensor_rd_i<N, double> &t,
    const tensor_transf_t &tr) {

    static const char *method = "add_operand(dense_tensor_rd_i<N, double>&, "
        "const tensor_transf<N, double>&)";

    m_args.push_back(arg(t, tr));
}


template<size_t N>
void tod_add<N>::prefetch() {

    for(typename std::list<arg>::iterator i = m_args.begin();
        i != m_args.end(); ++i) {

        dense_tensor_rd_ctrl<N, double>(i->t).req_prefetch();
    }
}


template<size_t N>
void tod_add<N>::perform(bool zero, double c, dense_tensor_wr_i<N, double> &t) {

    static const char *method = "perform(bool, double, "
        "dense_tensor_wr_i<N, double>&)";

    //  Check the dimensions of the output tensor
    if(!t.get_dims().equals(m_dims)) {
        throw bad_dimensions(g_ns, k_clazz, method, __FILE__, __LINE__, "t");
    }

    if(zero) tod_set<N>().perform(t);
    if(c == 0.0) return;

    tod_add<N>::start_timer();

    typename std::list<arg>::iterator i = m_args.begin();
    for(; i != m_args.end(); ++i) {
<<<<<<< HEAD
        tod_copy<N>(i->t, i->tr).perform(cpus, false, c, t);
=======
        tod_copy<N>(i->t, i->p, i->c).perform(false, c, t);
>>>>>>> b272d71e
    }

    tod_add<N>::stop_timer();
}


} // namespace libtensor

#endif // LIBTENSOR_TOD_ADD_IMPL_H<|MERGE_RESOLUTION|>--- conflicted
+++ resolved
@@ -139,11 +139,7 @@
 
     typename std::list<arg>::iterator i = m_args.begin();
     for(; i != m_args.end(); ++i) {
-<<<<<<< HEAD
-        tod_copy<N>(i->t, i->tr).perform(cpus, false, c, t);
-=======
-        tod_copy<N>(i->t, i->p, i->c).perform(false, c, t);
->>>>>>> b272d71e
+        tod_copy<N>(i->t, i->tr).perform(false, c, t);
     }
 
     tod_add<N>::stop_timer();
