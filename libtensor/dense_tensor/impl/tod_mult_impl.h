--- conflicted
+++ resolved
@@ -2,13 +2,9 @@
 #define LIBTENSOR_TOD_MULT_IMPL_H
 
 #include <libtensor/dense_tensor/dense_tensor_ctrl.h>
-<<<<<<< HEAD
-#include <libtensor/mp/auto_cpu_lock.h>
 #include <libtensor/tod/kernels/loop_list_runner.h>
 #include <libtensor/kernels/kern_ddiv2.h>
 #include <libtensor/kernels/kern_dmul2.h>
-=======
->>>>>>> fe549feb
 #include <libtensor/tod/bad_dimensions.h>
 #include "../tod_mult.h"
 
@@ -131,7 +127,14 @@
     const double *pb = cb.req_const_dataptr();
     double *pc = cc.req_dataptr();
 
-    registers_t r;
+    if(zero) {
+        tod_mult<N>::start_timer("zero");
+        size_t sz = dimsc.get_size();
+        for(size_t i = 0; i < sz; i++) pc[i] = 0.0;
+        tod_mult<N>::stop_timer("zero");
+    }
+
+    loop_registers<2, 1> r;
     r.m_ptra[0] = pa;
     r.m_ptra[1] = pb;
     r.m_ptrb[0] = pc;
@@ -139,33 +142,13 @@
     r.m_ptra_end[1] = pb + dimsb.get_size();
     r.m_ptrb_end[0] = pc + dimsc.get_size();
 
-<<<<<<< HEAD
-        if(zero) {
-            tod_mult<N>::start_timer("zero");
-            size_t sz = dimsc.get_size();
-            for(size_t i = 0; i < sz; i++) pc[i] = 0.0;
-            tod_mult<N>::stop_timer("zero");
-        }
-
-        loop_registers<2, 1> r;
-        r.m_ptra[0] = pa;
-        r.m_ptra[1] = pb;
-        r.m_ptrb[0] = pc;
-        r.m_ptra_end[0] = pa + dimsa.get_size();
-        r.m_ptra_end[1] = pb + dimsb.get_size();
-        r.m_ptrb_end[0] = pc + dimsc.get_size();
-
-        std::auto_ptr< kernel_base<2, 1> > kern(
-            m_recip ?
-                kern_ddiv2::match(m_c * c, loop_in, loop_out) :
-                kern_dmul2::match(m_c * c, loop_in, loop_out));
-        tod_mult<N>::start_timer(kern->get_name());
-        loop_list_runner<2, 1>(loop_in).run(r, *kern);
-        tod_mult<N>::stop_timer(kern->get_name());
-    }
-=======
-    loop_list_elem::run_loop(loop, r, m_c * c, !zero, m_recip);
->>>>>>> fe549feb
+    std::auto_ptr< kernel_base<2, 1> > kern(
+        m_recip ?
+            kern_ddiv2::match(m_c * c, loop_in, loop_out) :
+            kern_dmul2::match(m_c * c, loop_in, loop_out));
+    tod_mult<N>::start_timer(kern->get_name());
+    loop_list_runner<2, 1>(loop_in).run(r, *kern);
+    tod_mult<N>::stop_timer(kern->get_name());
 
     cc.ret_dataptr(pc); pc = 0;
     cb.ret_const_dataptr(pb); pb = 0;
