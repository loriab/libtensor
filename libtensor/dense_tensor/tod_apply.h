#ifndef LIBTENSOR_TOD_APPLY_H
#define LIBTENSOR_TOD_APPLY_H

#include <libtensor/timings.h>
<<<<<<< HEAD
#include <libtensor/core/scalar_transf_double.h>
#include <libtensor/core/tensor_transf.h>
#include <libtensor/mp/auto_cpu_lock.h>
=======
>>>>>>> b272d71e
#include <libtensor/tod/loop_list_apply.h>
#include <libtensor/tod/bad_dimensions.h>
#include "dense_tensor_ctrl.h"

namespace libtensor {


/** \brief Applies a functor to all tensor elements and scales / permutes them
        before, if necessary
    \tparam N Tensor order.

    This operation applies the given functor to each tensor element,
    transforming the tensor before and after applying the functor.
    The result can replace or be added to the output tensor.

    A class to be used as functor needs to have
    1. a proper copy constructor
    \code
        Functor(const Functor &f);
    \endcode
    2. an implementation of the function
    \code
        double Functor::operator()(const double &a);
    \endcode

    The latter function should perform the intended operation of the functor
    on the tensor data.

    \ingroup libtensor_dense_tensor_tod
 **/
template<size_t N, typename Functor>
class tod_apply :
    public loop_list_apply<Functor>,
    public timings< tod_apply<N, Functor> > {

public:
    static const char *k_clazz; //!< Class name

    typedef tensor_transf<N, double> tensor_transf_t;

private:
    dense_tensor_rd_i<N, double> &m_ta; //!< Source %tensor
    Functor m_fn; //!< Functor
    tensor_transf<N, double> m_tr1; //!< Tensor transformation before
    tensor_transf<N, double> m_tr2; //!< Tensor transformation after
    dimensions<N> m_dimsb; //!< Dimensions of output %tensor

public:
    /** \brief Initializes the addition operation
        \param t First tensor in the series.
        \param tr1 Tensor transformation before
        \param tr2 Tensor transformation after
     **/
    tod_apply(dense_tensor_rd_i<N, double> &ta, const Functor &fn,
            const tensor_transf_t &tr1 = tensor_transf_t(),
            const tensor_transf_t &tr2 = tensor_transf_t());

    /** \brief Prepares the copy operation
        \param ta Source tensor.
        \param c Coefficient (apply before).
     **/
    tod_apply(dense_tensor_rd_i<N, double> &ta, const Functor &fn, double c);

    /** \brief Prepares the permute & copy operation
        \param ta Source tensor.
        \param p Permutation of tensor elements (apply before).
        \param c Coefficient (apply before).
     **/
    tod_apply(dense_tensor_rd_i<N, double> &ta, const Functor &fn,
        const permutation<N> &p, double c = 1.0);

<<<<<<< HEAD
    /** \brief Performs the operation
        \param cpus CPUs to perform the operation on
        \param zero Zero result first
        \param c Scaling factor
        \param tb Add result to
     **/
    void perform(cpu_pool &cpus, bool zero,
            double c, dense_tensor_wr_i<N, double> &t);
=======
    void perform(bool zero, double c, dense_tensor_wr_i<N, double> &t);

    void perform(dense_tensor_wr_i<N, double> &t);
    void perform(dense_tensor_wr_i<N, double> &t, double c);
>>>>>>> b272d71e

private:
    /** \brief Creates the dimensions of the output using an input
            tensor and a permutation of indexes
     **/
    static dimensions<N> mk_dimsb(dense_tensor_rd_i<N, double> &ta,
        const permutation<N> &perm1, const permutation<N> &perm2);

    void build_loop(typename loop_list_apply<Functor>::list_t &loop,
            const dimensions<N> &dimsa, const permutation<N> &perma,
            const dimensions<N> &dimsb);

};


template<size_t N, typename Functor>
const char *tod_apply<N, Functor>::k_clazz = "tod_apply<N, Functor>";


template<size_t N, typename Functor>
tod_apply<N, Functor>::tod_apply(dense_tensor_rd_i<N, double> &ta,
    const Functor &fn, const tensor_transf_t &tr1, const tensor_transf_t &tr2) :

    m_ta(ta), m_fn(fn), m_tr1(tr1), m_tr2(tr2),
    m_dimsb(mk_dimsb(m_ta, m_tr1.get_perm(), m_tr2.get_perm())) {

    m_tr1.permute(m_tr2.get_perm());
    m_tr2.get_perm().reset();
}


template<size_t N, typename Functor>
tod_apply<N, Functor>::tod_apply(dense_tensor_rd_i<N, double> &ta,
    const Functor &fn, double c) :

    m_ta(ta), m_fn(fn), m_tr1(permutation<N>(), scalar_transf<double>(c)),
    m_dimsb(m_ta.get_dims()) {

}


template<size_t N, typename Functor>
tod_apply<N, Functor>::tod_apply(dense_tensor_rd_i<N, double> &ta,
    const Functor &fn, const permutation<N> &p, double c) :

    m_ta(ta), m_fn(fn), m_tr1(p, scalar_transf<double>(c)),
    m_dimsb(mk_dimsb(ta, p, permutation<N>())) {

}


template<size_t N, typename Functor>
void tod_apply<N, Functor>::perform(bool zero, double c,
    dense_tensor_wr_i<N, double> &tb) {

    static const char *method =
        "perform(bool, double, dense_tensor_wr_i<N, double>&)";

    if(!tb.get_dims().equals(m_dimsb)) {
        throw bad_dimensions(g_ns, k_clazz, method, __FILE__, __LINE__, "tb");
    }
    if(! zero && c == 0) return;

    typedef typename loop_list_apply<Functor>::list_t list_t;
    typedef typename loop_list_apply<Functor>::registers registers_t;
    typedef typename loop_list_apply<Functor>::node node_t;

    tod_apply<N, Functor>::start_timer();

    try {

    dense_tensor_rd_ctrl<N, double> ca(m_ta);
    dense_tensor_wr_ctrl<N, double> cb(tb);
    ca.req_prefetch();
    cb.req_prefetch();

    const dimensions<N> &dimsa = m_ta.get_dims();
    const dimensions<N> &dimsb = tb.get_dims();

    list_t loop;
    build_loop(loop, dimsa, m_tr1.get_perm(), dimsb);

    const double *pa = ca.req_const_dataptr();
    double *pb = cb.req_dataptr();

    registers_t r;
    r.m_ptra[0] = pa;
    r.m_ptrb[0] = pb;
    r.m_ptra_end[0] = pa + dimsa.get_size();
    r.m_ptrb_end[0] = pb + dimsb.get_size();

<<<<<<< HEAD
        registers_t r;
        r.m_ptra[0] = pa;
        r.m_ptrb[0] = pb;
        r.m_ptra_end[0] = pa + dimsa.get_size();
        r.m_ptrb_end[0] = pb + dimsb.get_size();

        loop_list_apply<Functor>::run_loop(loop, r, m_fn,
                c * m_tr2.get_scalar_tr().get_coeff(),
                m_tr1.get_scalar_tr().get_coeff(), !zero);
    }
=======
    loop_list_apply<Functor>::run_loop(loop, r, m_fn, c, m_c, !zero);
>>>>>>> b272d71e

    ca.ret_const_dataptr(pa);
    cb.ret_dataptr(pb);

    } catch(...) {
        tod_apply<N, Functor>::stop_timer();
        throw;
    }
    tod_apply<N, Functor>::stop_timer();
}


template<size_t N, typename Functor>
<<<<<<< HEAD
dimensions<N> tod_apply<N, Functor>::mk_dimsb(dense_tensor_rd_i<N, double> &ta,
    const permutation<N> &perm1, const permutation<N> &perm2) {
=======
void tod_apply<N, Functor>::perform(dense_tensor_wr_i<N, double> &tb) {

    perform(true, 1.0, tb);
}


template<size_t N, typename Functor>
void tod_apply<N, Functor>::perform(dense_tensor_wr_i<N, double> &tb,
    double c) {

    perform(false, c, tb);
}


template<size_t N, typename Functor>
dimensions<N> tod_apply<N, Functor>::mk_dimsb(
    dense_tensor_rd_i<N, double> &ta, const permutation<N> &perm) {
>>>>>>> b272d71e

    dimensions<N> dims(ta.get_dims());
    dims.permute(perm1);
    dims.permute(perm2);
    return dims;
}


template<size_t N, typename Functor>
void tod_apply<N, Functor>::build_loop(
    typename loop_list_apply<Functor>::list_t &loop,
    const dimensions<N> &dimsa, const permutation<N> &perma,
    const dimensions<N> &dimsb) {

    typedef typename loop_list_apply<Functor>::iterator_t iterator_t;
    typedef typename loop_list_apply<Functor>::node node_t;

    sequence<N, size_t> map;
    for(register size_t i = 0; i < N; i++) map[i] = i;
    perma.apply(map);

    //
    //    Go over indexes in B and connect them with indexes in A
    //    trying to glue together consecutive indexes
    //
    for(size_t idxb = 0; idxb < N;) {
        size_t len = 1;
        size_t idxa = map[idxb];
        do {
            len *= dimsa.get_dim(idxa);
            idxa++; idxb++;
        } while(idxb < N && map[idxb] == idxa);

        iterator_t inode = loop.insert(loop.end(), node_t(len));
        inode->stepa(0) = dimsa.get_increment(idxa - 1);
        inode->stepb(0) = dimsb.get_increment(idxb - 1);
    }
}


} // namespace libtensor

#endif // LIBTENSOR_TOD_APPLY_H<|MERGE_RESOLUTION|>--- conflicted
+++ resolved
@@ -2,12 +2,8 @@
 #define LIBTENSOR_TOD_APPLY_H
 
 #include <libtensor/timings.h>
-<<<<<<< HEAD
 #include <libtensor/core/scalar_transf_double.h>
 #include <libtensor/core/tensor_transf.h>
-#include <libtensor/mp/auto_cpu_lock.h>
-=======
->>>>>>> b272d71e
 #include <libtensor/tod/loop_list_apply.h>
 #include <libtensor/tod/bad_dimensions.h>
 #include "dense_tensor_ctrl.h"
@@ -79,21 +75,12 @@
     tod_apply(dense_tensor_rd_i<N, double> &ta, const Functor &fn,
         const permutation<N> &p, double c = 1.0);
 
-<<<<<<< HEAD
     /** \brief Performs the operation
-        \param cpus CPUs to perform the operation on
         \param zero Zero result first
         \param c Scaling factor
         \param tb Add result to
      **/
-    void perform(cpu_pool &cpus, bool zero,
-            double c, dense_tensor_wr_i<N, double> &t);
-=======
     void perform(bool zero, double c, dense_tensor_wr_i<N, double> &t);
-
-    void perform(dense_tensor_wr_i<N, double> &t);
-    void perform(dense_tensor_wr_i<N, double> &t, double c);
->>>>>>> b272d71e
 
 private:
     /** \brief Creates the dimensions of the output using an input
@@ -185,20 +172,9 @@
     r.m_ptra_end[0] = pa + dimsa.get_size();
     r.m_ptrb_end[0] = pb + dimsb.get_size();
 
-<<<<<<< HEAD
-        registers_t r;
-        r.m_ptra[0] = pa;
-        r.m_ptrb[0] = pb;
-        r.m_ptra_end[0] = pa + dimsa.get_size();
-        r.m_ptrb_end[0] = pb + dimsb.get_size();
-
-        loop_list_apply<Functor>::run_loop(loop, r, m_fn,
-                c * m_tr2.get_scalar_tr().get_coeff(),
-                m_tr1.get_scalar_tr().get_coeff(), !zero);
-    }
-=======
-    loop_list_apply<Functor>::run_loop(loop, r, m_fn, c, m_c, !zero);
->>>>>>> b272d71e
+    loop_list_apply<Functor>::run_loop(loop, r, m_fn,
+        c * m_tr2.get_scalar_tr().get_coeff(),
+        m_tr1.get_scalar_tr().get_coeff(), !zero);
 
     ca.ret_const_dataptr(pa);
     cb.ret_dataptr(pb);
@@ -212,28 +188,8 @@
 
 
 template<size_t N, typename Functor>
-<<<<<<< HEAD
 dimensions<N> tod_apply<N, Functor>::mk_dimsb(dense_tensor_rd_i<N, double> &ta,
     const permutation<N> &perm1, const permutation<N> &perm2) {
-=======
-void tod_apply<N, Functor>::perform(dense_tensor_wr_i<N, double> &tb) {
-
-    perform(true, 1.0, tb);
-}
-
-
-template<size_t N, typename Functor>
-void tod_apply<N, Functor>::perform(dense_tensor_wr_i<N, double> &tb,
-    double c) {
-
-    perform(false, c, tb);
-}
-
-
-template<size_t N, typename Functor>
-dimensions<N> tod_apply<N, Functor>::mk_dimsb(
-    dense_tensor_rd_i<N, double> &ta, const permutation<N> &perm) {
->>>>>>> b272d71e
 
     dimensions<N> dims(ta.get_dims());
     dims.permute(perm1);
