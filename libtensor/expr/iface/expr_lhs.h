#ifndef LIBTENSOR_EXPR_EXPR_LHS_H
#define LIBTENSOR_EXPR_EXPR_LHS_H

#include "expr_rhs.h"

namespace libtensor {
namespace expr {


template<size_t N, typename T> class labeled_lhs;


/** \brief Assignable left-hand side of a tensor expression

    \ingroup libtensor_expr_iface
 **/
template<size_t N, typename T>
class expr_lhs {
public:
    /** \brief Destructor
     **/
    virtual ~expr_lhs() { }

    /** \brief Performs the assignment of the right-hand side to this
            left-hand side of the expression
     **/
    virtual void assign(const expr_rhs<N, T> &rhs, const label<N> &l) = 0;

    /** \brief Performs the assignment with addition of the right-hand side
            to this left-hand side of the expression
     **/
    virtual void assign_add(const expr_rhs<N, T> &rhs, const label<N> &l) = 0;

    /** \brief Attaches a letter label to the left-hand-side of a tensor
            expression
     **/
    labeled_lhs<N, T> operator()(const label<N> &l);

};


/** \brief Labeled left-hand-side of a tensor expression

    \ingroup libtensor_iface
 **/
template<size_t N, typename T>
class labeled_lhs {
private:
    expr_lhs<N, T> &m_lhs; //!< Left-hand-side
    label<N> m_label; //!< Letter label

public:
    /** \brief Initializes the labeled LHS
     **/
    labeled_lhs(expr_lhs<N, T> &lhs, const label<N> &l) :
        m_lhs(lhs), m_label(l)
    { }

    /** \brief Assignment of the right-hand-side of a tensor expression to
            the left-hand-side
     **/
    const expr_rhs<N, T> &operator=(const expr_rhs<N, T> &rhs);

    /** \brief Assignment with addition of the right-hand-side of a tensor
            expression to the left-hand-side
     **/
    const expr_rhs<N, T> &operator+=(const expr_rhs<N, T> &rhs);

};


template<size_t N, typename T>
labeled_lhs<N, T> expr_lhs<N, T>::operator()(const label<N> &l) {

    return labeled_lhs<N, T>(*this, l);
}


template<size_t N, typename T>
const expr_rhs<N, T> &labeled_lhs<N, T>::operator=(const expr_rhs<N, T> &rhs) {

    m_lhs.assign(rhs, m_label);
    return rhs;
}


template<size_t N, typename T>
const expr_rhs<N, T> &labeled_lhs<N, T>::operator+=(const expr_rhs<N, T> &rhs) {

    m_lhs.assign_add(rhs, m_label);
    return rhs;
}


} // namespace expr
} // namespace libtensor

<<<<<<< HEAD
=======

>>>>>>> b31de445
namespace libtensor {

using expr::expr_lhs;

} // namespace libtensor

#endif // LIBTENSOR_EXPR_EXPR_LHS_H<|MERGE_RESOLUTION|>--- conflicted
+++ resolved
@@ -95,10 +95,7 @@
 } // namespace expr
 } // namespace libtensor
 
-<<<<<<< HEAD
-=======
 
->>>>>>> b31de445
 namespace libtensor {
 
 using expr::expr_lhs;
