--- conflicted
+++ resolved
@@ -211,17 +211,11 @@
  **/
 template<size_t N>
 std::ostream &operator<<(std::ostream &os, const index<N> &i) {
-<<<<<<< HEAD
-
-	os << "[" << i.sequence<N, size_t>::at_nochk(0);
-	for(size_t j = 1; j < N; j++)
-		os << ", " << i.sequence<N, size_t>::at_nochk(j);
-=======
+
 	os << "[";
 	for(size_t j = 0; j < N - 1; j++)
 		os << i.sequence<N, size_t>::at_nothrow(j) << ",";
 	os << i.sequence<N, size_t>::at_nothrow(N - 1);
->>>>>>> a7cd93fb
 	os << "]";
 	return os;
 }
