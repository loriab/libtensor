#include "../../linalg/linalg.h"
#include "kern_mul_ij_j_i.h"

namespace libtensor {


const char *kern_mul_ij_j_i::k_clazz = "kern_mul_ij_j_i";


void kern_mul_ij_j_i::run(const loop_registers<2, 1> &r) {

    linalg::ij_i_j_x(m_ni, m_nj, r.m_ptra[1], m_sib, r.m_ptra[0], m_sja,
        r.m_ptrb[0], m_sic, m_d);
}


<<<<<<< HEAD
kernel_base<2, 1> *kern_mul_ij_j_i::match(const kern_dmul2_i_i_x &z,
	list_t &in, list_t &out) {

	if(in.empty()) return 0;
	if(z.m_sic != 1) return 0;

	//	Rename i -> j.

	//	Minimize sib > 0:
	//	---------------
	//	w   a  b    c
	//	nj  1  0    1
	//	ni  0  sib  sic  -->  c_i#j = a_j b_i#
	//	---------------       [ij_j_i]
	//

	iterator_t ii = in.end();
	size_t sib_min = 0;
	for(iterator_t i = in.begin(); i != in.end(); i++) {
		if(i->stepa(0) == 0 && i->stepa(1) > 0 && i->stepb(0) > 0) {
			if(i->stepb(0) % z.m_ni) continue;
			if(sib_min == 0 || sib_min > i->stepa(1)) {
				ii = i; sib_min = i->stepa(1);
			}
		}
	}
	if(ii == in.end()) return 0;

	kern_mul_ij_j_i zz;
	zz.m_d = z.m_d;
	zz.m_ni = ii->weight();
	zz.m_nj = z.m_ni;
	zz.m_sja = z.m_sia;
	zz.m_sib = ii->stepa(1);
	zz.m_sic = ii->stepb(0);
	in.splice(out.begin(), out, ii);

	kernel_base<2, 1> *kern = 0;

	return new kern_mul_ij_j_i(zz);
=======
kernel_base<2, 1> *kern_mul_ij_j_i::match(const kern_mul_i_i_x &z,
    list_t &in, list_t &out) {

    if(in.empty()) return 0;
    if(z.m_sic != 1) return 0;

    //  Rename i -> j.

    //  Minimize sib > 0:
    //  ---------------
    //  w   a  b    c
    //  nj  1  0    1
    //  ni  0  sib  sic  -->  c_i#j = a_j b_i#
    //  ---------------       [ij_j_i]
    //

    iterator_t ii = in.end();
    size_t sib_min = 0;
    for(iterator_t i = in.begin(); i != in.end(); i++) {
        if(i->stepa(0) == 0 && i->stepa(1) > 0 && i->stepb(0) > 0) {
            if(i->stepb(0) % z.m_ni) continue;
            if(sib_min == 0 || sib_min > i->stepa(1)) {
                ii = i; sib_min = i->stepa(1);
            }
        }
    }
    if(ii == in.end()) return 0;

    kern_mul_ij_j_i zz;
    zz.m_d = z.m_d;
    zz.m_ni = ii->weight();
    zz.m_nj = z.m_ni;
    zz.m_sja = z.m_sia;
    zz.m_sib = ii->stepa(1);
    zz.m_sic = ii->stepb(0);
    in.splice(out.begin(), out, ii);

    kernel_base<2, 1> *kern = 0;

    return new kern_mul_ij_j_i(zz);
>>>>>>> fe549feb
}


} // namespace libtensor<|MERGE_RESOLUTION|>--- conflicted
+++ resolved
@@ -14,49 +14,7 @@
 }
 
 
-<<<<<<< HEAD
 kernel_base<2, 1> *kern_mul_ij_j_i::match(const kern_dmul2_i_i_x &z,
-	list_t &in, list_t &out) {
-
-	if(in.empty()) return 0;
-	if(z.m_sic != 1) return 0;
-
-	//	Rename i -> j.
-
-	//	Minimize sib > 0:
-	//	---------------
-	//	w   a  b    c
-	//	nj  1  0    1
-	//	ni  0  sib  sic  -->  c_i#j = a_j b_i#
-	//	---------------       [ij_j_i]
-	//
-
-	iterator_t ii = in.end();
-	size_t sib_min = 0;
-	for(iterator_t i = in.begin(); i != in.end(); i++) {
-		if(i->stepa(0) == 0 && i->stepa(1) > 0 && i->stepb(0) > 0) {
-			if(i->stepb(0) % z.m_ni) continue;
-			if(sib_min == 0 || sib_min > i->stepa(1)) {
-				ii = i; sib_min = i->stepa(1);
-			}
-		}
-	}
-	if(ii == in.end()) return 0;
-
-	kern_mul_ij_j_i zz;
-	zz.m_d = z.m_d;
-	zz.m_ni = ii->weight();
-	zz.m_nj = z.m_ni;
-	zz.m_sja = z.m_sia;
-	zz.m_sib = ii->stepa(1);
-	zz.m_sic = ii->stepb(0);
-	in.splice(out.begin(), out, ii);
-
-	kernel_base<2, 1> *kern = 0;
-
-	return new kern_mul_ij_j_i(zz);
-=======
-kernel_base<2, 1> *kern_mul_ij_j_i::match(const kern_mul_i_i_x &z,
     list_t &in, list_t &out) {
 
     if(in.empty()) return 0;
@@ -96,7 +54,6 @@
     kernel_base<2, 1> *kern = 0;
 
     return new kern_mul_ij_j_i(zz);
->>>>>>> fe549feb
 }
 
 
