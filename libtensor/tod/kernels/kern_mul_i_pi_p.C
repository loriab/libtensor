--- conflicted
+++ resolved
@@ -20,53 +20,7 @@
 }
 
 
-<<<<<<< HEAD
 kernel_base<2, 1> *kern_mul_i_pi_p::match(const kern_dmul2_i_i_x &z,
-	list_t &in, list_t &out) {
-
-	if(in.empty()) return 0;
-
-	//	Minimize spb > 0:
-	//	-------------------
-	//	w   a    b     c
-	//	ni  1    0     sic
-	//	np  spa  spb   0     -->  c_i# = a_p#i b_p#
-	//	-------------------       [i_pi_p]
-	//
-
-	iterator_t ip = in.end();
-	size_t spb_min = 0;
-	for(iterator_t i = in.begin(); i != in.end(); i++) {
-		if(i->stepa(0) > 0 && i->stepa(1) > 0 && i->stepb(0) == 0) {
-			if(i->stepa(0) % z.m_ni) continue;
-			if(spb_min == 0 || spb_min > i->stepa(1)) {
-				ip = i; spb_min = i->stepa(1);
-			}
-		}
-	}
-	if(ip == in.end()) return 0;
-
-	kern_mul_i_pi_p zz;
-	zz.m_d = z.m_d;
-	zz.m_ni = z.m_ni;
-	zz.m_np = ip->weight();
-	zz.m_spa = ip->stepa(0);
-	zz.m_spb = ip->stepa(1);
-	zz.m_sic = z.m_sic;
-	in.splice(out.begin(), out, ip);
-
-	kernel_base<2, 1> *kern = 0;
-
-	if(kern = kern_mul_ij_pi_jp::match(zz, in, out)) return kern;
-	if(kern = kern_mul_ij_pi_pj::match(zz, in, out)) return kern;
-	if(kern = kern_mul_ij_pj_ip::match(zz, in, out)) return kern;
-	if(kern = kern_mul_ij_pj_pi::match(zz, in, out)) return kern;
-	if(kern = kern_mul_ij_pji_p::match(zz, in, out)) return kern;
-	if(kern = kern_mul_ijk_pi_pkj::match(zz, in, out)) return kern;
-
-	return new kern_mul_i_pi_p(zz);
-=======
-kernel_base<2, 1> *kern_mul_i_pi_p::match(const kern_mul_i_i_x &z,
     list_t &in, list_t &out) {
 
     if(in.empty()) return 0;
@@ -110,7 +64,6 @@
     if(kern = kern_mul_ijk_pi_pkj::match(zz, in, out)) return kern;
 
     return new kern_mul_i_pi_p(zz);
->>>>>>> fe549feb
 }
 
 
