--- conflicted
+++ resolved
@@ -18,51 +18,7 @@
 }
 
 
-<<<<<<< HEAD
 kernel_base<2, 1> *kern_mul_i_p_pi::match(const kern_dmul2_i_x_i &z,
-	list_t &in, list_t &out) {
-
-	if(in.empty()) return 0;
-
-	//	Minimize spa > 0:
-	//	-----------------
-	//	w   a    b    c
-	//	ni  0    1    sic
-	//	np  spa  spb  0    -->  c_i# = a_p# b_p#i
-	//	-----------------       [i_p_pi]
-	//
-
-	iterator_t ip = in.end();
-	size_t spa_min = 0;
-	for(iterator_t i = in.begin(); i != in.end(); i++) {
-		if(i->stepa(0) > 0 && i->stepa(1) > 0 && i->stepb(0) == 0) {
-			if(i->stepa(1) % z.m_ni) continue;
-			if(spa_min == 0 || spa_min > i->stepa(0)) {
-				ip = i; spa_min = i->stepa(0);
-			}
-		}
-	}
-	if(ip == in.end()) return 0;
-
-	kern_mul_i_p_pi zz;
-	zz.m_d = z.m_d;
-	zz.m_ni = z.m_ni;
-	zz.m_np = ip->weight();
-	zz.m_spa = ip->stepa(0);
-	zz.m_spb = ip->stepa(1);
-	zz.m_sic = z.m_sic;
-	in.splice(out.begin(), out, ip);
-
-	kernel_base<2, 1> *kern = 0;
-
-	if(kern = kern_mul_ij_jp_pi::match(zz, in, out)) return kern;
-	if(kern = kern_mul_ij_ip_pj::match(zz, in, out)) return kern;
-	if(kern = kern_mul_ij_pi_pj::match(zz, in, out)) return kern;
-	if(kern = kern_mul_ij_p_pji::match(zz, in, out)) return kern;
-
-	return new kern_mul_i_p_pi(zz);
-=======
-kernel_base<2, 1> *kern_mul_i_p_pi::match(const kern_mul_i_x_i &z,
     list_t &in, list_t &out) {
 
     if(in.empty()) return 0;
@@ -104,7 +60,6 @@
     if(kern = kern_mul_ij_p_pji::match(zz, in, out)) return kern;
 
     return new kern_mul_i_p_pi(zz);
->>>>>>> fe549feb
 }
 
 
