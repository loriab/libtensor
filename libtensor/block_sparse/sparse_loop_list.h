--- conflicted
+++ resolved
@@ -22,7 +22,6 @@
 namespace libtensor
 {
 
-<<<<<<< HEAD
 
 //TODO: DEBUG REMOVE
 template<typename T>
@@ -41,8 +40,6 @@
 
     return (end.tv_sec - start.tv_sec) + 1.0e-6 * (end.tv_usec - start.tv_usec);
 }
-=======
->>>>>>> 5eee130b
 //extern double contract_seconds;
 
 typedef std::map<size_t, std::vector<size_t> > fixed_block_map;
@@ -89,26 +86,13 @@
 template<typename T>
 void sparse_loop_list::run(block_kernel_i<T>& kernel,const std::vector<T*>& ptrs,const std::map<size_t,idx_pair>& batches)
 {
-<<<<<<< HEAD
     //std::cout << "STARTING SLL:\n";
     double seconds = read_timer<double>();
-    //Fuse all coupled sparse trees
-    //std::cout << "STARTING FUSION:\n";
-    double init = read_timer<double>();
-=======
-    //TODO REMOVE - constructor should check this
-	if(m_loops.size() == 0)
-	{
-		throw bad_parameter(g_ns, k_clazz,"run(...)",
-				__FILE__, __LINE__, "no loops in loop list");
-	}
-
     //std::cout << "STARTING SLL:\n";
     //double seconds = read_timer<double>();
     //Fuse all coupled sparse trees
     //std::cout << "STARTING FUSION:\n";
-    //double init = read_timer<double>();
->>>>>>> 5eee130b
+    double init = read_timer<double>();
     sparsity_fuser sf(m_loops,m_bispaces,m_direct_tensors,batches);
     for(size_t loop_idx = 0; loop_idx < m_loops.size(); ++loop_idx)
     {
@@ -136,11 +120,7 @@
     //std::cout  << "FUSE DURATION: " << read_timer<double>()  - init << "\n";
 
     //std::cout << "STARTING GROUP:\n";
-<<<<<<< HEAD
     init = read_timer<double>();
-=======
-    //init = read_timer<double>();
->>>>>>> 5eee130b
     //Create block offset and size information for each loop group
     sparse_loop_grouper slg(sf);
     m_bispaces_and_index_groups = slg.get_bispaces_and_index_groups();
@@ -199,11 +179,7 @@
     //std::cout  << "ALLOCATING OFFSET VECTORS DURATION: " << read_timer<double>()  - init << "\n";
 
     //std::cout << "WORKING:\n";
-<<<<<<< HEAD
     init = read_timer<double>();
-=======
-    //init = read_timer<double>();
->>>>>>> 5eee130b
     //contract_seconds = 0;
 	_run_internal(kernel,ptrs,block_ptrs,bispace_grp_offsets,bispace_block_dims,0);
     //std::cout  << "WORKING DURATION: " << read_timer<double>()  - init << "\n";
