--- conflicted
+++ resolved
@@ -10,19 +10,11 @@
 #include "../core/orbit_list.h"
 #include "../core/permutation_builder.h"
 #include "../core/mask.h"
-<<<<<<< HEAD
-#include "../tod/tod_dirsum.h"
-#include "../tod/tod_scale.h"
-#include "../tod/tod_scatter.h"
-#include "../tod/tod_set.h"
-#include "../symmetry/so_dirsum.h"
-=======
 #include <libtensor/dense_tensor/tod_dirsum.h>
 #include <libtensor/dense_tensor/tod_scale.h>
 #include <libtensor/dense_tensor/tod_scatter.h>
 #include <libtensor/dense_tensor/tod_set.h>
-#include "../symmetry/so_concat.h"
->>>>>>> 01f32582
+#include "../symmetry/so_dirsum.h"
 #include "bad_block_index_space.h"
 #include "additive_btod.h"
 
@@ -88,17 +80,10 @@
 /*
 template<size_t N, size_t M>
 void btod_dirsum<N, M>::compute_block(dense_tensor_i<N + M, double> &blkc,
-<<<<<<< HEAD
     const index<N + M> &ic) {
 
     static const char *method =
         "compute_block(dense_tensor_i<N + M, double>&, const index<N + M>&)";
-=======
-	const index<N + M> &ic) {
-
-	static const char *method =
-		"compute_block(dense_tensor_i<N + M, double>&, const index<N + M>&)";
->>>>>>> 01f32582
 
     btod_dirsum<N, M>::start_timer();
 
@@ -124,15 +109,9 @@
 
 
 template<size_t N, size_t M>
-<<<<<<< HEAD
 void btod_dirsum<N, M>::compute_block(bool zero,
         dense_tensor_i<N + M, double> &blkc, const index<N + M> &ic,
         const tensor_transf<N + M, double> &trc, double kc, cpu_pool &cpus) {
-=======
-void btod_dirsum<N, M>::compute_block(bool zero, dense_tensor_i<N + M, double> &blkc,
-	const index<N + M> &ic, const transf<N + M, double> &trc,
-	double kc, cpu_pool &cpus) {
->>>>>>> 01f32582
 
     static const char *method = "compute_block(bool, "
             "dense_tensor_i<N + M, double>&, const index<N + M>&, "
@@ -162,7 +141,6 @@
 
 template<size_t N, size_t M>
 void btod_dirsum<N, M>::compute_block(dense_tensor_i<N + M, double> &blkc,
-<<<<<<< HEAD
     const schrec &rec, const tensor_transf<N + M, double> &trc, bool zeroc,
     double kc, cpu_pool &cpus) {
 
@@ -188,33 +166,6 @@
         do_block_dirsum(ca, cb, blkc, kc1, aia.get_index(), rec.ka,
             aib.get_index(), rec.kb, permc1, zeroc);
     }
-=======
-	const schrec &rec, const transf<N + M, double> &trc, bool zeroc,
-	double kc, cpu_pool &cpus) {
-
-	block_tensor_ctrl<k_ordera, double> ca(m_bta);
-	block_tensor_ctrl<k_orderb, double> cb(m_btb);
-
-	abs_index<k_ordera> aia(rec.absidxa, m_bidimsa);
-	abs_index<k_orderb> aib(rec.absidxb, m_bidimsb);
-	double kc1 = kc * trc.get_coeff();
-	permutation<k_orderc> permc1(rec.permc); permc1.permute(trc.get_perm());
-	if(rec.zerob) {
-		permutation<k_orderc> cycc;
-		for(size_t i = 0; i < k_orderc - 1; i++) cycc.permute(i, i + 1);
-		permutation<k_orderc> permc2;
-		for(size_t i = 0; i < k_ordera; i++) permc2.permute(cycc);
-		permc2.permute(permc1);
-		do_block_scatter_a(ca, blkc, kc1, aia.get_index(), rec.ka,
-			permc2, zeroc);
-	} else if(rec.zeroa) {
-		do_block_scatter_b(cb, blkc, kc1, aib.get_index(), rec.kb,
-			permc1, zeroc);
-	} else {
-		do_block_dirsum(ca, cb, blkc, kc1, aia.get_index(), rec.ka,
-			aib.get_index(), rec.kb, permc1, zeroc);
-	}
->>>>>>> 01f32582
 }
 
 template<size_t N, size_t M>
@@ -364,7 +315,6 @@
 
 template<size_t N, size_t M>
 void btod_dirsum<N, M>::do_block_dirsum(
-<<<<<<< HEAD
     block_tensor_ctrl<k_ordera, double> &ctrla,
     block_tensor_ctrl<k_orderb, double> &ctrlb,
     dense_tensor_i<k_orderc, double> &blkc, double kc,
@@ -375,41 +325,17 @@
     dense_tensor_i<k_ordera, double> &blka = ctrla.req_block(ia);
     dense_tensor_i<k_orderb, double> &blkb = ctrlb.req_block(ib);
 
-    if(zero) {
-        tod_dirsum<N, M>(blka, ka, blkb, kb, permc).perform(blkc);
-        if(kc != 1.0) {
-            tod_scale<k_orderc>(blkc, kc).perform();
-        }
-    } else {
-        tod_dirsum<N, M>(blka, ka, blkb, kb, permc).perform(blkc, kc);
-    }
+    cpu_pool cpus(1);
+
+    tod_dirsum<N, M>(blka, ka, blkb, kb, permc).perform(cpus, zero, kc, blkc);
 
     ctrla.ret_block(ia);
     ctrlb.ret_block(ib);
-=======
-	block_tensor_ctrl<k_ordera, double> &ctrla,
-	block_tensor_ctrl<k_orderb, double> &ctrlb,
-	dense_tensor_i<k_orderc, double> &blkc, double kc,
-	const index<k_ordera> &ia, double ka,
-	const index<k_orderb> &ib, double kb,
-	const permutation<k_orderc> &permc, bool zero) {
-
-	dense_tensor_i<k_ordera, double> &blka = ctrla.req_block(ia);
-	dense_tensor_i<k_orderb, double> &blkb = ctrlb.req_block(ib);
-
-	cpu_pool cpus(1);
-
-	tod_dirsum<N, M>(blka, ka, blkb, kb, permc).perform(cpus, zero, kc, blkc);
-
-	ctrla.ret_block(ia);
-	ctrlb.ret_block(ib);
->>>>>>> 01f32582
 }
 
 
 template<size_t N, size_t M>
 void btod_dirsum<N, M>::do_block_scatter_a(
-<<<<<<< HEAD
     block_tensor_ctrl<k_ordera, double> &ctrla,
     dense_tensor_i<k_orderc, double> &blkc, double kc,
     const index<k_ordera> &ia, double ka,
@@ -417,6 +343,7 @@
 
     dense_tensor_i<k_ordera, double> &blka = ctrla.req_block(ia);
 
+    cpu_pool cpus(1);
     if(zero) {
         tod_scatter<N, M>(blka, ka, permc).perform(blkc);
         if(kc != 1.0) {
@@ -427,33 +354,11 @@
     }
 
     ctrla.ret_block(ia);
-=======
-	block_tensor_ctrl<k_ordera, double> &ctrla,
-	dense_tensor_i<k_orderc, double> &blkc, double kc,
-	const index<k_ordera> &ia, double ka,
-	const permutation<k_orderc> permc, bool zero) {
-
-	dense_tensor_i<k_ordera, double> &blka = ctrla.req_block(ia);
-
-    cpu_pool cpus(1);
-
-	if(zero) {
-		tod_scatter<N, M>(blka, ka, permc).perform(blkc);
-		if(kc != 1.0) {
-			tod_scale<k_orderc>(kc).perform(cpus, blkc);
-		}
-	} else {
-		tod_scatter<N, M>(blka, ka, permc).perform(blkc, kc);
-	}
-
-	ctrla.ret_block(ia);
->>>>>>> 01f32582
 }
 
 
 template<size_t N, size_t M>
 void btod_dirsum<N, M>::do_block_scatter_b(
-<<<<<<< HEAD
     block_tensor_ctrl<k_orderb, double> &ctrlb,
     dense_tensor_i<k_orderc, double> &blkc, double kc,
     const index<k_orderb> &ib, double kb,
@@ -461,6 +366,7 @@
 
     dense_tensor_i<k_orderb, double> &blkb = ctrlb.req_block(ib);
 
+    cpu_pool cpus(1);
     if(zero) {
         tod_scatter<M, N>(blkb, kb, permc).perform(blkc);
         if(kc != 1.0) {
@@ -471,27 +377,6 @@
     }
 
     ctrlb.ret_block(ib);
-=======
-	block_tensor_ctrl<k_orderb, double> &ctrlb,
-	dense_tensor_i<k_orderc, double> &blkc, double kc,
-	const index<k_orderb> &ib, double kb,
-	const permutation<k_orderc> permc, bool zero) {
-
-	dense_tensor_i<k_orderb, double> &blkb = ctrlb.req_block(ib);
-
-    cpu_pool cpus(1);
-
-	if(zero) {
-		tod_scatter<M, N>(blkb, kb, permc).perform(blkc);
-		if(kc != 1.0) {
-			tod_scale<k_orderc>(kc).perform(cpus, blkc);
-		}
-	} else {
-		tod_scatter<M, N>(blkb, kb, permc).perform(blkc, kc);
-	}
-
-	ctrlb.ret_block(ib);
->>>>>>> 01f32582
 }
 
 template<size_t N, size_t M>
