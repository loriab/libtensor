--- conflicted
+++ resolved
@@ -166,13 +166,8 @@
         abs_index<N> aib(oa.get_abs_canonical_index(), bidims);
         if (ctrl.req_is_zero_block(aib.get_index())) continue;
 
-<<<<<<< HEAD
         // Obtain block
         dense_tensor_i<N, double> &t = ctrl.req_block(aib.get_index());
-=======
-		// Obtain block
-		dense_tensor_i<N, double> &t = ctrl.req_block(aib.get_index());
->>>>>>> 01f32582
 
         const tensor_transf<N, double> &tra = oa.get_transf(aia.get_index());
 
