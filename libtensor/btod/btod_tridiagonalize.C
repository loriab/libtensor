--- conflicted
+++ resolved
@@ -22,7 +22,6 @@
 }
 
 void btod_tridiagonalize::perform(block_tensor_i<2, double> &btb,
-<<<<<<< HEAD
         block_tensor_i<2, double> &S)
     {
     //copy the input tensor to the out tensor
@@ -231,7 +230,6 @@
                 idx[0]++;
                 pos = 0;
             }
-
 
             if(cab.req_is_zero_block(idx)==1)
             {
@@ -277,268 +275,11 @@
         btod_contract2<1,1,1>(contrp,S,P).perform(temp);
         btod_copy<2>(temp).perform(S);
     }
-=======
-		block_tensor_i<2, double> &S)
-	{
-	//copy the input tensor to the out tensor
-	btod_set<2>(0).perform(btb);
-	btod_copy<2>(m_bta).perform(btb);
-
-	const dimensions<2> *dimsa;
-	dimsa = &(m_bta.get_bis().get_dims());
-
-	//creates a column block tensor
-	index<1> i1a, i1b;
-	i1b[0] = (*dimsa).get_dim(0) - 1;
-	dimensions<1> dims(index_range<1>(i1a, i1b));
-	block_index_space<1> bis(dims);
-
-	//splitting
-	mask<1> splmskc;
-	splmskc[0]=true;
-	const split_points *splpts;
-	splpts = &(m_bta.get_bis().get_splits(m_bta.get_bis().get_type(0)));
-	for(size_t j=0; j < (*splpts).get_num_points();j++)
-	{
-		size_t f;
-		f = (*splpts)[j];
-		bis.split(splmskc,f);
-	}
-
-	typedef std_allocator<double> allocator_t;
-	block_tensor<1, double, allocator_t> btcol(bis);//tensor which contains
-	//column
-
-	block_tensor_ctrl<1, double> cab(btcol);
-	block_tensor<1, double, allocator_t> v(bis);
-	block_tensor_ctrl<1, double> cabv(v);
-
-	block_tensor<2, double, allocator_t> P(btb.get_bis());
-	block_tensor<2, double, allocator_t> vv(btb.get_bis());
-	block_tensor<2, double, allocator_t> temp(btb.get_bis());
-
-	btod_set<2>(0).perform(S);
-	btod_set_diag<2> (1).perform(S);
-
-	size_t pos;
-	size_t size = (*dimsa).get_dim(1);
-
-	index<2> idxbl;
-	idxbl[0] = 0; idxbl[1] = 0;
-	index<2> idxibl;
-	size_t counterc=0;
-
-	//start the series of Householder's refelections
-	for (size_t counter =0;counter < size - 2  ;counter++)
-	{
-		btod_set<1>(0).perform(v);
-		btod_set<1>(0).perform(btcol);
-
-		btod_set<2>(0).perform(P);
-		btod_set_diag<2> (1).perform(P);
-		btod_set<2>(0).perform(vv);
-		btod_set<2>(0).perform(temp);
-
-		mask<2> msk;
-		msk[0] = true; msk[1] = false;
-
-		dimensions<2> dimsiblock(m_bta.get_bis().get_block_dims(idxbl));
-		size_t iblock = dimsiblock.get_dim(1);
-
-		if(counterc > iblock - 1)
-		{
-			counterc = 0;
-			idxbl[1]++;
-		}
-
-		idxibl[0] = 0; idxibl[1] = counterc;
-
-		//put the column of bta into the btcol
-		btod_extract<2, 1>(btb, msk, idxbl, idxibl).perform(btcol);
-
-		//requesting the pointer for reading
-		index<1> idx;
-		idx[0] = 0;
-
-		//compute alpha and sum (norm)
-		double alpha;
-		double sum=0;
-		pos = counter + 1;
-		bool done = 0;
-		while(!done)
-		{
-			if(btcol.get_bis().get_block_dims(idx).get_dim(0) - 1 < pos)
-			{
-				pos -= btcol.get_bis().get_block_dims(idx).get_dim(0);
-				idx[0]++;
-			}
-			else
-			{
-				done = 1;
-			}
-		}
-		for(size_t i = counter + 1;i < size;i++)
-		{
-			//position of the pointer inside the block
-				if(btcol.get_bis().get_block_dims(idx).get_dim(0) - 1 < pos)
-			{
-				pos = 0;
-				idx[0]++;
-			}
-
-			if(cab.req_is_zero_block(idx)==false)
-			{
-				dense_tensor_i<1 ,double> &tcol = cab.req_block(idx);
-				dense_tensor_ctrl<1, double> ca(tcol);
-
-				{
-				const double *pa = ca.req_const_dataptr();
-				sum += (*(pa + pos)) * (*(pa + pos));
-				ca.ret_const_dataptr(pa);
-				pa=0;
-				}
-				cab.ret_block(idx);
-			}
-
-			pos++;
-		}
-
-		done = 0;
-		idx[0] = 0;
-		pos = counter + 1;
-		double a;
-		while(!done)
-		{
-			if(btcol.get_bis().get_block_dims(idx).get_dim(0) - 1 < pos)
-			{
-				pos -= btcol.get_bis().get_block_dims(idx).get_dim(0);
-				idx[0]++;
-			}
-			else
-			{
-				done = 1;
-			}
-		}
-
-		dense_tensor_i<1 ,double> &tcol = cab.req_block(idx);
-		dense_tensor_ctrl<1, double> ca(tcol);
-
-		{
-		    const double *pa = ca.req_const_dataptr();
-
-		    a = *(pa + pos);
-
-		    ca.ret_const_dataptr(pa);
-		    pa=0;
-		}
-		cab.ret_block(idx);
-
-		if(a>=0.0)
-		{
-			alpha = - sqrt(sum);
-		}
-		else
-		{
-			alpha = sqrt(sum);
-		}
-
-		//compute r
-		double r;
-		//r = (alpha*alpha - a * alpha );
-		r=sqrt((alpha*alpha - a * alpha )/2);
-
-		//fill v (vector of Householder's reflections)  with a data
-		done = 0;
-		idx[0] = 0;
-		pos = counter + 1;
-
-		while(!done)
-		{
-			if(btcol.get_bis().get_block_dims(idx).get_dim(0) - 1 < pos)
-			{
-				pos -= btcol.get_bis().get_block_dims(idx).get_dim(0);
-				idx[0]++;
-			}
-			else
-			{
-				done = 1;
-			}
-		}
-
-		index<1> idxibl1;
-
-		for(size_t i = 0;i < pos;i++)
-		{
-			idxibl1[0]=i;
-			btod_set_elem<1>().perform(v,idx,idxibl1,0);
-		}
-
-		idxibl1[0] = pos;
-
-		btod_set_elem<1>().perform(v,idx,idxibl1,a - alpha);
-
-			pos++;
-
-		for(size_t i = counter + 2; i < size;i++)
-		{
-			if(btcol.get_bis().get_block_dims(idx).get_dim(0) - 1 < pos)
-			{
-				idx[0]++;
-				pos = 0;
-			}
-
-
-			if(cab.req_is_zero_block(idx)==1)
-			{
-				cabv.req_zero_block(idx);
-			}
-			else
-			{
-				dense_tensor_i<1 ,double> &tcol1 = cab.req_block(idx);
-				dense_tensor_ctrl<1, double> ca1(tcol1);
-				{
-				    const double *pa1 = ca1.req_const_dataptr();
-				    idxibl1[0]=pos;
-				    btod_set_elem<1>().perform(v,idx,idxibl1,*(pa1 + pos));
-				    ca1.ret_const_dataptr(pa1);
-				    pa1=0;
-				}
-				cab.ret_block(idx);
-			}
-
-			pos++;
-		}
-
-		counterc++;
-		btod_scale<1> (v,1/(2*r)).perform();
-
-		//Create v*vt
-		contraction2<1,1,0> contrvv;
-		btod_contract2<1,1,0>(contrvv,v,v).perform(vv);
-
-		//Create matrix of Householder's reflections P
-		btod_add<2> opv(P);
-		opv.add_op(vv,-2);
-		opv.perform(temp);
-		btod_copy<2>(temp).perform(P);
-
-		//Apply matrix of Householder's reflections on the tensor
-		contraction2<1,1,1> contrp;
-		contrp.contract(1,0);
-		btod_contract2<1,1,1>(contrp,P,btb).perform(temp);
-		btod_contract2<1,1,1>(contrp,temp,P).perform(btb);
-
-		//Update matrix of transformation
-		btod_contract2<1,1,1>(contrp,S,P).perform(temp);
-		btod_copy<2>(temp).perform(S);
-	}
->>>>>>> 01f32582
 
 }
 
 void btod_tridiagonalize::print(block_tensor_i<2, double> &btb)
 {
-<<<<<<< HEAD
     //operation prints the initial matrix m_bta and tridiagonal matrix btb
     size_t size = m_bta.get_bis().get_dims().get_dim(1);
     std::cout<<"The matrix A is:"<<std::endl;
@@ -644,113 +385,6 @@
     std::cout<<std::endl;
     std::cout<<"================================================"<<std::endl;
     std::cout<<std::endl;
-=======
-	//operation prints the initial matrix m_bta and tridiagonal matrix btb
-	size_t size = m_bta.get_bis().get_dims().get_dim(1);
-	std::cout<<"The matrix A is:"<<std::endl;
-	std::cout<<std::endl;
-	index<2> idxi;
-	idxi[0] = 0;
-	int posv = 0;
-
-	for(size_t i =0;i < size;i++)
-	{
-		if(m_bta.get_bis().get_block_dims(idxi).get_dim(0) - 1 < posv)
-		{
-			posv -= m_bta.get_bis().get_block_dims(idxi).get_dim(0);
-			idxi[0]++;
-		}
-
-		idxi[1] = 0;
-		int posh = 0;
-
-		for(size_t j =0;j < size;j++)
-		{
-			if(m_bta.get_bis().get_block_dims(idxi).get_dim(1) - 1 < posh)
-			{
-				posh -= m_bta.get_bis().get_block_dims(idxi).get_dim(1);
-				idxi[1]++;
-			}
-			block_tensor_ctrl<2, double> ctrl(m_bta);
-			if(ctrl.req_is_zero_block(idxi)==false)
-			{
-			dense_tensor_i<2 ,double> &tbtb = ctrl.req_block(idxi);
-			dense_tensor_ctrl<2, double> catrl(tbtb);
-			{
-			    const double *pa = catrl.req_const_dataptr();
-			    std::cout<<*(pa + posv * m_bta.get_bis().get_block_dims(idxi)
-			            .get_dim(1) + posh)<<" ";
-			    catrl.ret_const_dataptr(pa);
-			    pa=0;
-			}
-			ctrl.ret_block(idxi);
-			}
-			else
-			{
-				std::cout<<"'"<<" ";
-			}
-			posh++;
-		}
-
-		std::cout<<std::endl;
-		posv++;
-	}
-
-	std::cout<<std::endl;
-
-	idxi[0] = 0;
-	posv = 0;
-
-	std::cout<<"The tridiagonal matrix for matrix A is:"<<std::endl;
-	std::cout<<std::endl;
-
-	for(size_t i =0;i < size;i++)
-	{
-		if(btb.get_bis().get_block_dims(idxi).get_dim(0) - 1 < posv)
-		{
-			posv -= btb.get_bis().get_block_dims(idxi).get_dim(0);
-			idxi[0]++;
-		}
-
-		idxi[1] = 0;
-		int posh = 0;
-
-		for(size_t j =0;j < size;j++)
-		{
-			if(btb.get_bis().get_block_dims(idxi).get_dim(1) - 1 < posh)
-			{
-				posh -= btb.get_bis().get_block_dims(idxi).get_dim(1);
-				idxi[1]++;
-			}
-			block_tensor_ctrl<2, double> ctrl(btb);
-			if(ctrl.req_is_zero_block(idxi)==false)
-			{
-			dense_tensor_i<2 ,double> &tbtb = ctrl.req_block(idxi);
-			dense_tensor_ctrl<2, double> catrl(tbtb);
-			{
-			const double *pa = catrl.req_const_dataptr();
-			std::cout<<*(pa + posv * btb.get_bis().get_block_dims(idxi).
-					get_dim(1) + posh)<<" ";
-			catrl.ret_const_dataptr(pa);
-			pa=0;
-			}
-			ctrl.ret_block(idxi);
-			}
-			else
-			{
-				std::cout<<"'"<<" ";
-			}
-			posh++;
-		}
-
-		std::cout<<std::endl;
-		posv++;
-	}
-
-	std::cout<<std::endl;
-	std::cout<<"================================================"<<std::endl;
-	std::cout<<std::endl;
->>>>>>> 01f32582
 
 }
 
