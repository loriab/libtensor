#ifndef LIBTENSOR_BTOD_RANDOM_H
#define LIBTENSOR_BTOD_RANDOM_H

#include <list>
#include <map>
#include <utility>
#include "../defs.h"
#include "../exception.h"
#include "../core/abs_index.h"
#include "../core/allocator.h"
#include "../core/block_tensor_i.h"
#include "../core/block_tensor_ctrl.h"
#include "../core/orbit_list.h"
#include <libtensor/dense_tensor/dense_tensor.h>
#include <libtensor/dense_tensor/dense_tensor_ctrl.h>
<<<<<<< HEAD
#include "../tod/tod_add.h"
#include "../tod/tod_copy.h"
#include "../tod/tod_random.h"
=======
#include <libtensor/dense_tensor/tod_add.h>
#include <libtensor/dense_tensor/tod_copy.h>
#include <libtensor/dense_tensor/tod_random.h>
>>>>>>> 01f32582
#include "../timings.h"

namespace libtensor {


/** \brief Fills a block %tensor with random data without affecting its
        %symmetry
    \tparam T Block %tensor order.

    \ingroup libtensor_btod
 **/
template<size_t N>
class btod_random : public timings< btod_random<N> > {
public:
    static const char *k_clazz; //!< Class name

private:
    typedef timings< btod_random<N> > timings_base;
    typedef std::list< tensor_transf<N, double> > transf_list_t;
    typedef std::map<size_t, transf_list_t> transf_map_t;

public:
    /** \brief Fills a block %tensor with random values preserving
            symmetry
        \param bt Block %tensor.
     **/
    void perform(block_tensor_i<N, double> &bt) throw(exception);

    /** \brief Fills one block of a block %tensor with random values
            preserving symmetry
        \param bt Block %tensor.
        \param idx Block %index in the block %tensor.
     **/
    void perform(block_tensor_i<N, double> &bt, const index<N> &idx)
        throw(exception);

private:
    bool make_transf_map(const symmetry<N, double> &sym,
        const dimensions<N> &bidims, const index<N> &idx,
        const tensor_transf<N, double> &tr, transf_map_t &alltransf);

    void make_random_blk(cpu_pool &cpus, block_tensor_ctrl<N, double> &ctrl,
        const dimensions<N> &bidims, const index<N> &idx);

private:
    btod_random<N> &operator=(const btod_random<N>&);

};


template<size_t N>
const char *btod_random<N>::k_clazz = "btod_random<N>";


template<size_t N>
void btod_random<N>::perform(block_tensor_i<N, double> &bt) throw(exception) {

    cpu_pool cpus(1);

    timings_base::start_timer();

    dimensions<N> bidims(bt.get_bis().get_block_index_dims());
    block_tensor_ctrl<N, double> ctrl(bt);

    orbit_list<N, double> orblist(ctrl.req_symmetry());
    typename orbit_list<N, double>::iterator iorbit = orblist.begin();
    for(; iorbit != orblist.end(); iorbit++) {
        make_random_blk(cpus, ctrl, bidims, orblist.get_index(iorbit));
    }

    timings_base::stop_timer();
}

template<size_t N>
void btod_random<N>::perform(block_tensor_i<N, double> &bt, const index<N> &idx)
    throw(exception) {

    cpu_pool cpus(1);

    timings_base::start_timer();

    dimensions<N> bidims(bt.get_bis().get_block_index_dims());
    block_tensor_ctrl<N, double> ctrl(bt);
    make_random_blk(cpus, ctrl, bidims, idx);

    timings_base::stop_timer();
}


template<size_t N>
bool btod_random<N>::make_transf_map(const symmetry<N, double> &sym,
    const dimensions<N> &bidims, const index<N> &idx,
    const tensor_transf<N, double> &tr, transf_map_t &alltransf) {

    size_t absidx = abs_index<N>::get_abs_index(idx, bidims);
    typename transf_map_t::iterator ilst = alltransf.find(absidx);
    if(ilst == alltransf.end()) {
        ilst = alltransf.insert(std::pair<size_t, transf_list_t>(
            absidx, transf_list_t())).first;
    }
    typename transf_list_t::iterator itr = ilst->second.begin();
    bool done = false;
    for(; itr != ilst->second.end(); itr++) {
        if(*itr == tr) {
            done = true;
            break;
        }
    }
    if(done) return true;
    ilst->second.push_back(tr);

    bool allowed = true;
    for(typename symmetry<N, double>::iterator iset = sym.begin();
        iset != sym.end(); iset++) {

        const symmetry_element_set<N, double> &eset =
            sym.get_subset(iset);
        for(typename symmetry_element_set<N, double>::const_iterator
            ielem = eset.begin(); ielem != eset.end(); ielem++) {

            const symmetry_element_i<N, double> &elem =
                eset.get_elem(ielem);
            index<N> idx2(idx);
            tensor_transf<N, double> tr2(tr);
            if(elem.is_allowed(idx2)) {
                elem.apply(idx2, tr2);
                allowed = make_transf_map(sym, bidims,
                    idx2, tr2, alltransf);
            } else {
                allowed = false;
            }
        }
    }
    return allowed;
}


template<size_t N>
void btod_random<N>::make_random_blk(cpu_pool &cpus,
    block_tensor_ctrl<N, double> &ctrl, const dimensions<N> &bidims,
    const index<N> &idx) {

<<<<<<< HEAD
    typedef std_allocator<double> allocator_t;

    const symmetry<N, double> &sym = ctrl.req_symmetry();
    size_t absidx = abs_index<N>::get_abs_index(idx, bidims);
    tod_random<N> randop;

    tensor_transf<N, double> tr0;
    transf_map_t transf_map;
    bool allowed = make_transf_map(sym, bidims, idx, tr0, transf_map);
    typename transf_map_t::iterator ilst = transf_map.find(absidx);
    if(!allowed || ilst == transf_map.end()) {
        ctrl.req_zero_block(idx);
        return;
    }

    dense_tensor_i<N, double> &blk = ctrl.req_block(idx);

    typename transf_list_t::iterator itr = ilst->second.begin();
    if(itr == ilst->second.end()) {
        timings_base::start_timer("randop");
        randop.perform(cpus, true, 1.0, blk);
        timings_base::stop_timer("randop");
    } else {
        dense_tensor<N, double, allocator_t> rnd(blk.get_dims()),
            symrnd(blk.get_dims());
        timings_base::start_timer("randop");
        randop.perform(cpus, true, 1.0, rnd);
        timings_base::stop_timer("randop");
        double totcoeff = itr->get_scalar_tr().get_coeff();
        tod_add<N> symop(rnd, itr->get_perm(), totcoeff);

        for(itr++; itr != ilst->second.end(); itr++) {
            symop.add_op(rnd, itr->get_perm(),
                    itr->get_scalar_tr().get_coeff());
            totcoeff += itr->get_scalar_tr().get_coeff();
        }

        timings_base::start_timer("symop&copy");
        symop.perform(cpus, true, 1.0, symrnd);
        totcoeff = (totcoeff == 0.0) ? 1.0 : 1.0/totcoeff;
        tod_copy<N>(symrnd, totcoeff).perform(cpus, true, 1.0, blk);
        timings_base::stop_timer("symop&copy");
    }

    ctrl.ret_block(idx);
=======
	typedef std_allocator<double> allocator_t;

	const symmetry<N, double> &sym = ctrl.req_symmetry();
	size_t absidx = abs_index<N>::get_abs_index(idx, bidims);
	tod_random<N> randop;

	transf<N, double> tr0;
	transf_map_t transf_map;
	bool allowed = make_transf_map(sym, bidims, idx, tr0, transf_map);
	typename transf_map_t::iterator ilst = transf_map.find(absidx);
	if(!allowed || ilst == transf_map.end()) {
		ctrl.req_zero_block(idx);
		return;
	}

	dense_tensor_i<N, double> &blk = ctrl.req_block(idx);

	typename transf_list_t::iterator itr = ilst->second.begin();
	if(itr == ilst->second.end()) {
		timings_base::start_timer("randop");
		randop.perform(cpus, true, 1.0, blk);
		timings_base::stop_timer("randop");
	} else {
		dense_tensor<N, double, allocator_t> rnd(blk.get_dims()),
			symrnd(blk.get_dims());
		timings_base::start_timer("randop");
		randop.perform(cpus, true, 1.0, rnd);
		timings_base::stop_timer("randop");
		double totcoeff = itr->get_coeff();
		tod_add<N> symop(rnd, itr->get_perm(), totcoeff);

		for(itr++; itr != ilst->second.end(); itr++) {
			symop.add_op(rnd, itr->get_perm(), itr->get_coeff());
			totcoeff += itr->get_coeff();
		}

		timings_base::start_timer("symop&copy");
		symop.perform(cpus, true, 1.0, symrnd);
		totcoeff = (totcoeff == 0.0) ? 1.0 : 1.0/totcoeff;
		tod_copy<N>(symrnd, totcoeff).perform(cpus, true, 1.0, blk);
		timings_base::stop_timer("symop&copy");
	}

	ctrl.ret_block(idx);
>>>>>>> 01f32582
}


} // namespace libtensor

#endif // LIBTENSOR_BTOD_RANDOM_H<|MERGE_RESOLUTION|>--- conflicted
+++ resolved
@@ -13,15 +13,9 @@
 #include "../core/orbit_list.h"
 #include <libtensor/dense_tensor/dense_tensor.h>
 #include <libtensor/dense_tensor/dense_tensor_ctrl.h>
-<<<<<<< HEAD
-#include "../tod/tod_add.h"
-#include "../tod/tod_copy.h"
-#include "../tod/tod_random.h"
-=======
 #include <libtensor/dense_tensor/tod_add.h>
 #include <libtensor/dense_tensor/tod_copy.h>
 #include <libtensor/dense_tensor/tod_random.h>
->>>>>>> 01f32582
 #include "../timings.h"
 
 namespace libtensor {
@@ -164,7 +158,6 @@
     block_tensor_ctrl<N, double> &ctrl, const dimensions<N> &bidims,
     const index<N> &idx) {
 
-<<<<<<< HEAD
     typedef std_allocator<double> allocator_t;
 
     const symmetry<N, double> &sym = ctrl.req_symmetry();
@@ -210,52 +203,6 @@
     }
 
     ctrl.ret_block(idx);
-=======
-	typedef std_allocator<double> allocator_t;
-
-	const symmetry<N, double> &sym = ctrl.req_symmetry();
-	size_t absidx = abs_index<N>::get_abs_index(idx, bidims);
-	tod_random<N> randop;
-
-	transf<N, double> tr0;
-	transf_map_t transf_map;
-	bool allowed = make_transf_map(sym, bidims, idx, tr0, transf_map);
-	typename transf_map_t::iterator ilst = transf_map.find(absidx);
-	if(!allowed || ilst == transf_map.end()) {
-		ctrl.req_zero_block(idx);
-		return;
-	}
-
-	dense_tensor_i<N, double> &blk = ctrl.req_block(idx);
-
-	typename transf_list_t::iterator itr = ilst->second.begin();
-	if(itr == ilst->second.end()) {
-		timings_base::start_timer("randop");
-		randop.perform(cpus, true, 1.0, blk);
-		timings_base::stop_timer("randop");
-	} else {
-		dense_tensor<N, double, allocator_t> rnd(blk.get_dims()),
-			symrnd(blk.get_dims());
-		timings_base::start_timer("randop");
-		randop.perform(cpus, true, 1.0, rnd);
-		timings_base::stop_timer("randop");
-		double totcoeff = itr->get_coeff();
-		tod_add<N> symop(rnd, itr->get_perm(), totcoeff);
-
-		for(itr++; itr != ilst->second.end(); itr++) {
-			symop.add_op(rnd, itr->get_perm(), itr->get_coeff());
-			totcoeff += itr->get_coeff();
-		}
-
-		timings_base::start_timer("symop&copy");
-		symop.perform(cpus, true, 1.0, symrnd);
-		totcoeff = (totcoeff == 0.0) ? 1.0 : 1.0/totcoeff;
-		tod_copy<N>(symrnd, totcoeff).perform(cpus, true, 1.0, blk);
-		timings_base::stop_timer("symop&copy");
-	}
-
-	ctrl.ret_block(idx);
->>>>>>> 01f32582
 }
 
 
