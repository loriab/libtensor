#ifndef LIBTENSOR_BTOD_SET_DIAG_H
#define LIBTENSOR_BTOD_SET_DIAG_H

#include "../defs.h"
#include "../exception.h"
#include "../core/block_tensor_i.h"
#include "../core/block_tensor_ctrl.h"
#include "../core/orbit.h"
#include <libtensor/dense_tensor/tod_set.h>
#include <libtensor/dense_tensor/tod_set_diag.h>

namespace libtensor {


/** \brief Assigns the diagonal elements of a block %tensor to a value
    \tparam N Tensor order.

    This operation sets the diagonal elements of a block %tensor to a value
    without affecting all the off-diagonal elements.

    \ingroup libtensor_btod
 **/
template<size_t N>
class btod_set_diag {
public:
    static const char *k_clazz; //!< Class name

private:
    double m_v; //!< Value

public:
    //!    \name Construction and destruction
    //@{

    /** \brief Initializes the operation
        \param v Tensor element value (default 0.0).
     **/
    btod_set_diag(double v = 0.0);

    //@}

    //!    \name Operation
    //@{

    /** \brief Performs the operation
     **/
    void perform(block_tensor_i<N, double> &bt);

    //@}
};


template<size_t N>
const char *btod_set_diag<N>::k_clazz = "btod_set_diag<N>";


template<size_t N>
btod_set_diag<N>::btod_set_diag(double v) : m_v(v) {

}


template<size_t N>
void btod_set_diag<N>::perform(block_tensor_i<N, double> &bt) {

<<<<<<< HEAD
    static const char *method = "perform(block_tensor_i<N, double>&)";

    cpu_pool cpus(1);

    const block_index_space<N> &bis = bt.get_bis();
    size_t t = bis.get_type(0);
    for(size_t i = 1; i < N; i++) {
        if(bis.get_type(i) != t) {
            throw bad_parameter(g_ns, k_clazz, method, __FILE__,
                __LINE__, "Invalid block tensor dimension.");
        }
    }

    block_tensor_ctrl<N, double> ctrl(bt);

    dimensions<N> dims(bis.get_block_index_dims());
    size_t n = dims[0];
    index<N> idx;
    for(size_t i = 0; i < n; i++) {

        for(size_t j = 0; j < N; j++) idx[j] = i;

        abs_index<N> aidx(idx, dims);
        orbit<N, double> o(ctrl.req_const_symmetry(), idx);
        if(!o.is_allowed()) continue;
        if(o.get_abs_canonical_index() != aidx.get_abs_index())
            continue;

        if(ctrl.req_is_zero_block(idx)) {
            if(m_v != 0.0) {
                dense_tensor_i<N, double> &blk = ctrl.req_block(idx);
                tod_set<N>(0.0).perform(cpus, blk);
                tod_set_diag<N>(m_v).perform(blk);
                ctrl.ret_block(idx);
            }
        } else {
            dense_tensor_i<N, double> &blk = ctrl.req_block(idx);
            tod_set_diag<N>(m_v).perform(blk);
            ctrl.ret_block(idx);
        }
    }
=======
	static const char *method = "perform(block_tensor_i<N, double>&)";

	cpu_pool cpus(1);

	const block_index_space<N> &bis = bt.get_bis();
	size_t t = bis.get_type(0);
	for(size_t i = 1; i < N; i++) {
		if(bis.get_type(i) != t) {
			throw bad_parameter(g_ns, k_clazz, method, __FILE__,
				__LINE__, "Invalid block tensor dimension.");
		}
	}

	block_tensor_ctrl<N, double> ctrl(bt);

	dimensions<N> dims(bis.get_block_index_dims());
	size_t n = dims[0];
	index<N> idx;
	for(size_t i = 0; i < n; i++) {

		for(size_t j = 0; j < N; j++) idx[j] = i;

		abs_index<N> aidx(idx, dims);
		orbit<N, double> o(ctrl.req_const_symmetry(), idx);
		if(!o.is_allowed()) continue;
		if(o.get_abs_canonical_index() != aidx.get_abs_index())
			continue;

		if(ctrl.req_is_zero_block(idx)) {
			if(m_v != 0.0) {
				dense_tensor_i<N, double> &blk = ctrl.req_block(idx);
				tod_set<N>(0.0).perform(cpus, blk);
				tod_set_diag<N>(m_v).perform(blk);
				ctrl.ret_block(idx);
			}
		} else {
			dense_tensor_i<N, double> &blk = ctrl.req_block(idx);
			tod_set_diag<N>(m_v).perform(blk);
			ctrl.ret_block(idx);
		}
	}
>>>>>>> 01f32582
}


} // namespace libtensor

#endif // LIBTENSOR_BTOD_SET_DIAG_H<|MERGE_RESOLUTION|>--- conflicted
+++ resolved
@@ -63,7 +63,6 @@
 template<size_t N>
 void btod_set_diag<N>::perform(block_tensor_i<N, double> &bt) {
 
-<<<<<<< HEAD
     static const char *method = "perform(block_tensor_i<N, double>&)";
 
     cpu_pool cpus(1);
@@ -105,49 +104,6 @@
             ctrl.ret_block(idx);
         }
     }
-=======
-	static const char *method = "perform(block_tensor_i<N, double>&)";
-
-	cpu_pool cpus(1);
-
-	const block_index_space<N> &bis = bt.get_bis();
-	size_t t = bis.get_type(0);
-	for(size_t i = 1; i < N; i++) {
-		if(bis.get_type(i) != t) {
-			throw bad_parameter(g_ns, k_clazz, method, __FILE__,
-				__LINE__, "Invalid block tensor dimension.");
-		}
-	}
-
-	block_tensor_ctrl<N, double> ctrl(bt);
-
-	dimensions<N> dims(bis.get_block_index_dims());
-	size_t n = dims[0];
-	index<N> idx;
-	for(size_t i = 0; i < n; i++) {
-
-		for(size_t j = 0; j < N; j++) idx[j] = i;
-
-		abs_index<N> aidx(idx, dims);
-		orbit<N, double> o(ctrl.req_const_symmetry(), idx);
-		if(!o.is_allowed()) continue;
-		if(o.get_abs_canonical_index() != aidx.get_abs_index())
-			continue;
-
-		if(ctrl.req_is_zero_block(idx)) {
-			if(m_v != 0.0) {
-				dense_tensor_i<N, double> &blk = ctrl.req_block(idx);
-				tod_set<N>(0.0).perform(cpus, blk);
-				tod_set_diag<N>(m_v).perform(blk);
-				ctrl.ret_block(idx);
-			}
-		} else {
-			dense_tensor_i<N, double> &blk = ctrl.req_block(idx);
-			tod_set_diag<N>(m_v).perform(blk);
-			ctrl.ret_block(idx);
-		}
-	}
->>>>>>> 01f32582
 }
 
 
