--- conflicted
+++ resolved
@@ -85,11 +85,7 @@
 
     if(ca.req_is_zero_block(ola.get_index(ioa))) continue;
 
-<<<<<<< HEAD
     dense_tensor_i<k_ordera, double> *ba = 0;
-=======
-	dense_tensor_i<k_ordera, double> *ba = 0;
->>>>>>> 01f32582
 
     orbit<k_ordera, double> oa(ca.req_const_symmetry(), ola.get_index(ioa));
     for(typename orbit<k_ordera, double>::iterator iia = oa.begin();
