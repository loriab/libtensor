#ifndef LIBTENSOR_BTOD_SET_H
#define LIBTENSOR_BTOD_SET_H

#include <libtensor/core/block_tensor_i.h>
#include <libtensor/core/block_tensor_ctrl.h>
#include <libtensor/dense_tensor/dense_tensor_i.h>
<<<<<<< HEAD
#include <libtensor/tod/tod_set.h>
=======
#include <libtensor/dense_tensor/tod_set.h>
>>>>>>> 01f32582
#include <libtensor/block_tensor/bto/bto_set.h>

namespace libtensor {


struct btod_set_traits {

    typedef double element_type;

    template<size_t N> struct block_tensor_type {
        typedef block_tensor_i<N, double> type;
    };

    template<size_t N> struct block_tensor_ctrl_type {
        typedef block_tensor_ctrl<N, double> type;
    };

    template<size_t N> struct block_type {
        typedef dense_tensor_i<N, double> type;
    };

    template<size_t N> struct to_set_type {
        typedef tod_set<N> type;
    };

    static bool is_zero(double d) {
        return d == 0.0;
    }

};


<<<<<<< HEAD
/** \brief Sets all elements of a block tensor to a value preserving
=======
/**	\brief Sets all elements of a block tensor to a value preserving
>>>>>>> 01f32582
        the symmetry
    \tparam N Tensor order.

    \ingroup libtensor_btod
 **/
template<size_t N>
class btod_set : public bto_set<N, btod_set_traits> {
public:
    static const char *k_clazz; //!< Class name

public:
    /** \brief Initializes the operation
        \param v Value to be assigned to the tensor elements.
     **/
    btod_set(double v = 0.0) : bto_set<N, btod_set_traits>(v) { }

};


template<size_t N>
const char *btod_set<N>::k_clazz = "btod_set<N>";


} // namespace libtensor

#endif // LIBTENSOR_BTOD_SET_H<|MERGE_RESOLUTION|>--- conflicted
+++ resolved
@@ -4,11 +4,7 @@
 #include <libtensor/core/block_tensor_i.h>
 #include <libtensor/core/block_tensor_ctrl.h>
 #include <libtensor/dense_tensor/dense_tensor_i.h>
-<<<<<<< HEAD
-#include <libtensor/tod/tod_set.h>
-=======
 #include <libtensor/dense_tensor/tod_set.h>
->>>>>>> 01f32582
 #include <libtensor/block_tensor/bto/bto_set.h>
 
 namespace libtensor {
@@ -41,11 +37,7 @@
 };
 
 
-<<<<<<< HEAD
 /** \brief Sets all elements of a block tensor to a value preserving
-=======
-/**	\brief Sets all elements of a block tensor to a value preserving
->>>>>>> 01f32582
         the symmetry
     \tparam N Tensor order.
 
