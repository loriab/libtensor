--- conflicted
+++ resolved
@@ -6,18 +6,11 @@
 #include "../core/block_tensor_ctrl.h"
 #include "../core/orbit.h"
 #include "../core/orbit_list.h"
-<<<<<<< HEAD
 #include "../core/permutation_builder.h"
 #include "../symmetry/so_dirprod.h"
 #include "../symmetry/so_merge.h"
-#include "../tod/tod_mult.h"
-#include "../tod/tod_set.h"
-=======
-#include "../symmetry/so_mult.h"
-#include "../symmetry/so_permute.h"
 #include <libtensor/dense_tensor/tod_mult.h>
 #include <libtensor/dense_tensor/tod_set.h>
->>>>>>> 01f32582
 #include "additive_btod.h"
 #include "bad_block_index_space.h"
 
@@ -106,15 +99,9 @@
     using additive_btod<N>::perform;
 
 protected:
-<<<<<<< HEAD
     virtual void compute_block(bool zero, dense_tensor_i<N, double> &blk,
         const index<N> &idx, const tensor_transf<N, double> &tr, double c,
         cpu_pool &cpus);
-=======
-	virtual void compute_block(bool zero, dense_tensor_i<N, double> &blk,
-	    const index<N> &idx, const transf<N, double> &tr, double c,
-	    cpu_pool &cpus);
->>>>>>> 01f32582
 
 private:
     btod_mult(const btod_mult<N> &);
@@ -256,11 +243,7 @@
 /*
 template<size_t N>
 void btod_mult<N>::compute_block(
-<<<<<<< HEAD
         dense_tensor_i<N, double> &blk, const index<N> &idx) {
-=======
-		dense_tensor_i<N, double> &blk, const index<N> &idx) {
->>>>>>> 01f32582
 
     block_tensor_ctrl<N, double> ctrla(m_bta), ctrlb(m_btb);
 
@@ -284,13 +267,8 @@
     permutation<N> pb(trb.get_perm());
     pb.permute(m_pb);
 
-<<<<<<< HEAD
     dense_tensor_i<N, double> &blka = ctrla.req_block(cidxa.get_index());
     dense_tensor_i<N, double> &blkb = ctrlb.req_block(cidxb.get_index());
-=======
-	dense_tensor_i<N, double> &blka = ctrla.req_block(cidxa.get_index());
-	dense_tensor_i<N, double> &blkb = ctrlb.req_block(cidxb.get_index());
->>>>>>> 01f32582
 
     double k = m_c * tra.get_coeff();
     if (m_recip)
@@ -308,7 +286,6 @@
 
 template<size_t N>
 void btod_mult<N>::compute_block(bool zero, dense_tensor_i<N, double> &blk,
-<<<<<<< HEAD
     const index<N> &idx, const tensor_transf<N, double> &tr, double c,
     cpu_pool &cpus) {
 
@@ -351,49 +328,6 @@
 
     ctrla.ret_block(cidxa.get_index());
     ctrlb.ret_block(cidxb.get_index());
-=======
-    const index<N> &idx, const transf<N, double> &tr, double c,
-    cpu_pool &cpus) {
-
-	block_tensor_ctrl<N, double> ctrla(m_bta), ctrlb(m_btb);
-
-	permutation<N> pinva(m_pa, true), pinvb(m_pb, true), pinvc(tr.get_perm(), true);
-	index<N> idxa(idx), idxb(idx);
-	idxa.permute(pinva);
-	idxb.permute(pinvb);
-
-	orbit<N, double> oa(ctrla.req_const_symmetry(), idxa);
-	abs_index<N> cidxa(oa.get_abs_canonical_index(),
-			m_bta.get_bis().get_block_index_dims());
-	const transf<N, double> &tra = oa.get_transf(idxa);
-
-	orbit<N, double> ob(ctrlb.req_const_symmetry(), idxb);
-	abs_index<N> cidxb(ob.get_abs_canonical_index(),
-			m_btb.get_bis().get_block_index_dims());
-	const transf<N, double> &trb = ob.get_transf(idxb);
-
-	permutation<N> pa(tra.get_perm());
-	pa.permute(m_pa);
-	pa.permute(pinvc);
-	permutation<N> pb(trb.get_perm());
-	pb.permute(m_pb);
-	pb.permute(pinvc);
-
-	dense_tensor_i<N, double> &blka = ctrla.req_block(cidxa.get_index());
-	dense_tensor_i<N, double> &blkb = ctrlb.req_block(cidxb.get_index());
-
-	double k = m_c * tr.get_coeff() * tra.get_coeff();
-	if (m_recip)
-		k /= trb.get_coeff();
-	else
-		k *= trb.get_coeff();
-
-	if(zero) tod_set<N>().perform(cpus, blk);
-	tod_mult<N>(blka, pa, blkb, pb, m_recip, k).perform(cpus, false, c, blk);
-
-	ctrla.ret_block(cidxa.get_index());
-	ctrlb.ret_block(cidxb.get_index());
->>>>>>> 01f32582
 }
 
 template<size_t N>
