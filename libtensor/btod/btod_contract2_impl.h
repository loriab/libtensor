--- conflicted
+++ resolved
@@ -443,50 +443,6 @@
 
 template<size_t N, size_t M, size_t K>
 void btod_contract2<N, M, K>::contract_block(
-<<<<<<< HEAD
-	block_contr_list_t &lst, const index<k_orderc> &idxc,
-	block_tensor_ctrl<k_ordera, double> &ca,
-	block_tensor_ctrl<k_orderb, double> &cb,
-	dense_tensor_i<k_orderc, double> &tc, const transf<k_orderc, double> &trc,
-	bool zero, double c, cpu_pool &cpus) {
-
-	if(zero) tod_set<k_orderc>().perform(cpus, tc);
-
-	std::list< index<k_ordera> > blksa;
-	std::list< index<k_orderb> > blksb;
-
-	for(typename block_contr_list_t::iterator ilst = lst.begin();
-		ilst != lst.end(); ilst++) {
-
-		abs_index<k_ordera> aia(ilst->m_absidxa, m_bidimsa);
-		abs_index<k_orderb> aib(ilst->m_absidxb, m_bidimsb);
-		const index<k_ordera> &ia = aia.get_index();
-		const index<k_orderb> &ib = aib.get_index();
-
-		bool zeroa = ca.req_is_zero_block(ia);
-		bool zerob = cb.req_is_zero_block(ib);
-		if(zeroa || zerob) continue;
-
-		dense_tensor_i<k_ordera, double> &blka = ca.req_block(ia);
-		dense_tensor_i<k_orderb, double> &blkb = cb.req_block(ib);
-		blksa.push_back(ia);
-		blksb.push_back(ib);
-
-		contraction2<N, M, K> contr(m_contr);
-		contr.permute_a(ilst->m_perma);
-		contr.permute_b(ilst->m_permb);
-		contr.permute_c(trc.get_perm());
-
-        double kc = ilst->m_c * trc.get_coeff() * c;
-		tod_contract2<N, M, K>(contr, blka, blkb).
-		    perform(cpus, false, kc, tc);
-	}
-
-	for(typename std::list< index<k_ordera> >::const_iterator i =
-		blksa.begin(); i != blksa.end(); i++) ca.ret_block(*i);
-	for(typename std::list< index<k_orderb> >::const_iterator i =
-		blksb.begin(); i != blksb.end(); i++) cb.ret_block(*i);
-=======
     block_contr_list_t &lst, const index<k_orderc> &idxc,
     block_tensor_ctrl<k_ordera, double> &ca,
     block_tensor_ctrl<k_orderb, double> &cb,
@@ -497,8 +453,6 @@
 
     std::list< index<k_ordera> > blksa;
     std::list< index<k_orderb> > blksb;
-    std::list< tod_contract2<N, M, K>* > op_ptrs;
-    tod_sum<k_orderc> *op_sum = 0;
 
     for(typename block_contr_list_t::iterator ilst = lst.begin();
         ilst != lst.end(); ilst++) {
@@ -522,31 +476,14 @@
         contr.permute_b(ilst->m_permb);
         contr.permute_c(trc.get_perm());
 
-        tod_contract2<N, M, K> *controp =
-            new tod_contract2<N, M, K>(contr, blka, blkb);
-        double kc = ilst->m_c * trc.get_coeff();
-        op_ptrs.push_back(controp);
-        if(op_sum == 0) op_sum = new tod_sum<k_orderc>(*controp, kc);
-        else op_sum->add_op(*controp, kc);
-    }
-
-    if(op_sum != 0) {
-        op_sum->prefetch();
-        op_sum->perform(cpus, false, c, tc);
-        delete op_sum; op_sum = 0;
-        for(typename std::list< tod_contract2<N, M, K>* >::const_iterator iptr =
-                op_ptrs.begin(); iptr != op_ptrs.end(); iptr++) {
-
-            delete *iptr;
-        }
-        op_ptrs.clear();
+        double kc = ilst->m_c * trc.get_coeff() * c;
+        tod_contract2<N, M, K>(contr, blka, blkb).perform(cpus, false, kc, tc);
     }
 
     for(typename std::list< index<k_ordera> >::const_iterator i =
-            blksa.begin(); i != blksa.end(); i++) ca.ret_block(*i);
+        blksa.begin(); i != blksa.end(); i++) ca.ret_block(*i);
     for(typename std::list< index<k_orderb> >::const_iterator i =
-            blksb.begin(); i != blksb.end(); i++) cb.ret_block(*i);
->>>>>>> 66f5134b
+        blksb.begin(); i != blksb.end(); i++) cb.ret_block(*i);
 }
 
 
