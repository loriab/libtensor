#include <sstream>
#include "../core/allocator.h"
#include "../core/block_tensor_ctrl.h"
#include "../core/block_tensor.h"
#include "scalar_transf_double.h"
#include "btod_add.h"
#include "btod_contract2.h"
#include "btod_copy.h"
#include "btod_diag.h"
#include "cholesky.h"
#include "btod_extract.h"
#include "btod_scale.h"
#include "btod_set_diag.h"
#include "btod_set_elem.h"
#include "btod_set.h"
#include "btod_select.h"

#include "btod_print.h"

//#define PRINT


namespace libtensor
{

cholesky::cholesky(block_tensor_i<2, double> &bta, double tol) :
m_bta(bta) ,m_tol(tol), m_rank(0)
, pta(new block_tensor<2, double, std_allocator <double> >(bta.get_bis()))
{

}

cholesky::~cholesky(){
        delete pta;
        pta = NULL;
}


void cholesky::decompose()
{
    
    typedef std_allocator<double> allocator_t;
    block_tensor_i<2, double> &buff(*pta);// buffer
    block_tensor<2, double, std_allocator <double> > D(buff.get_bis());// Residual matrix

    btod_copy<2>(m_bta).perform(buff); // now buffer has imput matrix
    btod_copy<2>(buff).perform(D); // now D has input matrix
    
    // find Cholesky
    size_t n = buff.get_bis().get_dims().get_dim(0);//size of the matrix

    index<2> idx;
        idx[1] = 0;

    size_t pos1 = 0;

    for(size_t i1 = 0; i1 < n ; i1++)
    {
    // first run over index 1 (columns of the matrices)
        if(buff.get_bis().get_block_dims(idx).get_dim(1) - 1 < pos1)
        {
                pos1 -= buff.get_bis().get_block_dims(idx).get_dim(1);
                idx[1]++;
        }

        idx[0] = 0;
        size_t pos0 = 0;

        index<2> idxibl; // index inside block
        idxibl[0] = 0; idxibl[1] = 0;

        index<2> idxbl; // index of the block
        idxbl[0] = 0; idxbl[1] = 0; 

    double diag = 0;
    diag = sort_diag(D, idxbl, idxibl);
    // extracted the maximum diagonal element

    if(diag < m_tol) break;

    m_rank++; // increase the rank

    // mask for column extraction

    mask<2> msk;
    msk[0] = true; msk[1] = false;
    
    btod_extract<2, 1> ex(D, msk, idxbl, idxibl);

    block_tensor<1, double, std_allocator <double> > column(ex.get_bis());

    ex.perform(column);
    // now column has a bt with column

    // scale the element

        dense_tensor <1 , double, std_allocator <double> > columnt(column.get_bis().get_dims());

    btod_scale<1>(column,1/sqrt(diag)).perform();

        tod_btconv<1>(column).perform(columnt); // now columnt has cholesky vector

    // update residual D^{j} = D^{j-1} - L^{j}*L^{j}'

    contraction2<1,1,0> contr;
        btod_contract2<1,1,0> opcntr(contr,column,column);

    opcntr.perform(D,-1);

    
    //save the vector to the buffer

    for(size_t i0 = 0 ; i0 < n; i0++)
    {
    // after that run over index 0 (rows of the matrix)

                if(buff.get_bis().get_block_dims(idx).get_dim(0) - 1 < pos0)
                {
                        pos0 -= buff.get_bis().get_block_dims(idx).get_dim(0);
                        idx[0]++;
                }

    block_tensor_ctrl<2, double> ctrl(buff);

        dense_tensor_i<2, double> &t = ctrl.req_block(idx);
        dense_tensor_ctrl<2, double> ct(t);
<<<<<<< HEAD
           double *p = ct.req_dataptr();
=======
       	double *p = ct.req_dataptr();
>>>>>>> 01f32582

    size_t np = buff.get_bis().get_block_dims(idx).get_dim(1);

<<<<<<< HEAD
    dense_tensor_ctrl<1, double> ct2(columnt);
=======
	dense_tensor_ctrl<1, double> ct2(columnt);
>>>>>>> 01f32582
        const double *px = ct2.req_const_dataptr();
    
    *(p + pos0 * np + pos1) = *(px + i0) ;
    // put the Cholesky vector to the buffer

    ct.ret_dataptr(p);
        ctrl.ret_block(idx);

    ct2.ret_const_dataptr(px);

    pos0++;
    }

    pos1++;
    
    std::stringstream os;
        os<<std::endl;
    #ifdef PRINT
    std::cout<<"The matrix for the rank = "<<m_rank<<std::endl;
    btod_print<2>(os).perform(buff);
    std::cout<<os.str()<<std::endl;
    #endif

    }


}

double cholesky::sort_diag(block_tensor_i<2, double> &D, index<2> &idxbl, index<2> &idxibl)
{
    typedef std_allocator<double> allocator_t;

    // extract diagonal

        size_t nd = D.get_bis().get_dims().get_dim(0);

        mask<2> msk;
        msk[0] = true; msk[1] = true;
    // mask to extract diagonal
        btod_diag<2, 2> d(D, msk);
        block_tensor<1, double, std_allocator <double> > diagbt(d.get_bis());
        d.perform(diagbt);

    // now diagbt has diagonal

    // find the highest diag element

    #ifdef PRINT
        std::stringstream os;
        os<<std::endl;    
    os<<"Diagonal is "<<std::endl;
    btod_print<1>(os).perform(diagbt);

        #endif

    //!!!!!!!!!!!!!!!!!!!!!!!!!!!!!!!!!!!!!!!!!!!!!!
    // here should change it to Zhenya's procedure

        double maxdiag = 0;
        size_t i1 = 0; // number of the maximum element
        size_t pos = 0;

     btod_select<1, compare4absmax>::list_t lst1;
    btod_select<1, compare4absmax>(diagbt).perform(lst1, 1);

           if(lst1.begin() != lst1.end()) {
                        maxdiag = lst1.begin()->value;
            index<1> bidx;
                bidx = lst1.begin()->bidx;
            index<1> idx;
                  idx = lst1.begin()->idx;
            idxbl[0] = 0; idxbl[1] = bidx[0];
            idxibl[0] = 0; idxibl[1] = idx[0];
            // here it might be a bug if
            // bis of diag not equal to the
            // bis of the columns of the
            // matrix
        }

    return maxdiag;
}

void cholesky::perform(block_tensor_i<2, double> &btb)
{
    
    size_t n = btb.get_bis().get_dims().get_dim(0);
    size_t R = m_rank ;
    
    block_tensor_i<2, double> &buff(*pta);
    
    index<2> idxi;
    idxi[0] = 0;

        index<2> idxo;
        idxo[0] = 0;

    size_t posi0 = 0;
    size_t poso0 = 0;
    
    for(size_t i0 = 0; i0 < n;i0++)
    {

    if(buff.get_bis().get_block_dims(idxi).get_dim(0) - 1 < posi0)
    {
        posi0 -= buff.get_bis().get_block_dims(idxi).get_dim(0);
        idxi[0]++;
    }

        if(btb.get_bis().get_block_dims(idxo).get_dim(0) - 1 < poso0)
        {
                poso0 -= btb.get_bis().get_block_dims(idxo).get_dim(0);
                idxo[0]++;
        }
    
    idxi[1] = 0;
    idxo[1] = 0;
    size_t posi1 = 0;
    size_t poso1 = 0;

    for(size_t i1 = 0; i1 < R; i1++)
    {
        if(buff.get_bis().get_block_dims(idxi).get_dim(1) - 1 < posi1)
        {
            posi1 -= buff.get_bis().get_block_dims(idxi).get_dim(1);
            idxi[1]++;
        }
        
        if(btb.get_bis().get_block_dims(idxo).get_dim(1) - 1 < poso1)
                {
                        poso1 -= btb.get_bis().get_block_dims(idxo).get_dim(1);
                        idxo[1]++;
                }

<<<<<<< HEAD
        block_tensor_ctrl<2, double> ctrli(buff);
        block_tensor_ctrl<2, double> ctrlo(btb);

        if(ctrli.req_is_zero_block(idxi)==false)
        {
    
        
        dense_tensor_i<2, double> &ti = ctrli.req_block(idxi);
        dense_tensor_ctrl<2, double> cti(ti);
        const double *pi = cti.req_const_dataptr();        
        
        dense_tensor_i<2, double> &to = ctrlo.req_block(idxo);
        dense_tensor_ctrl<2, double> cto(to);
        double *po = cto.req_dataptr();

        size_t Rp = btb.get_bis().get_block_dims(idxo).get_dim(1); 
        size_t np = buff.get_bis().get_block_dims(idxi).get_dim(1);

        *(po +poso0 * Rp + poso1) = *(pi + posi0 * np + posi1);

        cti.ret_const_dataptr(pi);
        cto.ret_dataptr(po);
        pi=0;
        po=0;

        ctrli.ret_block(idxi);
        ctrlo.ret_block(idxo);
        
        }
        posi1++;
        poso1++;
    }
    
    posi0++;
    poso0++;
    }
=======
		block_tensor_ctrl<2, double> ctrli(buff);
		block_tensor_ctrl<2, double> ctrlo(btb);

		if(ctrli.req_is_zero_block(idxi)==false)
		{
	
		
		dense_tensor_i<2, double> &ti = ctrli.req_block(idxi);
		dense_tensor_ctrl<2, double> cti(ti);
		const double *pi = cti.req_const_dataptr();		
		
		dense_tensor_i<2, double> &to = ctrlo.req_block(idxo);
		dense_tensor_ctrl<2, double> cto(to);
		double *po = cto.req_dataptr();

		size_t Rp = btb.get_bis().get_block_dims(idxo).get_dim(1); 
		size_t np = buff.get_bis().get_block_dims(idxi).get_dim(1);

		*(po +poso0 * Rp + poso1) = *(pi + posi0 * np + posi1);

		cti.ret_const_dataptr(pi);
		cto.ret_dataptr(po);
		pi=0;
		po=0;

		ctrli.ret_block(idxi);
		ctrlo.ret_block(idxo);
		
		}
		posi1++;
		poso1++;
	}
	
	posi0++;
	poso0++;
	}
>>>>>>> 01f32582

}

}//namespace libtensor
<|MERGE_RESOLUTION|>--- conflicted
+++ resolved
@@ -124,19 +124,11 @@
 
         dense_tensor_i<2, double> &t = ctrl.req_block(idx);
         dense_tensor_ctrl<2, double> ct(t);
-<<<<<<< HEAD
            double *p = ct.req_dataptr();
-=======
-       	double *p = ct.req_dataptr();
->>>>>>> 01f32582
 
     size_t np = buff.get_bis().get_block_dims(idx).get_dim(1);
 
-<<<<<<< HEAD
     dense_tensor_ctrl<1, double> ct2(columnt);
-=======
-	dense_tensor_ctrl<1, double> ct2(columnt);
->>>>>>> 01f32582
         const double *px = ct2.req_const_dataptr();
     
     *(p + pos0 * np + pos1) = *(px + i0) ;
@@ -270,13 +262,11 @@
                         idxo[1]++;
                 }
 
-<<<<<<< HEAD
         block_tensor_ctrl<2, double> ctrli(buff);
         block_tensor_ctrl<2, double> ctrlo(btb);
 
         if(ctrli.req_is_zero_block(idxi)==false)
         {
-    
         
         dense_tensor_i<2, double> &ti = ctrli.req_block(idxi);
         dense_tensor_ctrl<2, double> cti(ti);
@@ -307,44 +297,6 @@
     posi0++;
     poso0++;
     }
-=======
-		block_tensor_ctrl<2, double> ctrli(buff);
-		block_tensor_ctrl<2, double> ctrlo(btb);
-
-		if(ctrli.req_is_zero_block(idxi)==false)
-		{
-	
-		
-		dense_tensor_i<2, double> &ti = ctrli.req_block(idxi);
-		dense_tensor_ctrl<2, double> cti(ti);
-		const double *pi = cti.req_const_dataptr();		
-		
-		dense_tensor_i<2, double> &to = ctrlo.req_block(idxo);
-		dense_tensor_ctrl<2, double> cto(to);
-		double *po = cto.req_dataptr();
-
-		size_t Rp = btb.get_bis().get_block_dims(idxo).get_dim(1); 
-		size_t np = buff.get_bis().get_block_dims(idxi).get_dim(1);
-
-		*(po +poso0 * Rp + poso1) = *(pi + posi0 * np + posi1);
-
-		cti.ret_const_dataptr(pi);
-		cto.ret_dataptr(po);
-		pi=0;
-		po=0;
-
-		ctrli.ret_block(idxi);
-		ctrlo.ret_block(idxo);
-		
-		}
-		posi1++;
-		poso1++;
-	}
-	
-	posi0++;
-	poso0++;
-	}
->>>>>>> 01f32582
 
 }
 
