#ifndef LIBTENSOR_BTOD_SET_ELEM_H
#define LIBTENSOR_BTOD_SET_ELEM_H

#include <list>
#include <map>
#include "../defs.h"
#include "../core/abs_index.h"
#include "../core/block_tensor_i.h"
#include "../core/block_tensor_ctrl.h"
#include "../core/orbit.h"
<<<<<<< HEAD
#include "../tod/tod_set.h"
#include "../tod/tod_set_elem.h"
=======
#include <libtensor/dense_tensor/tod_set.h>
#include <libtensor/dense_tensor/tod_set_elem.h>
#include "transf_double.h"
>>>>>>> 01f32582

namespace libtensor {


/** \brief Sets a single element of a block %tensor to a value
    \tparam N Tensor order.

    The operation sets one block %tensor element specified by a block
    %index and an %index within the block. The symmetry is preserved.
    If the affected block shares an orbit with other blocks, those will
    be affected accordingly.

    Normally for clarity reasons the block %index used with this operation
    should be canonical. If it is not, the canonical block is changed using
    %symmetry rules such that the specified element of the specified block
    is given the specified value.

    \ingroup libtensor_btod
 **/
template<size_t N>
class btod_set_elem {
public:
    static const char *k_clazz; //!< Class name

private:
    typedef std::list< tensor_transf<N, double> > transf_list_t;
    typedef std::map<size_t, transf_list_t> transf_map_t;

public:
    /** \brief Default constructor
     **/
    btod_set_elem() { }

    /** \brief Performs the operation
        \param bt Block %tensor.
        \param bidx Block %index.
        \param idx Element %index within the block.
        \param d Element value.
     **/
    void perform(block_tensor_i<N, double> &bt, const index<N> &bidx,
        const index<N> &idx, double d);

private:
    bool make_transf_map(const symmetry<N, double> &sym,
        const dimensions<N> &bidims, const index<N> &idx,
        const tensor_transf<N, double> &tr, transf_map_t &alltransf);

private:
    btod_set_elem(const btod_set_elem<N> &);
    const btod_set_elem<N> &operator=(const btod_set_elem<N> &);

};


template<size_t N>
const char *btod_set_elem<N>::k_clazz = "btod_set_elem<N>";


template<size_t N>
void btod_set_elem<N>::perform(block_tensor_i<N, double> &bt,
    const index<N> &bidx, const index<N> &idx, double d) {

    static const char *method = "perform(block_tensor_i<N, double> &, "
            "const index<N> &, const index<N> &, double)";

    cpu_pool cpus(1);

    block_tensor_ctrl<N, double> ctrl(bt);

    dimensions<N> bidims(bt.get_bis().get_block_index_dims());
    orbit<N, double> o(ctrl.req_const_symmetry(), bidx);

    if (! o.is_allowed())
        throw bad_parameter(g_ns, k_clazz, method, __FILE__, __LINE__,
                "Block index not allowed by symmetry.");

    const tensor_transf<N, double> &tr = o.get_transf(bidx);
    abs_index<N> abidx(o.get_abs_canonical_index(), bidims);

<<<<<<< HEAD
    bool zero = ctrl.req_is_zero_block(abidx.get_index());
    dense_tensor_i<N, double> &blk = ctrl.req_block(abidx.get_index());
=======
	bool zero = ctrl.req_is_zero_block(abidx.get_index());
	dense_tensor_i<N, double> &blk = ctrl.req_block(abidx.get_index());
>>>>>>> 01f32582

    if(zero) tod_set<N>().perform(cpus, blk);

    permutation<N> perm(tr.get_perm(), true);
    index<N> idx1(idx); idx1.permute(perm);
    double d1 = d / tr.get_scalar_tr().get_coeff();

    transf_map_t trmap;
    tensor_transf<N, double> tr0;
    make_transf_map(ctrl.req_const_symmetry(), bidims, abidx.get_index(),
        tr0, trmap);
    typename transf_map_t::iterator ilst =
        trmap.find(abidx.get_abs_index());
    for(typename transf_list_t::iterator itr = ilst->second.begin();
        itr != ilst->second.end(); itr++) {

        index<N> idx2(idx1);
        idx2.permute(itr->get_perm());
        double d2 = d1 * itr->get_scalar_tr().get_coeff();
        tod_set_elem<N>().perform(blk, idx2, d2);
    }

    ctrl.ret_block(abidx.get_index());
}


template<size_t N>
bool btod_set_elem<N>::make_transf_map(const symmetry<N, double> &sym,
    const dimensions<N> &bidims, const index<N> &idx,
    const tensor_transf<N, double> &tr, transf_map_t &alltransf) {

    size_t absidx = abs_index<N>::get_abs_index(idx, bidims);
    typename transf_map_t::iterator ilst = alltransf.find(absidx);
    if(ilst == alltransf.end()) {
        ilst = alltransf.insert(std::pair<size_t, transf_list_t>(
            absidx, transf_list_t())).first;
    }
    typename transf_list_t::iterator itr = ilst->second.begin();
    bool done = false;
    for(; itr != ilst->second.end(); itr++) {
        if(*itr == tr) {
            done = true;
            break;
        }
    }
    if(done) return true;
    ilst->second.push_back(tr);

    bool allowed = true;
    for(typename symmetry<N, double>::iterator iset = sym.begin();
        iset != sym.end(); iset++) {

        const symmetry_element_set<N, double> &eset =
            sym.get_subset(iset);
        for(typename symmetry_element_set<N, double>::const_iterator
            ielem = eset.begin(); ielem != eset.end(); ielem++) {

            const symmetry_element_i<N, double> &elem =
                eset.get_elem(ielem);
            index<N> idx2(idx);
            tensor_transf<N, double> tr2(tr);
            if(elem.is_allowed(idx2)) {
                elem.apply(idx2, tr2);
                allowed = make_transf_map(sym, bidims,
                    idx2, tr2, alltransf);
            } else {
                allowed = false;
            }
        }
    }
    return allowed;
}


} // namespace libtensor

#endif // LIBTENSOR_BTOD_SET_ELEM_H<|MERGE_RESOLUTION|>--- conflicted
+++ resolved
@@ -8,14 +8,8 @@
 #include "../core/block_tensor_i.h"
 #include "../core/block_tensor_ctrl.h"
 #include "../core/orbit.h"
-<<<<<<< HEAD
-#include "../tod/tod_set.h"
-#include "../tod/tod_set_elem.h"
-=======
 #include <libtensor/dense_tensor/tod_set.h>
 #include <libtensor/dense_tensor/tod_set_elem.h>
-#include "transf_double.h"
->>>>>>> 01f32582
 
 namespace libtensor {
 
@@ -95,13 +89,8 @@
     const tensor_transf<N, double> &tr = o.get_transf(bidx);
     abs_index<N> abidx(o.get_abs_canonical_index(), bidims);
 
-<<<<<<< HEAD
     bool zero = ctrl.req_is_zero_block(abidx.get_index());
     dense_tensor_i<N, double> &blk = ctrl.req_block(abidx.get_index());
-=======
-	bool zero = ctrl.req_is_zero_block(abidx.get_index());
-	dense_tensor_i<N, double> &blk = ctrl.req_block(abidx.get_index());
->>>>>>> 01f32582
 
     if(zero) tod_set<N>().perform(cpus, blk);
 
