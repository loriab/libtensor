--- conflicted
+++ resolved
@@ -88,12 +88,8 @@
         \param tr Tensor transformation.
      **/
     bto_apply(block_tensor_t &bta, const functor_t &fn,
-<<<<<<< HEAD
             const tensor_transf_t &tr1 = tensor_transf_t(),
             const tensor_transf_t &tr2 = tensor_transf_t());
-=======
-        const scalar_tr_t &c = scalar_tr_t());
->>>>>>> b272d71e
 
     /** \brief Initializes the element-wise operation
         \param bt Source block %tensor.
@@ -101,7 +97,6 @@
         \param c Element-wise transformation (apply before).
      **/
     bto_apply(block_tensor_t &bta, const functor_t &fn,
-<<<<<<< HEAD
             const scalar_transf_t &c);
 
     /** \brief Initializes the permuted element-wise operation
@@ -113,9 +108,6 @@
     bto_apply(block_tensor_t &bta,
             const functor_t &fn, const permutation<N> &p,
             const scalar_transf_t &c = scalar_transf_t());
-=======
-        const permutation<N> &p, const scalar_tr_t &c = scalar_tr_t());
->>>>>>> b272d71e
 
     /** \brief Destructor
      **/
@@ -150,15 +142,11 @@
 
 protected:
     virtual void compute_block(bool zero, block_t &blk, const index<N> &ib,
-<<<<<<< HEAD
-            const tensor_transf_t &tr, const element_t &c, cpu_pool &cpus);
-=======
-        const tensor_tr_t &tr, const element_t &c);
->>>>>>> b272d71e
+            const tensor_transf_t &tr, const element_t &c);
 
 private:
     static block_index_space<N> mk_bis(const block_index_space<N> &bis,
-        const permutation<N> &perm);
+            const permutation<N> &perm);
     void make_schedule();
 
 private:
