--- conflicted
+++ resolved
@@ -132,13 +132,7 @@
                 to_set_t().perform(blkc);
             } else {
                 block_t &blkb = ctrl.req_block(aib.get_index());
-<<<<<<< HEAD
-                to_copy_t(blkb, node.trb).perform(cpus, true, 1.0, blkc);
-=======
-                to_copy_t(blkb, node.trb.get_perm(),
-                    node.trb.get_scalar_tr().get_coeff()).
-                    perform(true, 1.0, blkc);
->>>>>>> b272d71e
+                to_copy_t(blkb, node.trb).perform(true, 1.0, blkc);
                 ctrl.ret_block(aib.get_index());
             }
             ctrl.ret_block(aic.get_index());
@@ -155,30 +149,13 @@
             block_t &blkc = ctrl.req_block(aic.get_index());
             if(zerob) {
                 abs_index<N> aia(node.cia, m_bidims);
-<<<<<<< HEAD
                 to_copy_t(*ila->second,
-                        node.tra).perform(cpus, true, 1.0, blkc);
+                        node.tra).perform(true, 1.0, blkc);
             } else {
                 abs_index<N> aia(node.cia, m_bidims);
                 block_t &blkb = ctrl.req_block(aib.get_index());
-                to_copy_t(*ila->second, node.tra).perform(cpus,
-                        true, 1.0, blkc);
-                to_copy_t(blkb, node.trb).perform(cpus,
-                        false, 1.0, blkc);
-=======
-                to_copy_t(*ila->second, node.tra.get_perm(),
-                    node.tra.get_scalar_tr().get_coeff()).
-                    perform(true, 1.0, blkc);
-            } else {
-                abs_index<N> aia(node.cia, m_bidims);
-                block_t &blkb = ctrl.req_block(aib.get_index());
-                to_copy_t(*ila->second, node.tra.get_perm(),
-                    node.tra.get_scalar_tr().get_coeff()).
-                    perform(true, 1.0, blkc);
-                to_copy_t(blkb, node.trb.get_perm(),
-                    node.trb.get_scalar_tr().get_coeff()).
-                    perform(false, 1.0, blkc);
->>>>>>> b272d71e
+                to_copy_t(*ila->second, node.tra).perform(true, 1.0, blkc);
+                to_copy_t(blkb, node.trb).perform(false, 1.0, blkc);
                 ctrl.ret_block(aib.get_index());
             }
             ctrl.ret_block(aic.get_index());
@@ -200,21 +177,10 @@
         block_t &blkb = ctrl.req_block(aib.get_index());
         if(zerob) {
             abs_index<N> aia(node.cia, m_bidims);
-<<<<<<< HEAD
-            to_copy_t(*ila->second, node.tra).perform(cpus, true, 1.0, blkb);
+            to_copy_t(*ila->second, node.tra).perform(true, 1.0, blkb);
         } else {
             abs_index<N> aia(node.cia, m_bidims);
-            to_copy_t(*ila->second, node.tra).perform(cpus, false, 1.0, blkb);
-=======
-            to_copy_t(*ila->second, node.tra.get_perm(),
-                node.tra.get_scalar_tr().get_coeff()).
-                perform(true, 1.0, blkb);
-        } else {
-            abs_index<N> aia(node.cia, m_bidims);
-            to_copy_t(*ila->second, node.tra.get_perm(),
-                node.tra.get_scalar_tr().get_coeff()).
-                perform(false, 1.0, blkb);
->>>>>>> b272d71e
+            to_copy_t(*ila->second, node.tra).perform(false, 1.0, blkb);
         }
         ctrl.ret_block(aib.get_index());
     }
