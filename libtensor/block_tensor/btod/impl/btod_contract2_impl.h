#ifndef LIBTENSOR_BTOD_CONTRACT2_IMPL_H
#define LIBTENSOR_BTOD_CONTRACT2_IMPL_H

#include <map>
#include <memory>
#include <libutil/thread_pool/thread_pool.h>
#include <libtensor/core/allocator.h>
#include <libtensor/core/mask.h>
#include <libtensor/core/scalar_transf_double.h>
#include <libtensor/symmetry/so_dirprod.h>
#include <libtensor/symmetry/so_reduce.h>
#include <libtensor/dense_tensor/tod_contract2.h>
#include <libtensor/dense_tensor/tod_copy.h>
#include <libtensor/core/block_tensor.h>
#include <libtensor/core/block_tensor_ctrl.h>
#include <libtensor/core/orbit_list.h>
#include <libtensor/block_tensor/bto/bto_contract2_clst.h>
#include <libtensor/block_tensor/bto/bto_contract2_nzorb.h>
#include <libtensor/block_tensor/bto/bto_contract2_sym.h>
#include <libtensor/block_tensor/bto/impl/bto_aux_add_impl.h>
#include <libtensor/block_tensor/bto/impl/bto_aux_copy_impl.h>
#include <libtensor/block_tensor/btod/btod_copy.h>
#include <libtensor/block_tensor/btod/btod_set.h>
#include <libtensor/btod/bad_block_index_space.h>
#include "../btod_contract2.h"

namespace libtensor {


template<size_t N, size_t M, size_t K>
const char *btod_contract2_clazz<N, M, K>::k_clazz = "btod_contract2<N, M, K>";


template<size_t N, size_t M, size_t K>
const char *btod_contract2<N, M, K>::k_clazz =
    btod_contract2_clazz<N, M, K>::k_clazz;


template<size_t N, typename T>
class btod_contract2_copy_task : public libutil::task_i {
private:
    block_tensor_i<N, T> &m_bta;
    block_tensor_i<N, T> &m_btb;
    index<N> m_idx;
    bool m_zero;

public:
    btod_contract2_copy_task(
        block_tensor_i<N, T> &bta,
        block_tensor_i<N, T> &btb,
        const index<N> &idx,
        bool zero);

    virtual ~btod_contract2_copy_task() { }
    virtual void perform();

};


template<size_t N, typename T>
class btod_contract2_copy_task_iterator : public libutil::task_iterator_i {
private:
    block_tensor_i<N, T> &m_bta;
    block_tensor_i<N, T> &m_btb;
    bool m_zero;
    const std::vector<size_t> &m_bi;
    typename std::vector<size_t>::const_iterator m_i;

public:
    btod_contract2_copy_task_iterator(
        block_tensor_i<N, T> &bta,
        block_tensor_i<N, T> &btb,
        bool zero,
        const std::vector<size_t> &bi);

    virtual bool has_more() const;
    virtual libutil::task_i *get_next();

};


template<size_t N, typename Traits>
class btod_contract2_copystr_task : public libutil::task_i {
public:
    typedef typename Traits::element_type element_type;

private:
    block_tensor_i<N, element_type> &m_bta;
    bto_stream_i<N, Traits> &m_out;
    index<N> m_idx;

public:
    btod_contract2_copystr_task(
        block_tensor_i<N, element_type> &bta,
        bto_stream_i<N, Traits> &out,
        const index<N> &idx);

    virtual ~btod_contract2_copystr_task() { }
    virtual void perform();

};


template<size_t N, typename Traits>
class btod_contract2_copystr_task_iterator : public libutil::task_iterator_i {
public:
    typedef typename Traits::element_type element_type;

private:
    block_tensor_i<N, element_type> &m_bta;
    bto_stream_i<N, Traits> &m_out;
    const std::vector<size_t> &m_bi;
    typename std::vector<size_t>::const_iterator m_i;

public:
    btod_contract2_copystr_task_iterator(
        block_tensor_i<N, element_type> &bta,
        bto_stream_i<N, Traits> &out,
        const std::vector<size_t> &bi);

    virtual bool has_more() const;
    virtual libutil::task_i *get_next();

};


template<size_t N, typename T>
class btod_contract2_copy_task_observer : public libutil::task_observer_i {
public:
    virtual void notify_start_task(libutil::task_i *t) { }
    virtual void notify_finish_task(libutil::task_i *t);

};


template<size_t N, size_t M, size_t K>
btod_contract2<N, M, K>::btod_contract2(const contraction2<N, M, K> &contr,
    block_tensor_i<k_ordera, double> &bta,
    block_tensor_i<k_orderb, double> &btb) :

    m_contr(contr), m_bta(bta), m_btb(btb),
    m_symc(contr, bta, btb),
    m_bidimsa(m_bta.get_bis().get_block_index_dims()),
    m_bidimsb(m_btb.get_bis().get_block_index_dims()),
    m_bidimsc(m_symc.get_bisc().get_block_index_dims()),
    m_sch(m_bidimsc) {

    make_schedule();
}


template<size_t N, size_t M, size_t K>
btod_contract2<N, M, K>::~btod_contract2() {

}


template<size_t N, size_t M, size_t K>
const block_index_space<N + M> &btod_contract2<N, M, K>::get_bis() const {

    return m_symc.get_bisc();
}


template<size_t N, size_t M, size_t K>
const symmetry<N + M, double> &btod_contract2<N, M, K>::get_symmetry() const {

    return m_symc.get_symc();
}


template<size_t N, size_t M, size_t K>
const assignment_schedule<N + M, double>&
btod_contract2<N, M, K>::get_schedule() const {

    return m_sch;
}


template<size_t N, size_t M, size_t K>
void btod_contract2<N, M, K>::sync_on() {

    block_tensor_ctrl<k_ordera, double> ca(m_bta);
    block_tensor_ctrl<k_orderb, double> cb(m_btb);
    ca.req_sync_on();
    cb.req_sync_on();
}


template<size_t N, size_t M, size_t K>
void btod_contract2<N, M, K>::sync_off() {

    block_tensor_ctrl<k_ordera, double> ca(m_bta);
    block_tensor_ctrl<k_orderb, double> cb(m_btb);
    ca.req_sync_off();
    cb.req_sync_off();
}


template<size_t N, size_t M, size_t K>
void btod_contract2<N, M, K>::perform(block_tensor_i<N + M, double> &btc) {

    bto_aux_copy<N + M, btod_traits> out(m_symc.get_symc(), btc);
    perform(out);
}


template<size_t N, size_t M, size_t K>
void btod_contract2<N, M, K>::perform(block_tensor_i<N + M, double> &btc,
    double d) {

    block_tensor_ctrl<N + M, double> cc(btc);
    addition_schedule<N + M, btod_traits> asch(m_symc.get_symc(),
        cc.req_const_symmetry());
    asch.build(m_sch, cc);

    bto_aux_add<N + M, btod_traits> out(m_symc.get_symc(), asch, btc, d);
    perform(out);
}


template<size_t N, size_t M, size_t K>
void btod_contract2<N, M, K>::perform(bto_stream_i<N + M, btod_traits> &out) {

    btod_contract2<N, M, K>::start_timer();

    try {

        out.open();

        block_tensor_ctrl<k_ordera, double> ca(m_bta);
        block_tensor_ctrl<k_orderb, double> cb(m_btb);

        //  Compute the number of blocks in A and B

        size_t nblka = 0, nblkb = 0, nblkc = 0;
        orbit_list<k_ordera, double> ola(ca.req_const_symmetry());
        for(typename orbit_list<k_ordera, double>::iterator ioa = ola.begin();
            ioa != ola.end(); ++ioa) {
            if(!ca.req_is_zero_block(ola.get_index(ioa))) nblka++;
        }
        orbit_list<k_orderb, double> olb(cb.req_const_symmetry());
        for(typename orbit_list<k_orderb, double>::iterator iob = olb.begin();
            iob != olb.end(); ++iob) {
            if(!cb.req_is_zero_block(olb.get_index(iob))) nblkb++;
        }
        for(typename assignment_schedule<k_orderc, double>::iterator i =
            m_sch.begin(); i != m_sch.end(); ++i) {
            nblkc++;
        }

        //  Quit if either one of the arguments is zero

        if(nblka == 0 || nblkb == 0) {
            out.close();
            btod_contract2<N, M, K>::stop_timer();
            return;
        }

        //  Number and size of batches in A, B and C

        size_t batsz = 1280000000; // XXX: arbitrary batch size!
        size_t nbata, nbatb, nbatc, batsza, batszb, batszc;
        nbata = (nblka + batsz - 1) / batsz;
        nbatb = (nblkb + batsz - 1) / batsz;
        nbatc = (nblkc + batsz - 1) / batsz;
        batsza = nbata > 0 ? (nblka + nbata - 1) / nbata : 1;
        batszb = nbatb > 0 ? (nblkb + nbatb - 1) / nbatb : 1;
        batszc = nbatc > 0 ? (nblkc + nbatc - 1) / nbatc : 1;

        //  Temporary partial A, B, and C

        block_tensor< k_ordera, double, allocator<double> > btat(m_bta.get_bis());
        block_tensor< k_orderb, double, allocator<double> > btbt(m_btb.get_bis());
        block_tensor< k_orderc, double, allocator<double> > btct(m_symc.get_bisc());
        block_tensor_ctrl<k_ordera, double> cat(btat);
        block_tensor_ctrl<k_orderb, double> cbt(btbt);
        block_tensor_ctrl<k_orderc, double> cct(btct);
        so_copy<k_ordera, double>(ca.req_const_symmetry()).
            perform(cat.req_symmetry());
        so_copy<k_orderb, double>(cb.req_const_symmetry()).
            perform(cbt.req_symmetry());

        //  Batching loops

        dimensions<k_orderc> bidimsc = m_symc.get_bisc().get_block_index_dims();
        std::vector<size_t> batcha, batchb, batchc1, batchc2;
        batcha.reserve(batsza);
        batchb.reserve(batszb);
        batchc1.reserve(batszc);
        batchc2.reserve(batszc);

        typename orbit_list<k_ordera, double>::iterator ioa = ola.begin();
        while(ioa != ola.end()) {

            btod_set<k_ordera>().perform(btat);

            btod_contract2<N, M, K>::start_timer("copy_a");
            batcha.clear();
            for(; ioa != ola.end() && batcha.size() < batsza; ++ioa) {
                const index<k_ordera> &ia = ola.get_index(ioa);
                if(ca.req_is_zero_block(ia)) continue;
                batcha.push_back(ola.get_abs_index(ioa));
            }
            if(batcha.size() > 0) {
                ca.req_sync_on();
                cat.req_sync_on();
                btod_contract2_copy_task_iterator<N + K, double> ti(m_bta, btat,
                    true, batcha);
                btod_contract2_copy_task_observer<N + K, double> to;
                libutil::thread_pool::submit(ti, to);
                cat.req_sync_off();
                ca.req_sync_off();
            }
            btod_contract2<N, M, K>::stop_timer("copy_a");

            if(batcha.size() == 0) continue;

            typename orbit_list<k_orderb, double>::iterator iob = olb.begin();
            while(iob != olb.end()) {

                btod_set<k_orderb>().perform(btbt);

                btod_contract2<N, M, K>::start_timer("copy_b");
                batchb.clear();
                for(; iob != olb.end() && batchb.size() < batszb; ++iob) {
                    const index<k_orderb> &ib = olb.get_index(iob);
                    if(cb.req_is_zero_block(ib)) continue;
                    batchb.push_back(olb.get_abs_index(iob));
                }
                if(batchb.size() > 0) {
                    cb.req_sync_on();
                    cbt.req_sync_on();
                    btod_contract2_copy_task_iterator<M + K, double> ti(m_btb, btbt,
                        true, batchb);
                    btod_contract2_copy_task_observer<M + K, double> to;
                    libutil::thread_pool::submit(ti, to);
                    cbt.req_sync_off();
                    cb.req_sync_off();
                }
                btod_contract2<N, M, K>::stop_timer("copy_b");

                if(batchb.size() == 0) continue;

                typename assignment_schedule<k_orderc, double>::iterator ibc =
                    m_sch.begin();
                while(ibc != m_sch.end()) {

                    btod_set<k_orderc>().perform(btct);
                    so_copy<k_orderc, double>(m_symc.get_symc()).
                        perform(cct.req_symmetry());

                    batchc1.clear();
                    batchc2.clear();

                    for(; ibc != m_sch.end() && batchc1.size() < batszc; ++ibc) {
                        batchc1.push_back(m_sch.get_abs_index(ibc));
                    }
                    if(batchc1.size() == 0) continue;

                    //  Calling this may break the symmetry of final result
                    //  in some cases, e.g. self-contraction
                    perform_inner(btat, btbt, btct, 1.0, batchc1);

                    btod_contract2<N, M, K>::start_timer("copy_c");
                    for(size_t i = 0; i < batchc1.size(); i++) {
                        index<k_orderc> ic;
                        abs_index<k_orderc>::get_index(batchc1[i], bidimsc, ic);
                        if(!cct.req_is_zero_block(ic)) {
                            batchc2.push_back(batchc1[i]);
                        }
                    }
                    if(batchc2.size() > 0) {
                        cct.req_sync_on();
                        btod_contract2_copystr_task_iterator<N + M, btod_traits> ti(
                            btct, out, batchc2);
                        btod_contract2_copy_task_observer<N + M, double> to;
                        libutil::thread_pool::submit(ti, to);
                        cct.req_sync_off();
                    }
                    btod_contract2<N, M, K>::stop_timer("copy_c");
                }
            }
        }

        out.close();

    } catch(...) {
        btod_contract2<N, M, K>::stop_timer();
        throw;
    }

    btod_contract2<N, M, K>::stop_timer();
}


template<size_t N, size_t M, size_t K>
<<<<<<< HEAD
=======
void btod_contract2<N, M, K>::perform(block_tensor_i<N + M, double> &btc,
    const double &d) {

    block_tensor< k_orderc, double, allocator<double> > btct(m_symc.get_bisc());
    perform(btct);
    btod_copy<k_orderc>(btct).perform(btc, d);
}


template<size_t N, size_t M, size_t K>
>>>>>>> ebf68e74
void btod_contract2<N, M, K>::perform_inner(
    block_tensor_i<N + K, double> &bta, block_tensor_i<M + K, double> &btb,
    block_tensor_i<N + M, double> &btc, double d,
    const std::vector<size_t> &blst) {

    typedef double T;

    block_tensor_ctrl<N + K, T> ca(m_bta);
    block_tensor_ctrl<M + K, T> cb(m_btb);
    block_tensor_ctrl<N + M, T> cc(btc);

    const symmetry<N + K, T> &syma = ca.req_const_symmetry();
    const symmetry<M + K, T> &symb = cb.req_const_symmetry();

    orbit_list<N + K, T> ola(syma);
    orbit_list<M + K, T> olb(symb);

    tensor_transf<k_orderc, double> trc;
    for(size_t iblk = 0; iblk < blst.size(); iblk++) {
        abs_index<k_orderc> aic(blst[iblk], m_bidimsc);
        dense_tensor_i<k_orderc, double> &blk = cc.req_block(aic.get_index());
        contract_block(bta, ola, btb, olb, aic.get_index(), blk, trc, true, d);
        cc.ret_block(aic.get_index());
    }
}


template<size_t N, size_t M, size_t K>
void btod_contract2<N, M, K>::compute_block(bool zero,
    dense_tensor_i<N + M, double> &blk, const index<N + M> &i,
    const tensor_transf<N + M, double> &tr, const double &c) {

    static const char *method = "compute_block(bool, tensor_i<N + M, double>&, "
        "const index<N + M>&, const tensor_transf<N + M, double>&, "
        "const double&)";

    typedef double T;

    btod_contract2<N, M, K>::start_timer("compute_block");

    try {

        block_tensor_ctrl<N + K, T> ca(m_bta);
        block_tensor_ctrl<M + K, T> cb(m_btb);

        const symmetry<N + K, T> &syma = ca.req_const_symmetry();
        const symmetry<M + K, T> &symb = cb.req_const_symmetry();

        orbit_list<N + K, T> ola(syma);
        orbit_list<M + K, T> olb(symb);

        abs_index<k_orderc> aic(i, m_bidimsc);
        contract_block(m_bta, ola, m_btb, olb, aic.get_index(),
            blk, tr, zero, c);

    } catch(...) {
        btod_contract2<N, M, K>::stop_timer("compute_block");
        throw;
    }

    btod_contract2<N, M, K>::stop_timer("compute_block");
}


template<size_t N, size_t M, size_t K>
void btod_contract2<N, M, K>::make_schedule() {

    btod_contract2<N, M, K>::start_timer("make_schedule");

    bto_contract2_nzorb<N, M, K, double> nzorb(m_contr, m_bta, m_btb,
        m_symc.get_symc());
    nzorb.build();
    for(typename std::vector<size_t>::const_iterator i =
        nzorb.get_blst().begin(); i != nzorb.get_blst().end(); ++i) {
        m_sch.insert(*i);
    }

    btod_contract2<N, M, K>::stop_timer("make_schedule");
}


template<size_t N, size_t M, size_t K>
void btod_contract2<N, M, K>::contract_block(
    block_tensor_i<N + K, double> &bta,
    const orbit_list<N + K, double> &ola,
    block_tensor_i<M + K, double> &btb,
    const orbit_list<M + K, double> &olb,
    const index<k_orderc> &idxc,
    dense_tensor_i<k_orderc, double> &tc,
    const tensor_transf<k_orderc, double> &trc,
    bool zero, double c) {

    typedef typename bto_contract2_clst<N, M, K, double>::contr_list contr_list;

    block_tensor_ctrl<k_ordera, double> ca(bta);
    block_tensor_ctrl<k_orderb, double> cb(btb);

    //  Prepare contraction list
    btod_contract2<N, M, K>::start_timer("contract_block::clst");
    bto_contract2_clst<N, M, K, double> clstop(m_contr, bta, btb, ola, olb,
        m_bidimsa, m_bidimsb, m_bidimsc, idxc);
    clstop.build_list(false); // Build full contraction list
    const contr_list &clst = clstop.get_clst();
    btod_contract2<N, M, K>::stop_timer("contract_block::clst");

    //  Keep track of checked out blocks
    typedef std::map<size_t, dense_tensor_i<k_ordera, double>*> coba_map;
    typedef std::map<size_t, dense_tensor_i<k_orderb, double>*> cobb_map;
    coba_map coba;
    cobb_map cobb;

    //  Tensor contraction operation
    std::auto_ptr< tod_contract2<N, M, K> > op;

    //  Go through the contraction list and prepare the contraction
    for(typename contr_list::const_iterator i = clst.begin();
        i != clst.end(); ++i) {

        index<k_ordera> ia;
        index<k_orderb> ib;
        abs_index<k_ordera>::get_index(i->aia, m_bidimsa, ia);
        abs_index<k_orderb>::get_index(i->aib, m_bidimsb, ib);

        bool zeroa = ca.req_is_zero_block(ia);
        bool zerob = cb.req_is_zero_block(ib);
        if(zeroa || zerob) continue;

        if(coba.find(i->aia) == coba.end()) {
            dense_tensor_i<k_ordera, double> &ta = ca.req_block(ia);
            coba[i->aia] = &ta;
        }
        if(cobb.find(i->aib) == cobb.end()) {
            dense_tensor_i<k_orderb, double> &tb = cb.req_block(ib);
            cobb[i->aib] = &tb;
        }
        dense_tensor_i<k_ordera, double> &ta = *coba[i->aia];
        dense_tensor_i<k_orderb, double> &tb = *cobb[i->aib];

        tensor_transf<k_ordera, double> trainv(i->tra);
        trainv.invert();
        tensor_transf<k_orderb, double> trbinv(i->trb);
        trbinv.invert();

        contraction2<N, M, K> contr(m_contr);
        contr.permute_a(trainv.get_perm());
        contr.permute_b(trbinv.get_perm());
        contr.permute_c(trc.get_perm());

        double kc = trainv.get_scalar_tr().get_coeff() *
            trbinv.get_scalar_tr().get_coeff() *
            trc.get_scalar_tr().get_coeff();

        if(op.get() == 0) {
            op = std::auto_ptr< tod_contract2<N, M, K> >(
                new tod_contract2<N, M, K>(contr, ta, tb, kc));
        } else {
            op->add_args(contr, ta, tb, kc);
        }
    }

    //  Execute the contraction
    if(op.get() == 0) {
        if(zero) tod_set<k_orderc>().perform(tc);
    } else {
        op->perform(zero, c, tc);
    }

    //  Return input blocks
    for(typename coba_map::iterator i = coba.begin(); i != coba.end(); ++i) {
        index<k_ordera> ia;
        abs_index<k_ordera>::get_index(i->first, m_bidimsa, ia);
        ca.ret_block(ia);
    }
    for(typename cobb_map::iterator i = cobb.begin(); i != cobb.end(); ++i) {
        index<k_orderb> ib;
        abs_index<k_orderb>::get_index(i->first, m_bidimsb, ib);
        cb.ret_block(ib);
    }
}


template<size_t N, typename T>
btod_contract2_copy_task<N, T>::btod_contract2_copy_task(
    block_tensor_i<N, T> &bta, block_tensor_i<N, T> &btb, const index<N> &idx,
    bool zero) :

    m_bta(bta), m_btb(btb), m_idx(idx), m_zero(zero) {

}


template<size_t N, typename T>
void btod_contract2_copy_task<N, T>::perform() {

    block_tensor_ctrl<N, T> ca(m_bta);
    block_tensor_ctrl<N, T> cb(m_btb);

    bool zero = m_zero || cb.req_is_zero_block(m_idx);

    dense_tensor_i<N, T> &ta = ca.req_block(m_idx);
    dense_tensor_i<N, T> &tb = cb.req_block(m_idx);
    tod_copy<N>(ta).perform(zero, 1.0, tb);
    cb.ret_block(m_idx);
    ca.ret_block(m_idx);
}


template<size_t N, typename T>
btod_contract2_copy_task_iterator<N, T>::btod_contract2_copy_task_iterator(
    block_tensor_i<N, T> &bta, block_tensor_i<N, T> &btb, bool zero,
    const std::vector<size_t> &bi) :

    m_bta(bta), m_btb(btb), m_zero(zero), m_bi(bi), m_i(m_bi.begin()) {

}


template<size_t N, typename T>
bool btod_contract2_copy_task_iterator<N, T>::has_more() const {

    return m_i != m_bi.end();
}


template<size_t N, typename T>
libutil::task_i *btod_contract2_copy_task_iterator<N, T>::get_next() {

    dimensions<N> bidims = m_bta.get_bis().get_block_index_dims();
    index<N> idx;
    abs_index<N>::get_index(*m_i, bidims, idx);
    btod_contract2_copy_task<N, T> *t =
        new btod_contract2_copy_task<N, T>(m_bta, m_btb, idx, m_zero);
    ++m_i;
    return t;
}


template<size_t N, typename Traits>
btod_contract2_copystr_task<N, Traits>::btod_contract2_copystr_task(
    block_tensor_i<N, element_type> &bta, bto_stream_i<N, Traits> &out,
    const index<N> &idx) :

    m_bta(bta), m_out(out), m_idx(idx) {

}


template<size_t N, typename Traits>
void btod_contract2_copystr_task<N, Traits>::perform() {

    block_tensor_ctrl<N, element_type> ca(m_bta);

    tensor_transf<N, element_type> tr;
    dense_tensor_i<N, element_type> &ta = ca.req_block(m_idx);
    m_out.put(m_idx, ta, tr);
    ca.ret_block(m_idx);
}


template<size_t N, typename Traits>
btod_contract2_copystr_task_iterator<N, Traits>::btod_contract2_copystr_task_iterator(
    block_tensor_i<N, element_type> &bta, bto_stream_i<N, Traits> &out,
    const std::vector<size_t> &bi) :

    m_bta(bta), m_out(out), m_bi(bi), m_i(m_bi.begin()) {

}


template<size_t N, typename Traits>
bool btod_contract2_copystr_task_iterator<N, Traits>::has_more() const {

    return m_i != m_bi.end();
}


template<size_t N, typename Traits>
libutil::task_i *btod_contract2_copystr_task_iterator<N, Traits>::get_next() {

    dimensions<N> bidims = m_bta.get_bis().get_block_index_dims();
    index<N> idx;
    abs_index<N>::get_index(*m_i, bidims, idx);
    btod_contract2_copystr_task<N, Traits> *t =
        new btod_contract2_copystr_task<N, Traits>(m_bta, m_out, idx);
    ++m_i;
    return t;
}


template<size_t N, typename T>
void btod_contract2_copy_task_observer<N, T>::notify_finish_task(
    libutil::task_i *t) {

    delete t;
}


} // namespace libtensor

#endif // LIBTENSOR_BTOD_CONTRACT2_IMPL_H<|MERGE_RESOLUTION|>--- conflicted
+++ resolved
@@ -207,7 +207,7 @@
 
 template<size_t N, size_t M, size_t K>
 void btod_contract2<N, M, K>::perform(block_tensor_i<N + M, double> &btc,
-    double d) {
+    const double &d) {
 
     block_tensor_ctrl<N + M, double> cc(btc);
     addition_schedule<N + M, btod_traits> asch(m_symc.get_symc(),
@@ -395,19 +395,6 @@
 
 
 template<size_t N, size_t M, size_t K>
-<<<<<<< HEAD
-=======
-void btod_contract2<N, M, K>::perform(block_tensor_i<N + M, double> &btc,
-    const double &d) {
-
-    block_tensor< k_orderc, double, allocator<double> > btct(m_symc.get_bisc());
-    perform(btct);
-    btod_copy<k_orderc>(btct).perform(btc, d);
-}
-
-
-template<size_t N, size_t M, size_t K>
->>>>>>> ebf68e74
 void btod_contract2<N, M, K>::perform_inner(
     block_tensor_i<N + K, double> &bta, block_tensor_i<M + K, double> &btb,
     block_tensor_i<N + M, double> &btc, double d,
