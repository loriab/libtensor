--- conflicted
+++ resolved
@@ -84,19 +84,15 @@
     //@}
 
     virtual void perform(block_tensor_i<N + M, double> &btc);
-<<<<<<< HEAD
-    virtual void perform(block_tensor_i<N + M, double> &btc, double d);
+    virtual void perform(block_tensor_i<N + M, double> &btc, const double &d);
     virtual void perform(bto_stream_i<N + M, btod_traits> &out);
-=======
-    virtual void perform(block_tensor_i<N + M, double> &btc, const double &d);
->>>>>>> ebf68e74
 
     virtual void perform(block_tensor_i<N + M, double> &bt, const double &d,
         const std::vector<size_t> &blst) {
-        additive_bto<N + M, bto_traits<double> >::perform(bt, d, blst);
+        additive_bto<N + M, btod_traits>::perform(bt, d, blst);
     }
 
-    using additive_bto<N + M, bto_traits<double> >::compute_block;
+    using additive_bto<N + M, btod_traits>::compute_block;
     virtual void compute_block(bool zero, dense_tensor_i<N + M, double> &blk,
         const index<N + M> &i, const tensor_transf<N + M, double> &tr,
         const double &c);
