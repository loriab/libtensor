#ifndef LIBTENSOR_BTENSOR_H
#define LIBTENSOR_BTENSOR_H

#include <libvmm/libvmm.h>
#include "../defs.h"
#include "../exception.h"
#include "../core/block_index_space.h"
#include "../core/block_tensor.h"
#include "../core/block_tensor_ctrl.h"
#include "../core/immutable.h"
#include "bispace.h"
#include "btensor_i.h"
#include "labeled_btensor.h"

namespace libtensor {

template<typename T>
struct btensor_traits {
	typedef T element_t;
	typedef libvmm::std_allocator<T> allocator_t;
};

template<size_t N, typename T, typename Traits>
class btensor_base : public btensor_i<N, T>, public immutable {
private:
	typedef typename Traits::element_t element_t;
	typedef typename Traits::allocator_t allocator_t;

private:
	block_tensor<N, element_t, allocator_t> m_bt;
	block_tensor_ctrl<N, element_t> m_ctrl;

public:
	//!	\name Construction and destruction
	//@{
	/**	\brief Constructs a block %tensor using provided information
			about blocks
		\param bi Information about blocks
	 **/
	btensor_base(const bispace<N> &bis) :
		 m_bt(bis.get_bis()), m_ctrl(m_bt) { }

	/**	\brief Constructs a block %tensor using a block %index space
		\param bis Block %index space
	 **/
	btensor_base(const block_index_space<N> &bis) :
		m_bt(bis), m_ctrl(m_bt) { }

	/**	\brief Constructs a block %tensor using information about
			blocks from another block %tensor
		\param bt Another block %tensor
	 **/
	btensor_base(const btensor_i<N, element_t> &bt) :
		m_bt(bt), m_ctrl(m_bt) { }

	/**	\brief Virtual destructor
	 **/
	virtual ~btensor_base() { }
	//@}

	//!	\name Implementation of block_tensor_i<N, T>
	//@{
	virtual const block_index_space<N> &get_bis() const;
	//@}

protected:
	//!	\name Implementation of libtensor::block_tensor_i<N,T>
	//@{
	virtual symmetry<N, T> &on_req_symmetry() throw(exception);
	virtual const symmetry<N, T> &on_req_const_symmetry() throw(exception);
	virtual tensor_i<N, T> &on_req_block(const index<N> &idx)
		throw(exception);
	virtual void on_ret_block(const index<N> &idx) throw(exception);
	virtual tensor_i<N, T> &on_req_aux_block(const index<N> &idx)
		throw(exception);
	virtual void on_ret_aux_block(const index<N> &idx) throw(exception);
	virtual bool on_req_is_zero_block(const index<N> &idx) throw(exception);
	virtual void on_req_zero_block(const index<N> &idx) throw(exception);
	virtual void on_req_zero_all_blocks() throw(exception);
	//@}

	//!	\name Implementation of libtensor::immutable
	//@{
	virtual void on_set_immutable();
	//@}
};

/**	\brief User-friendly block %tensor

	\ingroup libtensor_iface
 **/
template<size_t N, typename T = double, typename Traits = btensor_traits<T> >
class btensor : public btensor_base<N, T, Traits> {
private:
	typedef typename Traits::element_t element_t;
	typedef typename Traits::allocator_t allocator_t;

public:
	btensor(const bispace<N> &bi) : btensor_base<N, T, Traits>(bi) { }
	btensor(const block_index_space<N> &bis) :
		btensor_base<N, T, Traits>(bis) { }
	btensor(const btensor_i<N, element_t> &bt) :
		btensor_base<N, T, Traits>(bt) { }
	virtual ~btensor() { }

	/**	\brief Attaches a label to this %tensor and returns it as a
			labeled %tensor
	 **/
	labeled_btensor<N, T, true> operator()(const letter_expr<N> &expr);

};


template<typename T, typename Traits>
class btensor<1, T, Traits> : public btensor_base<1, T, Traits> {
private:
	typedef typename Traits::element_t element_t;
	typedef typename Traits::allocator_t allocator_t;

public:
	btensor(const bispace<1> &bi) : btensor_base<1, T, Traits>(bi) { }
	btensor(const block_index_space<1> &bis) :
		btensor_base<1, T, Traits>(bis) { }
	btensor(const btensor_i<1, element_t> &bt) :
		btensor_base<1, T, Traits>(bt) { }
	virtual ~btensor() { }

	/**	\brief Attaches a label to this %tensor and returns it as a
			labeled %tensor
	 **/
	labeled_btensor<1, T, true> operator()(const letter &let);

	/**	\brief Attaches a label to this %tensor and returns it as a
			labeled %tensor
	 **/
	labeled_btensor<1, T, true> operator()(const letter_expr<1> &expr);

};


template<size_t N, typename T, typename Traits>
inline const block_index_space<N> &btensor_base<N, T, Traits>::get_bis() const {

	return m_bt.get_bis();
}

template<size_t N, typename T, typename Traits>
symmetry<N, T> &btensor_base<N, T, Traits>::on_req_symmetry() throw(exception) {

	return m_ctrl.req_symmetry();
}

template<size_t N, typename T, typename Traits>
<<<<<<< HEAD
const symmetry<N, T> &btensor_base<N, T, Traits>::on_req_const_symmetry()
	throw(exception) {

	block_tensor_ctrl<N, T> ctrl(m_bt);
	return ctrl.req_const_symmetry();
=======
void btensor_base<N, T, Traits>::on_req_sym_add_element(
	const symmetry_element_i<N, T> &elem) throw(exception) {

	m_ctrl.req_sym_add_element(elem);
}

template<size_t N, typename T, typename Traits>
void btensor_base<N, T, Traits>::on_req_sym_remove_element(
	const symmetry_element_i<N, T> &elem) throw(exception) {

	m_ctrl.req_sym_remove_element(elem);
}

template<size_t N, typename T, typename Traits>
bool btensor_base<N, T, Traits>::on_req_sym_contains_element(
	const symmetry_element_i<N, T> &elem) throw(exception) {

	return m_ctrl.req_sym_contains_element(elem);
}

template<size_t N, typename T, typename Traits>
void btensor_base<N, T, Traits>::on_req_sym_clear_elements() throw(exception) {

	m_ctrl.req_sym_clear_elements();
>>>>>>> ffaa932d
}

template<size_t N, typename T, typename Traits>
tensor_i<N, T> &btensor_base<N, T, Traits>::on_req_block(const index<N> &idx)
	throw(exception) {

	return m_ctrl.req_block(idx);
}

template<size_t N, typename T, typename Traits>
void btensor_base<N, T, Traits>::on_ret_block(const index<N> &idx)
	throw(exception) {

	m_ctrl.ret_block(idx);
}

template<size_t N, typename T, typename Traits>
tensor_i<N, T> &btensor_base<N, T, Traits>::on_req_aux_block(
	const index<N> &idx) throw(exception) {

	return m_ctrl.req_aux_block(idx);
}

template<size_t N, typename T, typename Traits>
void btensor_base<N, T, Traits>::on_ret_aux_block(const index<N> &idx)
	throw(exception) {

	m_ctrl.ret_aux_block(idx);
}

template<size_t N, typename T, typename Traits>
bool btensor_base<N, T, Traits>::on_req_is_zero_block(const index<N> &idx)
	throw(exception) {

	return m_ctrl.req_is_zero_block(idx);
}

template<size_t N, typename T, typename Traits>
void btensor_base<N, T, Traits>::on_req_zero_block(const index<N> &idx)
	throw(exception) {

	m_ctrl.req_zero_block(idx);
}

template<size_t N, typename T, typename Traits>
void btensor_base<N, T, Traits>::on_req_zero_all_blocks() throw(exception) {

	m_ctrl.req_zero_all_blocks();
}

template<size_t N, typename T, typename Traits>
inline void btensor_base<N, T, Traits>::on_set_immutable() {
	m_bt.set_immutable();
}

template<size_t N, typename T, typename Traits>
inline labeled_btensor<N, T, true> btensor<N, T, Traits>::operator()(
	const letter_expr<N> &expr) {

	return labeled_btensor<N, T, true>(*this, expr);
}

template<typename T, typename Traits>
inline labeled_btensor<1, T, true> btensor<1, T, Traits>::operator()(
	const letter &let) {

	return labeled_btensor<1, T, true>(*this, letter_expr<1>(let));
}

template<typename T, typename Traits>
inline labeled_btensor<1, T, true> btensor<1, T, Traits>::operator()(
	const letter_expr<1> &expr) {

	return labeled_btensor<1, T, true>(*this, expr);
}

} // namespace libtensor

#endif // LIBTENSOR_BTENSOR_H
<|MERGE_RESOLUTION|>--- conflicted
+++ resolved
@@ -151,38 +151,10 @@
 }
 
 template<size_t N, typename T, typename Traits>
-<<<<<<< HEAD
 const symmetry<N, T> &btensor_base<N, T, Traits>::on_req_const_symmetry()
 	throw(exception) {
 
-	block_tensor_ctrl<N, T> ctrl(m_bt);
-	return ctrl.req_const_symmetry();
-=======
-void btensor_base<N, T, Traits>::on_req_sym_add_element(
-	const symmetry_element_i<N, T> &elem) throw(exception) {
-
-	m_ctrl.req_sym_add_element(elem);
-}
-
-template<size_t N, typename T, typename Traits>
-void btensor_base<N, T, Traits>::on_req_sym_remove_element(
-	const symmetry_element_i<N, T> &elem) throw(exception) {
-
-	m_ctrl.req_sym_remove_element(elem);
-}
-
-template<size_t N, typename T, typename Traits>
-bool btensor_base<N, T, Traits>::on_req_sym_contains_element(
-	const symmetry_element_i<N, T> &elem) throw(exception) {
-
-	return m_ctrl.req_sym_contains_element(elem);
-}
-
-template<size_t N, typename T, typename Traits>
-void btensor_base<N, T, Traits>::on_req_sym_clear_elements() throw(exception) {
-
-	m_ctrl.req_sym_clear_elements();
->>>>>>> ffaa932d
+	return m_ctrl.req_const_symmetry();
 }
 
 template<size_t N, typename T, typename Traits>
