--- conflicted
+++ resolved
@@ -123,8 +123,30 @@
 )
 
 set(SRC_INST
-<<<<<<< HEAD
-    dense_tensor/inst/dense_tensor_inst.C
+    dense_tensor/impl/dense_tensor.C
+    dense_tensor/impl/tod_add.C
+    dense_tensor/impl/tod_btconv.C
+    dense_tensor/impl/tod_compare.C
+    dense_tensor/impl/tod_contract2.C
+    dense_tensor/impl/tod_copy.C
+    dense_tensor/impl/tod_diag.C
+    dense_tensor/impl/tod_dirsum.C
+    dense_tensor/impl/tod_dotprod.C
+    dense_tensor/impl/tod_ewmult2.C
+    dense_tensor/impl/tod_extract.C
+    dense_tensor/impl/tod_import_raw.C
+    dense_tensor/impl/tod_import_raw_stream.C
+    dense_tensor/impl/tod_mult.C
+    dense_tensor/impl/tod_mult1.C
+    dense_tensor/impl/tod_random.C
+    dense_tensor/impl/tod_scale.C
+    dense_tensor/impl/tod_scatter.C
+    dense_tensor/impl/tod_screen.C
+    dense_tensor/impl/tod_set.C
+    dense_tensor/impl/tod_set_diag.C
+    dense_tensor/impl/tod_set_elem.C
+    dense_tensor/impl/tod_trace.C
+    dense_tensor/impl/tod_vmpriority.C
     symmetry/inst/block_labeling_inst.C
     symmetry/inst/combine_part_inst.C
     symmetry/inst/combine_label_inst.C
@@ -162,40 +184,7 @@
     symmetry/inst/so_symmetrize_se_label_inst.C
     symmetry/inst/so_symmetrize_se_part_inst.C
     symmetry/inst/so_symmetrize_se_perm_inst.C
-    tod/tod_add.C
-    tod/tod_contract2.C
-    tod/tod_copy.C
-    tod/tod_dirsum.C
-    tod/tod_dotprod.C
-    tod/tod_ewmult2.C
-    tod/tod_import_raw_stream.C
     tod/tod_vmpriority.C
-=======
-    dense_tensor/impl/dense_tensor.C
-    dense_tensor/impl/tod_add.C
-    dense_tensor/impl/tod_btconv.C
-    dense_tensor/impl/tod_compare.C
-    dense_tensor/impl/tod_contract2.C
-    dense_tensor/impl/tod_copy.C
-    dense_tensor/impl/tod_diag.C
-    dense_tensor/impl/tod_dirsum.C
-    dense_tensor/impl/tod_dotprod.C
-    dense_tensor/impl/tod_ewmult2.C
-    dense_tensor/impl/tod_extract.C
-    dense_tensor/impl/tod_import_raw.C
-    dense_tensor/impl/tod_import_raw_stream.C
-    dense_tensor/impl/tod_mult.C
-    dense_tensor/impl/tod_mult1.C
-    dense_tensor/impl/tod_random.C
-    dense_tensor/impl/tod_scale.C
-    dense_tensor/impl/tod_scatter.C
-    dense_tensor/impl/tod_screen.C
-    dense_tensor/impl/tod_set.C
-    dense_tensor/impl/tod_set_diag.C
-    dense_tensor/impl/tod_set_elem.C
-    dense_tensor/impl/tod_trace.C
-    dense_tensor/impl/tod_vmpriority.C
->>>>>>> 01f32582
     btod/additive_btod.C
     btod/basic_btod.C
     btod/btod_add.C
