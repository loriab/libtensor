set(SRC_CORE
    defs.C
    exception.C
    version.C
    core/impl/batching_policy_base.C
    core/impl/abs_index.C
    core/impl/allocator.C
    core/impl/combined_orbits.C
    core/impl/dimensions.C
    core/impl/magic_dimensions.C
    core/impl/orbit.C
    core/impl/orbit_list.C
    core/impl/short_orbit.C
    core/impl/subgroup_orbits.C
)

set(SRC_LINALG_ACML
    linalg/acml/linalg_acml_level1.C
    linalg/acml/linalg_acml_level2.C
    linalg/acml/linalg_acml_level3.C
    linalg/acml/lapack_acml.C
)

set(SRC_LINALG_CBLAS
    linalg/cblas/linalg_cblas_level1.C
    linalg/cblas/linalg_cblas_level2.C
    linalg/cblas/linalg_cblas_level3.C
)

set(SRC_LINALG_ESSL
    linalg/essl/linalg_essl_level1.C
    linalg/essl/linalg_essl_level2.C
    linalg/essl/linalg_essl_level3.C
)

set(SRC_LINALG_MKL
    linalg/mkl/linalg_mkl_level1.C
    linalg/mkl/linalg_mkl_level2.C
    linalg/mkl/linalg_mkl_level3.C
    linalg/mkl/lapack_mkl.C
)

set(SRC_LINALG_QCHEM
    linalg/qchem/linalg_qchem_level1.C
    linalg/qchem/linalg_qchem_level2.C
    linalg/qchem/linalg_qchem_level3.C
)

set(SRC_LINALG_GENERIC
    linalg/generic/linalg_generic_level1.C
    linalg/generic/linalg_generic_level2.C
    linalg/generic/linalg_generic_level3.C
)

set(SRC_KERNELS
    kernels/dadd1/kern_dadd1.C
    kernels/dadd2/kern_dadd2.C
    kernels/dcopy/kern_dcopy.C
    kernels/ddiv1/kern_ddiv1.C
    kernels/ddiv2/kern_ddiv2.C
    kernels/ddivadd1/kern_ddivadd1.C
    kernels/dmul1/kern_dmul1.C
    kernels/dmul2/kern_dmul2.C
    kernels/dmuladd1/kern_dmuladd1.C
)

set(SRC_INST
    dense_tensor/impl/dense_tensor.C
    dense_tensor/impl/to_contract2_dims.C
    dense_tensor/impl/to_diag_dims.C
    dense_tensor/impl/to_dirsum_dims.C
    dense_tensor/impl/to_ewmult2_dims.C
    dense_tensor/impl/tod_add.C
    dense_tensor/impl/tod_btconv.C
    dense_tensor/impl/tod_compare.C
    dense_tensor/impl/tod_contract2_1.C
    dense_tensor/impl/tod_contract2_2.C
    dense_tensor/impl/tod_contract2_3.C
    dense_tensor/impl/tod_contract2_4.C
    dense_tensor/impl/tod_contract2_5.C
    dense_tensor/impl/tod_contract2_6.C
    dense_tensor/impl/tod_contract2_7.C
    dense_tensor/impl/tod_contract2_8.C
    dense_tensor/impl/tod_copy.C
    dense_tensor/impl/tod_copy_wnd.C
    dense_tensor/impl/tod_diag.C
    dense_tensor/impl/tod_dirsum.C
    dense_tensor/impl/tod_dotprod.C
    dense_tensor/impl/tod_ewmult2.C
    dense_tensor/impl/tod_extract.C
    dense_tensor/impl/tod_import_raw.C
    dense_tensor/impl/tod_import_raw_stream.C
    dense_tensor/impl/tod_mult.C
    dense_tensor/impl/tod_mult1.C
    dense_tensor/impl/tod_random.C
    dense_tensor/impl/tod_scale.C
    dense_tensor/impl/tod_scatter.C
    dense_tensor/impl/tod_screen.C
    dense_tensor/impl/tod_set.C
    dense_tensor/impl/tod_set_diag.C
    dense_tensor/impl/tod_set_elem.C
    dense_tensor/impl/tod_size.C
    dense_tensor/impl/tod_trace.C
    dense_tensor/impl/tod_vmpriority.C
    symmetry/point_group_table.C
    symmetry/product_table_container.C
    symmetry/product_table_i.C
    symmetry/inst/adjacency_list.C
    symmetry/inst/block_labeling_inst.C
    symmetry/inst/combine_part_inst.C
    symmetry/inst/combine_label_inst.C
    symmetry/inst/er_merge_inst.C
    symmetry/inst/er_optimize_inst.C
    symmetry/inst/er_reduce_inst.C
    symmetry/inst/evaluation_rule_inst.C
    symmetry/inst/permutation_group_inst.C
    symmetry/inst/print_symmetry_inst.C
    symmetry/inst/se_label_inst.C
    symmetry/inst/se_part_inst.C
    symmetry/inst/se_perm_inst.C
    symmetry/inst/so_apply_inst.C
    symmetry/inst/so_apply_se_label_inst.C
    symmetry/inst/so_apply_se_part_inst.C
    symmetry/inst/so_apply_se_perm_inst.C
    symmetry/inst/so_copy_inst.C
    symmetry/inst/so_dirprod_inst.C
    symmetry/inst/so_dirprod_se_label_inst.C
    symmetry/inst/so_dirprod_se_part_inst.C
    symmetry/inst/so_dirprod_se_perm_inst.C
    symmetry/inst/so_dirsum_inst.C
    symmetry/inst/so_dirsum_se_label_inst.C
    symmetry/inst/so_dirsum_se_part_inst.C
    symmetry/inst/so_dirsum_se_perm_inst.C
    symmetry/inst/so_merge_inst.C
    symmetry/inst/so_merge_se_label_inst.C
    symmetry/inst/so_merge_se_part_inst.C
    symmetry/inst/so_merge_se_perm_inst.C
    symmetry/inst/so_permute_inst.C
    symmetry/inst/so_permute_se_label_inst.C
    symmetry/inst/so_permute_se_part_inst.C
    symmetry/inst/so_permute_se_perm_inst.C
    symmetry/inst/so_reduce_inst.C
    symmetry/inst/so_reduce_se_label_inst.C
    symmetry/inst/so_reduce_se_part_inst.C
    symmetry/inst/so_reduce_se_perm_inst.C
    symmetry/inst/so_symmetrize_inst.C
    symmetry/inst/so_symmetrize_se_label_inst.C
    symmetry/inst/so_symmetrize_se_part_inst.C
    symmetry/inst/so_symmetrize_se_perm_inst.C
<<<<<<< HEAD
=======
    block_tensor/btod/impl/btod_sum.C
    btod/btod_diagonalize.C
    btod/btod_tridiagonalize.C
>>>>>>> 9d72e5c3
)

set(SRC_GEN_BTOD
    gen_block_tensor/impl/auto_rwlock.C
    gen_block_tensor/impl/gen_bto_contract2_bis.C
)

set(SRC_BTOD
    block_tensor/impl/block_tensor.C
    block_tensor/impl/btod_addition_schedule.C
    block_tensor/impl/btod_add.C
    block_tensor/impl/btod_aux_add.C
    block_tensor/impl/btod_aux_chsym.C
    block_tensor/impl/btod_aux_copy.C
    block_tensor/impl/btod_aux_symmetrize.C
    block_tensor/impl/btod_aux_transform.C
    block_tensor/impl/btod_compare.C
    block_tensor/impl/btod_contract2_1.C
    block_tensor/impl/btod_contract2_2.C
    block_tensor/impl/btod_contract2_3.C
    block_tensor/impl/btod_contract2_4.C
    block_tensor/impl/btod_contract2_5.C
    block_tensor/impl/btod_contract2_6.C
    block_tensor/impl/btod_contract2_7.C
    block_tensor/impl/btod_contract2_8.C
    block_tensor/impl/btod_contract2_clst_builder.C
    block_tensor/impl/btod_contract2_clst_optimize.C
    block_tensor/impl/btod_contract2_nzorb.C
    block_tensor/impl/btod_contract3.C
    block_tensor/impl/btod_copy.C
    block_tensor/impl/btod_diag.C
    block_tensor/impl/btod_dirsum.C
    block_tensor/impl/btod_dotprod.C
    block_tensor/impl/btod_ewmult2.C
    block_tensor/impl/btod_export.C
    block_tensor/impl/btod_extract.C
    block_tensor/impl/btod_mult.C
    block_tensor/impl/btod_mult1.C
    block_tensor/impl/btod_random.C
    block_tensor/impl/btod_scale.C
    block_tensor/impl/btod_set_diag.C
    block_tensor/impl/btod_set_elem.C
    block_tensor/impl/btod_set.C
    block_tensor/impl/btod_size.C
    block_tensor/impl/btod_sum.C
    block_tensor/impl/btod_symcontract3.C
    block_tensor/impl/btod_symmetrize2.C
    block_tensor/impl/btod_symmetrize3.C
    block_tensor/impl/btod_symmetrize4.C
    block_tensor/impl/btod_trace.C
    block_tensor/impl/btod_unfold_block_list.C
    block_tensor/impl/btod_unfold_symmetry.C
    block_tensor/impl/btod_vmpriority.C
)

set(SRC_BLOCK_SPARSE
    block_sparse/sparse_block_tree_any_order.C
    block_sparse/block_loop.C
    block_sparse/sparse_loop_list.C
    block_sparse/sparsity_fuser.C
    block_sparse/sparse_loop_grouper.C
    block_sparse/range.C
    block_sparse/get_batches.C
    block_sparse/batch_list_builder.C
    block_sparse/subspace_iterator.C
)

set(SRC_DIAG_TENSOR
    diag_block_tensor/impl/diag_block_tensor.C
    diag_block_tensor/impl/diag_btod_addition_schedule.C
    diag_block_tensor/impl/diag_btod_aux_add.C
)

set(SRC_DIAG_TENSOR
    diag_block_tensor/impl/diag_block_tensor.C
    diag_block_tensor/impl/diag_btod_addition_schedule.C
    diag_block_tensor/impl/diag_btod_aux_add.C
    diag_block_tensor/impl/diag_btod_aux_copy.C
    diag_block_tensor/impl/diag_btod_contract2.C
    diag_block_tensor/impl/diag_btod_contract2_clst_builder.C
    diag_block_tensor/impl/diag_btod_copy.C
    diag_block_tensor/impl/diag_btod_dotprod.C
    diag_block_tensor/impl/diag_btod_random.C
    diag_block_tensor/impl/diag_btod_unfold_block_list.C
    diag_block_tensor/impl/tod_conv_diag_block_tensor.C
    diag_tensor/impl/diag_tensor_space.C
    diag_tensor/impl/diag_tensor.C
    diag_tensor/impl/tod_conv_diag_tensor.C
    diag_tensor/impl/diag_to_add_space.C
    diag_tensor/impl/diag_to_contract2_space.C
    diag_tensor/impl/diag_tod_adjust_space.C
   diag_tensor/impl/diag_tod_aux_constr_add.C
    diag_tensor/impl/diag_tod_aux_constr_base.C
    diag_tensor/impl/diag_tod_aux_dotprod.C
    diag_tensor/impl/diag_tod_contract2.C
    diag_tensor/impl/diag_tod_contract2s.C
    diag_tensor/impl/diag_tod_copy.C
    diag_tensor/impl/diag_tod_dotprod.C
    diag_tensor/impl/diag_tod_mult1.C
    diag_tensor/impl/diag_tod_random.C
    diag_tensor/impl/diag_tod_set.C
)

set(SRC_EXPR
    expr/btensor/impl/eval_btensor_double.C
    expr/btensor/impl/eval_btensor_double_add.C
    expr/btensor/impl/eval_btensor_double_autoselect.C
    expr/btensor/impl/eval_btensor_double_contract.C
    expr/btensor/impl/eval_btensor_double_copy.C
    expr/btensor/impl/eval_btensor_double_diag.C
    expr/btensor/impl/eval_btensor_double_dirsum.C
    expr/btensor/impl/eval_btensor_double_div.C
    expr/btensor/impl/eval_btensor_double_dot_product.C
    expr/btensor/impl/eval_btensor_double_symm.C
    expr/btensor/impl/eval_btensor_double_trace.C
    expr/btensor/impl/eval_tree_builder_btensor.C
    expr/btensor/impl/node_interm.C
    expr/dag/expr_tree.C
    expr/dag/graph.C
    expr/dag/node_add.C
    expr/dag/node_assign.C
    expr/dag/node_contract.C
    expr/dag/node_diag.C
    expr/dag/node_dirsum.C
    expr/dag/node_div.C
    expr/dag/node_dot_product.C
    expr/dag/node_ident.C
    expr/dag/node_null.C
    expr/dag/node_product.C
    expr/dag/node_scalar.C
    expr/dag/node_symm.C
    expr/dag/node_trace.C
    expr/dag/node_transform.C
    expr/dag/print_node.C
    expr/dag/print_tree.C
    expr/eval/default_eval_selector.C
    expr/eval/eval.C
    expr/eval/eval_register.C
    expr/opt/opt_add_before_transf.C
    expr/opt/opt_merge_adjacent_add.C
    expr/opt/opt_merge_adjacent_transf.C
    expr/opt/opt_merge_equiv_ident.C
)

set(SRC_CTF
    ctf_dense_tensor/impl/ctf_dense_tensor.C
    ctf_dense_tensor/impl/ctf_fctr.C
    ctf_dense_tensor/impl/ctf_tod_collect.C
    ctf_dense_tensor/impl/ctf_tod_contract2_1.C
    ctf_dense_tensor/impl/ctf_tod_contract2_2.C
    ctf_dense_tensor/impl/ctf_tod_contract2_3.C
    ctf_dense_tensor/impl/ctf_tod_contract2_4.C
    ctf_dense_tensor/impl/ctf_tod_contract2_5.C
    ctf_dense_tensor/impl/ctf_tod_contract2_6.C
    ctf_dense_tensor/impl/ctf_tod_contract2_7.C
    ctf_dense_tensor/impl/ctf_tod_contract2_8.C
    ctf_dense_tensor/impl/ctf_tod_contract2_streamed_1.C
    ctf_dense_tensor/impl/ctf_tod_contract2_streamed_2.C
    ctf_dense_tensor/impl/ctf_tod_contract2_streamed_3.C
    ctf_dense_tensor/impl/ctf_tod_contract2_streamed_4.C
    ctf_dense_tensor/impl/ctf_tod_contract2_streamed_5.C
    ctf_dense_tensor/impl/ctf_tod_contract2_streamed_6.C
    ctf_dense_tensor/impl/ctf_tod_contract2_streamed_7.C
    ctf_dense_tensor/impl/ctf_tod_contract2_streamed_8.C
    ctf_dense_tensor/impl/ctf_tod_copy.C
    ctf_dense_tensor/impl/ctf_tod_diag.C
    ctf_dense_tensor/impl/ctf_tod_dirsum.C
    ctf_dense_tensor/impl/ctf_tod_dotprod.C
    ctf_dense_tensor/impl/ctf_tod_distribute.C
    ctf_dense_tensor/impl/ctf_tod_ewmult2.C
    ctf_dense_tensor/impl/ctf_tod_mult.C
    ctf_dense_tensor/impl/ctf_tod_mult1.C
    ctf_dense_tensor/impl/ctf_tod_random.C
    ctf_dense_tensor/impl/ctf_tod_scale.C
    ctf_dense_tensor/impl/ctf_tod_scatter.C
    ctf_dense_tensor/impl/ctf_tod_set.C
    ctf_dense_tensor/impl/ctf_tod_set_diag.C
    ctf_dense_tensor/impl/ctf_tod_trace.C
    ctf_block_tensor/impl/ctf_block_tensor.C
    ctf_block_tensor/impl/ctf_btod_addition_schedule.C
    ctf_block_tensor/impl/ctf_btod_aux_add.C
    ctf_block_tensor/impl/ctf_btod_aux_chsym.C
    ctf_block_tensor/impl/ctf_btod_aux_copy.C
    ctf_block_tensor/impl/ctf_btod_aux_symmetrize.C
    ctf_block_tensor/impl/ctf_btod_aux_transform.C
    ctf_block_tensor/impl/ctf_btod_collect.C
    ctf_block_tensor/impl/ctf_btod_contract2_1.C
    ctf_block_tensor/impl/ctf_btod_contract2_2.C
    ctf_block_tensor/impl/ctf_btod_contract2_3.C
    ctf_block_tensor/impl/ctf_btod_contract2_4.C
    ctf_block_tensor/impl/ctf_btod_contract2_5.C
    ctf_block_tensor/impl/ctf_btod_contract2_6.C
    ctf_block_tensor/impl/ctf_btod_contract2_7.C
    ctf_block_tensor/impl/ctf_btod_contract2_8.C
    ctf_block_tensor/impl/ctf_btod_contract2_clst_builder.C
    ctf_block_tensor/impl/ctf_btod_contract2_nzorb.C
    ctf_block_tensor/impl/ctf_btod_copy.C
    ctf_block_tensor/impl/ctf_btod_diag.C
    ctf_block_tensor/impl/ctf_btod_dirsum.C
    ctf_block_tensor/impl/ctf_btod_distribute.C
    ctf_block_tensor/impl/ctf_btod_dotprod.C
    ctf_block_tensor/impl/ctf_btod_ewmult2.C
    ctf_block_tensor/impl/ctf_btod_mult.C
    ctf_block_tensor/impl/ctf_btod_mult1.C
    ctf_block_tensor/impl/ctf_btod_random.C
    ctf_block_tensor/impl/ctf_btod_scale.C
    ctf_block_tensor/impl/ctf_btod_set.C
    ctf_block_tensor/impl/ctf_btod_sum.C
    ctf_block_tensor/impl/ctf_btod_symmetrize2.C
    ctf_block_tensor/impl/ctf_btod_symmetrize3.C
    ctf_block_tensor/impl/ctf_btod_trace.C
    ctf_block_tensor/impl/ctf_btod_unfold_block_list.C
    expr/ctf_btensor/impl/eval_ctf_btensor_double.C
    expr/ctf_btensor/impl/eval_ctf_btensor_double_add.C
    expr/ctf_btensor/impl/eval_ctf_btensor_double_autoselect.C
    expr/ctf_btensor/impl/eval_ctf_btensor_double_contract.C
    expr/ctf_btensor/impl/eval_ctf_btensor_double_copy.C
    expr/ctf_btensor/impl/eval_ctf_btensor_double_diag.C
    expr/ctf_btensor/impl/eval_ctf_btensor_double_dirsum.C
    expr/ctf_btensor/impl/eval_ctf_btensor_double_div.C
    expr/ctf_btensor/impl/eval_ctf_btensor_double_dot_product.C
    expr/ctf_btensor/impl/eval_ctf_btensor_double_symm.C
    expr/ctf_btensor/impl/eval_ctf_btensor_double_trace.C
    expr/ctf_btensor/impl/eval_tree_builder_ctf_btensor.C
    expr/ctf_btensor/impl/node_ctf_btensor_interm.C
)

set(SRC_ARMA
    arma/impl/btod_export_arma.C
)

if(USE_ACML)
    set(SRC_LINALG ${SRC_LINALG_GENERIC} ${SRC_LINALG_ACML})
elseif(USE_CBLAS OR USE_GSL)
    set(SRC_LINALG ${SRC_LINALG_GENERIC} ${SRC_LINALG_CBLAS})
elseif(USE_ESSL)
    set(SRC_LINALG ${SRC_LINALG_GENERIC} ${SRC_LINALG_ESSL})
elseif(USE_MKL)
    set(SRC_LINALG ${SRC_LINALG_GENERIC} ${SRC_LINALG_MKL})
else(USE_ACML)
    set(SRC_LINALG ${SRC_LINALG_GENERIC})
endif(USE_ACML)

<<<<<<< HEAD
set(SRC ${SRC} ${SRC_LINALG} ${SRC_KERNELS} ${SRC_GEN_BTOD} ${SRC_BTOD}
    ${SRC_BLOCK_SPARSE} ${SRC_DIAG_TENSOR} ${SRC_INST} ${SRC_EXPR})
if(WITH_CTF)
    set(SRC ${SRC} ${SRC_CTF})
endif(WITH_CTF)
if(WITH_ARMADILLO)
    set(SRC ${SRC} ${SRC_ARMA})
endif(WITH_ARMADILLO)

add_library(tensor ${SRC})
=======
set(TARGETS tensor_core tensor tensor_block_sparse)

add_library(tensor_core ${SRC_CORE})
add_library(tensor ${SRC_LINALG} ${SRC_KERNELS} ${SRC_GEN_BTOD}
    ${SRC_BTOD} ${SRC_DIAG_TENSOR} ${SRC_INST} ${SRC_EXPR} ${SRC_ARMA})
add_library(tensor_block_sparse ${SRC_BLOCK_SPARSE})

>>>>>>> 9d72e5c3
if(QCHEM_SOURCE_DIR)
    set(TARGETS ${TARGETS} tensor_qchem)
    add_library(tensor_qchem ${SRC_LINALG_GENERIC} ${SRC_LINALG_QCHEM})
endif(QCHEM_SOURCE_DIR)

set_property(TARGET ${TARGETS} APPEND PROPERTY
    COMPILE_DEFINITIONS_DEBUG LIBTENSOR_DEBUG)
if(HAVE_LIBVMM)
    set_property(TARGET ${TARGETS} APPEND PROPERTY
        COMPILE_DEFINITIONS_DEBUG LIBVMM_DEBUG)
else(HAVE_LIBVMM)
    set_property(TARGET ${TARGETS} APPEND PROPERTY
        COMPILE_DEFINITIONS WITHOUT_LIBVMM)
endif(HAVE_LIBVMM)

add_library(block_sparse ${SRC_BLOCK_SPARSE})
set_property(TARGET block_sparse APPEND PROPERTY
    COMPILE_DEFINITIONS_DEBUG LIBTENSOR_DEBUG)<|MERGE_RESOLUTION|>--- conflicted
+++ resolved
@@ -147,12 +147,8 @@
     symmetry/inst/so_symmetrize_se_label_inst.C
     symmetry/inst/so_symmetrize_se_part_inst.C
     symmetry/inst/so_symmetrize_se_perm_inst.C
-<<<<<<< HEAD
-=======
-    block_tensor/btod/impl/btod_sum.C
     btod/btod_diagonalize.C
     btod/btod_tridiagonalize.C
->>>>>>> 9d72e5c3
 )
 
 set(SRC_GEN_BTOD
@@ -396,26 +392,21 @@
     set(SRC_LINALG ${SRC_LINALG_GENERIC})
 endif(USE_ACML)
 
-<<<<<<< HEAD
-set(SRC ${SRC} ${SRC_LINALG} ${SRC_KERNELS} ${SRC_GEN_BTOD} ${SRC_BTOD}
-    ${SRC_BLOCK_SPARSE} ${SRC_DIAG_TENSOR} ${SRC_INST} ${SRC_EXPR})
+set(TARGETS tensor_core tensor tensor_block_sparse)
+
+set(SRC ${SRC_LINALG} ${SRC_KERNELS} ${SRC_GEN_BTOD} ${SRC_BTOD}
+    ${SRC_DIAG_TENSOR} ${SRC_INST} ${SRC_EXPR})
+if(WITH_ARMADILLO)
+    set(SRC ${SRC} ${SRC_ARMA})
+endif(WITH_ARMADILLO)
 if(WITH_CTF)
     set(SRC ${SRC} ${SRC_CTF})
 endif(WITH_CTF)
-if(WITH_ARMADILLO)
-    set(SRC ${SRC} ${SRC_ARMA})
-endif(WITH_ARMADILLO)
-
+
+add_library(tensor_core ${SRC_CORE})
 add_library(tensor ${SRC})
-=======
-set(TARGETS tensor_core tensor tensor_block_sparse)
-
-add_library(tensor_core ${SRC_CORE})
-add_library(tensor ${SRC_LINALG} ${SRC_KERNELS} ${SRC_GEN_BTOD}
-    ${SRC_BTOD} ${SRC_DIAG_TENSOR} ${SRC_INST} ${SRC_EXPR} ${SRC_ARMA})
 add_library(tensor_block_sparse ${SRC_BLOCK_SPARSE})
 
->>>>>>> 9d72e5c3
 if(QCHEM_SOURCE_DIR)
     set(TARGETS ${TARGETS} tensor_qchem)
     add_library(tensor_qchem ${SRC_LINALG_GENERIC} ${SRC_LINALG_QCHEM})
