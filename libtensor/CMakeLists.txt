--- conflicted
+++ resolved
@@ -201,6 +201,17 @@
     block_tensor/impl/btod_vmpriority.C
 )
 
+set(SRC_BLOCK_SPARSE
+    block_sparse/sparse_block_tree_any_order.C
+    block_sparse/block_loop.C
+    block_sparse/sparse_loop_iterator.C
+    block_sparse/sparse_loop_list.C
+    block_sparse/sparsity_fuser.C
+    block_sparse/sparse_loop_grouper.C
+    block_sparse/range.C
+    block_sparse/get_batches.C
+)
+
 set(SRC_DIAG_TENSOR
     diag_block_tensor/impl/diag_block_tensor.C
     diag_block_tensor/impl/diag_btod_addition_schedule.C
@@ -231,17 +242,6 @@
     diag_tensor/impl/diag_tod_set.C
 )
 
-<<<<<<< HEAD
-set(SRC_BLOCK_SPARSE
-    block_sparse/sparse_block_tree_any_order.C
-    block_sparse/block_loop.C
-    block_sparse/sparse_loop_iterator.C
-    block_sparse/sparse_loop_list.C
-    block_sparse/sparsity_fuser.C
-    block_sparse/sparse_loop_grouper.C
-    block_sparse/range.C
-    block_sparse/get_batches.C
-=======
 set(SRC_EXPR
     expr/btensor/impl/eval_btensor_double.C
     expr/btensor/impl/eval_btensor_double_add.C
@@ -281,7 +281,6 @@
     expr/opt/opt_merge_adjacent_add.C
     expr/opt/opt_merge_adjacent_transf.C
     expr/opt/opt_merge_equiv_ident.C
->>>>>>> e73f5842
 )
 
 if(WITH_ARMADILLO)
@@ -305,20 +304,14 @@
 endif(USE_ACML)
 
 add_library(tensor ${SRC} ${SRC_LINALG} ${SRC_KERNELS} ${SRC_GEN_BTOD}
-<<<<<<< HEAD
-    ${SRC_BTOD} ${SRC_DIAG_TENSOR} ${SRC_INST} ${SRC_MP} ${SRC_ARMA})
-add_library(block_sparse ${SRC_BLOCK_SPARSE})
-=======
-    ${SRC_BTOD} ${SRC_DIAG_TENSOR} ${SRC_INST} ${SRC_EXPR} ${SRC_ARMA})
->>>>>>> e73f5842
+    ${SRC_BTOD} ${SRC_BLOCK_SPARSE} ${SRC_DIAG_TENSOR} ${SRC_INST} ${SRC_EXPR}
+    ${SRC_ARMA})
 if(QCHEM_SOURCE_DIR)
     add_library(tensor_qchem ${SRC_LINALG_GENERIC} ${SRC_LINALG_QCHEM})
     add_dependencies(tensor_qchem tensor)
 endif(QCHEM_SOURCE_DIR)
 
 set_property(TARGET tensor APPEND PROPERTY
-    COMPILE_DEFINITIONS_DEBUG LIBTENSOR_DEBUG)
-set_property(TARGET block_sparse APPEND PROPERTY
     COMPILE_DEFINITIONS_DEBUG LIBTENSOR_DEBUG)
 if(HAVE_LIBVMM)
     set_property(TARGET tensor APPEND PROPERTY
