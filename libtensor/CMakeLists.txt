set(SRC_CORE
    defs.C
    exception.C
    version.C
    core/impl/batching_policy_base.C
    core/impl/abs_index.C
    core/impl/allocator.C
    core/impl/combined_orbits.C
    core/impl/dimensions.C
    core/impl/magic_dimensions.C
    core/impl/orbit.C
    core/impl/orbit_list.C
    core/impl/short_orbit.C
    core/impl/subgroup_orbits.C
)

set(SRC_LINALG_ACML
    linalg/acml/linalg_acml_level1.C
    linalg/acml/linalg_acml_level2.C
    linalg/acml/linalg_acml_level3.C
    linalg/acml/lapack_acml.C
)

set(SRC_LINALG_CBLAS
    linalg/cblas/linalg_cblas_level1.C
    linalg/cblas/linalg_cblas_level2.C
    linalg/cblas/linalg_cblas_level3.C
)

set(SRC_LINALG_ESSL
    linalg/essl/linalg_essl_level1.C
    linalg/essl/linalg_essl_level2.C
    linalg/essl/linalg_essl_level3.C
)

set(SRC_LINALG_MKL
    linalg/mkl/linalg_mkl_level1.C
    linalg/mkl/linalg_mkl_level2.C
    linalg/mkl/linalg_mkl_level3.C
    linalg/mkl/lapack_mkl.C
)

set(SRC_LINALG_QCHEM
    linalg/qchem/linalg_qchem_level1.C
    linalg/qchem/linalg_qchem_level2.C
    linalg/qchem/linalg_qchem_level3.C
)

set(SRC_LINALG_GENERIC
    linalg/generic/linalg_generic_level1.C
    linalg/generic/linalg_generic_level2.C
    linalg/generic/linalg_generic_level3.C
)

set(SRC_KERNELS
    kernels/dadd1/kern_dadd1.C
    kernels/dadd2/kern_dadd2.C
    kernels/dcopy/kern_dcopy.C
    kernels/ddiv1/kern_ddiv1.C
    kernels/ddiv2/kern_ddiv2.C
    kernels/ddivadd1/kern_ddivadd1.C
    kernels/dmul1/kern_dmul1.C
    kernels/dmul2/kern_dmul2.C
    kernels/dmuladd1/kern_dmuladd1.C
)

set(SRC_INST
    dense_tensor/impl/dense_tensor.C
    dense_tensor/impl/to_contract2_dims.C
    dense_tensor/impl/tod_add.C
    dense_tensor/impl/tod_btconv.C
    dense_tensor/impl/tod_compare.C
    dense_tensor/impl/tod_contract2_1.C
    dense_tensor/impl/tod_contract2_2.C
    dense_tensor/impl/tod_contract2_3.C
    dense_tensor/impl/tod_contract2_4.C
    dense_tensor/impl/tod_contract2_5.C
    dense_tensor/impl/tod_contract2_6.C
    dense_tensor/impl/tod_contract2_7.C
    dense_tensor/impl/tod_contract2_8.C
    dense_tensor/impl/tod_copy.C
    dense_tensor/impl/tod_copy_wnd.C
    dense_tensor/impl/tod_diag.C
    dense_tensor/impl/tod_dirsum.C
    dense_tensor/impl/tod_dotprod.C
    dense_tensor/impl/tod_ewmult2.C
    dense_tensor/impl/tod_extract.C
    dense_tensor/impl/tod_import_raw.C
    dense_tensor/impl/tod_import_raw_stream.C
    dense_tensor/impl/tod_mult.C
    dense_tensor/impl/tod_mult1.C
    dense_tensor/impl/tod_random.C
    dense_tensor/impl/tod_scale.C
    dense_tensor/impl/tod_scatter.C
    dense_tensor/impl/tod_screen.C
    dense_tensor/impl/tod_set.C
    dense_tensor/impl/tod_set_diag.C
    dense_tensor/impl/tod_set_elem.C
    dense_tensor/impl/tod_size.C
    dense_tensor/impl/tod_trace.C
    dense_tensor/impl/tod_vmpriority.C
    symmetry/point_group_table.C
    symmetry/product_table_container.C
    symmetry/product_table_i.C
    symmetry/inst/adjacency_list.C
    symmetry/inst/block_labeling_inst.C
    symmetry/inst/combine_part_inst.C
    symmetry/inst/combine_label_inst.C
    symmetry/inst/er_merge_inst.C
    symmetry/inst/er_optimize_inst.C
    symmetry/inst/er_reduce_inst.C
    symmetry/inst/evaluation_rule_inst.C
    symmetry/inst/permutation_group_inst.C
    symmetry/inst/print_symmetry_inst.C
    symmetry/inst/se_label_inst.C
    symmetry/inst/se_part_inst.C
    symmetry/inst/se_perm_inst.C
    symmetry/inst/so_apply_inst.C
    symmetry/inst/so_apply_se_label_inst.C
    symmetry/inst/so_apply_se_part_inst.C
    symmetry/inst/so_apply_se_perm_inst.C
    symmetry/inst/so_copy_inst.C
    symmetry/inst/so_dirprod_inst.C
    symmetry/inst/so_dirprod_se_label_inst.C
    symmetry/inst/so_dirprod_se_part_inst.C
    symmetry/inst/so_dirprod_se_perm_inst.C
    symmetry/inst/so_dirsum_inst.C
    symmetry/inst/so_dirsum_se_label_inst.C
    symmetry/inst/so_dirsum_se_part_inst.C
    symmetry/inst/so_dirsum_se_perm_inst.C
    symmetry/inst/so_merge_inst.C
    symmetry/inst/so_merge_se_label_inst.C
    symmetry/inst/so_merge_se_part_inst.C
    symmetry/inst/so_merge_se_perm_inst.C
    symmetry/inst/so_permute_inst.C
    symmetry/inst/so_permute_se_label_inst.C
    symmetry/inst/so_permute_se_part_inst.C
    symmetry/inst/so_permute_se_perm_inst.C
    symmetry/inst/so_reduce_inst.C
    symmetry/inst/so_reduce_se_label_inst.C
    symmetry/inst/so_reduce_se_part_inst.C
    symmetry/inst/so_reduce_se_perm_inst.C
    symmetry/inst/so_symmetrize_inst.C
    symmetry/inst/so_symmetrize_se_label_inst.C
    symmetry/inst/so_symmetrize_se_part_inst.C
    symmetry/inst/so_symmetrize_se_perm_inst.C
    block_tensor/btod/impl/btod_sum.C
    btod/btod_diagonalize.C
    btod/btod_tridiagonalize.C
)

set(SRC_GEN_BTOD
    gen_block_tensor/impl/auto_rwlock.C
    gen_block_tensor/impl/gen_bto_contract2_bis.C
)

set(SRC_BTOD
    block_tensor/impl/block_tensor.C
    block_tensor/impl/btod_addition_schedule.C
    block_tensor/impl/btod_add.C
    block_tensor/impl/btod_aux_add.C
    block_tensor/impl/btod_aux_chsym.C
    block_tensor/impl/btod_aux_copy.C
    block_tensor/impl/btod_aux_symmetrize.C
    block_tensor/impl/btod_aux_transform.C
    block_tensor/impl/btod_compare.C
    block_tensor/impl/btod_contract2_1.C
    block_tensor/impl/btod_contract2_2.C
    block_tensor/impl/btod_contract2_3.C
    block_tensor/impl/btod_contract2_4.C
    block_tensor/impl/btod_contract2_5.C
    block_tensor/impl/btod_contract2_6.C
    block_tensor/impl/btod_contract2_7.C
    block_tensor/impl/btod_contract2_8.C
    block_tensor/impl/btod_contract2_clst_builder.C
    block_tensor/impl/btod_contract2_clst_optimize.C
    block_tensor/impl/btod_contract2_nzorb.C
    block_tensor/impl/btod_contract3.C
    block_tensor/impl/btod_copy.C
    block_tensor/impl/btod_diag.C
    block_tensor/impl/btod_dirsum.C
    block_tensor/impl/btod_dotprod.C
    block_tensor/impl/btod_ewmult2.C
    block_tensor/impl/btod_export.C
    block_tensor/impl/btod_extract.C
    block_tensor/impl/btod_mult.C
    block_tensor/impl/btod_mult1.C
    block_tensor/impl/btod_random.C
    block_tensor/impl/btod_scale.C
    block_tensor/impl/btod_set_diag.C
    block_tensor/impl/btod_set_elem.C
    block_tensor/impl/btod_set.C
    block_tensor/impl/btod_size.C
    block_tensor/impl/btod_symcontract3.C
    block_tensor/impl/btod_symmetrize2.C
    block_tensor/impl/btod_symmetrize3.C
    block_tensor/impl/btod_symmetrize4.C
    block_tensor/impl/btod_trace.C
    block_tensor/impl/btod_unfold_block_list.C
    block_tensor/impl/btod_unfold_symmetry.C
    block_tensor/impl/btod_vmpriority.C
)

set(SRC_BLOCK_SPARSE
    block_sparse/sparse_block_tree_any_order.C
    block_sparse/block_loop.C
    block_sparse/sparse_loop_list.C
    block_sparse/sparsity_fuser.C
    block_sparse/sparse_loop_grouper.C
    block_sparse/range.C
    block_sparse/get_batches.C
    block_sparse/batch_list_builder.C
    block_sparse/subspace_iterator.C
)

set(SRC_DIAG_TENSOR
    diag_block_tensor/impl/diag_block_tensor.C
    diag_block_tensor/impl/diag_btod_addition_schedule.C
    diag_block_tensor/impl/diag_btod_aux_add.C
)

set(SRC_DIAG_TENSOR
    diag_block_tensor/impl/diag_block_tensor.C
    diag_block_tensor/impl/diag_btod_addition_schedule.C
    diag_block_tensor/impl/diag_btod_aux_add.C
    diag_block_tensor/impl/diag_btod_aux_copy.C
    diag_block_tensor/impl/diag_btod_contract2.C
    diag_block_tensor/impl/diag_btod_contract2_clst_builder.C
    diag_block_tensor/impl/diag_btod_copy.C
    diag_block_tensor/impl/diag_btod_dotprod.C
    diag_block_tensor/impl/diag_btod_random.C
    diag_block_tensor/impl/diag_btod_unfold_block_list.C
    diag_block_tensor/impl/tod_conv_diag_block_tensor.C
    diag_tensor/impl/diag_tensor_space.C
    diag_tensor/impl/diag_tensor.C
    diag_tensor/impl/tod_conv_diag_tensor.C
    diag_tensor/impl/diag_to_add_space.C
    diag_tensor/impl/diag_to_contract2_space.C
    diag_tensor/impl/diag_tod_adjust_space.C
   diag_tensor/impl/diag_tod_aux_constr_add.C
    diag_tensor/impl/diag_tod_aux_constr_base.C
    diag_tensor/impl/diag_tod_aux_dotprod.C
    diag_tensor/impl/diag_tod_contract2.C
    diag_tensor/impl/diag_tod_contract2s.C
    diag_tensor/impl/diag_tod_copy.C
    diag_tensor/impl/diag_tod_dotprod.C
    diag_tensor/impl/diag_tod_mult1.C
    diag_tensor/impl/diag_tod_random.C
    diag_tensor/impl/diag_tod_set.C
)

set(SRC_EXPR
    expr/btensor/impl/eval_btensor_double.C
    expr/btensor/impl/eval_btensor_double_add.C
    expr/btensor/impl/eval_btensor_double_autoselect.C
    expr/btensor/impl/eval_btensor_double_contract.C
    expr/btensor/impl/eval_btensor_double_copy.C
    expr/btensor/impl/eval_btensor_double_diag.C
    expr/btensor/impl/eval_btensor_double_dirsum.C
    expr/btensor/impl/eval_btensor_double_div.C
    expr/btensor/impl/eval_btensor_double_dot_product.C
    expr/btensor/impl/eval_btensor_double_symm.C
    expr/btensor/impl/eval_btensor_double_trace.C
    expr/btensor/impl/eval_tree_builder_btensor.C
    expr/btensor/impl/node_interm.C
    expr/dag/expr_tree.C
    expr/dag/graph.C
    expr/dag/node_add.C
    expr/dag/node_assign.C
    expr/dag/node_contract.C
    expr/dag/node_diag.C
    expr/dag/node_dirsum.C
    expr/dag/node_div.C
    expr/dag/node_dot_product.C
    expr/dag/node_ident.C
    expr/dag/node_null.C
    expr/dag/node_product.C
    expr/dag/node_scalar.C
    expr/dag/node_symm.C
    expr/dag/node_trace.C
    expr/dag/node_transform.C
    expr/dag/print_node.C
    expr/dag/print_tree.C
    expr/eval/default_eval_selector.C
    expr/eval/eval.C
    expr/eval/eval_register.C
    expr/opt/opt_add_before_transf.C
    expr/opt/opt_merge_adjacent_add.C
    expr/opt/opt_merge_adjacent_transf.C
    expr/opt/opt_merge_equiv_ident.C
)

if(WITH_ARMADILLO)
    set(SRC_ARMA
        arma/impl/btod_export_arma.C
    )
else(WITH_ARMADILLO)
    set(SRC_ARMA "")
endif(WITH_ARMADILLO)

if(USE_ACML)
    set(SRC_LINALG ${SRC_LINALG_GENERIC} ${SRC_LINALG_ACML})
elseif(USE_CBLAS OR USE_GSL)
    set(SRC_LINALG ${SRC_LINALG_GENERIC} ${SRC_LINALG_CBLAS})
elseif(USE_ESSL)
    set(SRC_LINALG ${SRC_LINALG_GENERIC} ${SRC_LINALG_ESSL})
elseif(USE_MKL)
    set(SRC_LINALG ${SRC_LINALG_GENERIC} ${SRC_LINALG_MKL})
else(USE_ACML)
    set(SRC_LINALG ${SRC_LINALG_GENERIC})
endif(USE_ACML)

<<<<<<< HEAD
add_library(tensor ${SRC} ${SRC_LINALG} ${SRC_KERNELS} ${SRC_GEN_BTOD}
    ${SRC_BTOD} ${SRC_DIAG_TENSOR} ${SRC_INST} ${SRC_EXPR}
    ${SRC_ARMA})
=======
set(TARGETS tensor_core tensor tensor_block_sparse)

add_library(tensor_core ${SRC_CORE})
add_library(tensor ${SRC_LINALG} ${SRC_KERNELS} ${SRC_GEN_BTOD}
    ${SRC_BTOD} ${SRC_DIAG_TENSOR} ${SRC_INST} ${SRC_EXPR} ${SRC_ARMA})
add_library(tensor_block_sparse ${SRC_BLOCK_SPARSE})
>>>>>>> 5eee130b
if(QCHEM_SOURCE_DIR)
    set(TARGETS ${TARGETS} tensor_qchem)
    add_library(tensor_qchem ${SRC_LINALG_GENERIC} ${SRC_LINALG_QCHEM})
endif(QCHEM_SOURCE_DIR)

set_property(TARGET ${TARGETS} APPEND PROPERTY
    COMPILE_DEFINITIONS_DEBUG LIBTENSOR_DEBUG)
if(HAVE_LIBVMM)
    set_property(TARGET ${TARGETS} APPEND PROPERTY
        COMPILE_DEFINITIONS_DEBUG LIBVMM_DEBUG)
else(HAVE_LIBVMM)
    set_property(TARGET ${TARGETS} APPEND PROPERTY
        COMPILE_DEFINITIONS WITHOUT_LIBVMM)
endif(HAVE_LIBVMM)

add_library(block_sparse ${SRC_BLOCK_SPARSE})
set_property(TARGET block_sparse APPEND PROPERTY
    COMPILE_DEFINITIONS_DEBUG LIBTENSOR_DEBUG)<|MERGE_RESOLUTION|>--- conflicted
+++ resolved
@@ -310,18 +310,13 @@
     set(SRC_LINALG ${SRC_LINALG_GENERIC})
 endif(USE_ACML)
 
-<<<<<<< HEAD
-add_library(tensor ${SRC} ${SRC_LINALG} ${SRC_KERNELS} ${SRC_GEN_BTOD}
-    ${SRC_BTOD} ${SRC_DIAG_TENSOR} ${SRC_INST} ${SRC_EXPR}
-    ${SRC_ARMA})
-=======
 set(TARGETS tensor_core tensor tensor_block_sparse)
 
 add_library(tensor_core ${SRC_CORE})
 add_library(tensor ${SRC_LINALG} ${SRC_KERNELS} ${SRC_GEN_BTOD}
     ${SRC_BTOD} ${SRC_DIAG_TENSOR} ${SRC_INST} ${SRC_EXPR} ${SRC_ARMA})
 add_library(tensor_block_sparse ${SRC_BLOCK_SPARSE})
->>>>>>> 5eee130b
+
 if(QCHEM_SOURCE_DIR)
     set(TARGETS ${TARGETS} tensor_qchem)
     add_library(tensor_qchem ${SRC_LINALG_GENERIC} ${SRC_LINALG_QCHEM})
