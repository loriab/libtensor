--- conflicted
+++ resolved
@@ -145,13 +145,10 @@
     btod/btod_ewmult2.C
     btod/btod_sum.C
     block_tensor/btod/impl/btod_set.C
-<<<<<<< HEAD
+    block_tensor/btod/impl/btod_vmpriority.C
     diag_tensor/impl/diag_tensor_space.C
     diag_tensor/impl/diag_tensor.C
     diag_tensor/impl/tod_conv_diag_tensor.C
-=======
-    block_tensor/btod/impl/btod_vmpriority.C
->>>>>>> 94ebc5e0
 )
 
 set(SRC_MP
