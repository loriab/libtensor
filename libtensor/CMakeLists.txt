set(SRC
<<<<<<< HEAD
	backtrace.C
	defs.C
	exception.C
	global_timings.C
	timer.C
	version.C
#	btod/btod_diagonalize.C
#	btod/btod_tridiagonalize.C
	symmetry/label/point_group_table.C
	symmetry/label/product_table_container.C
	tod/loop_list_add.C
	tod/loop_list_copy.C
	tod/loop_list_mul.C
	tod/loop_list_elem.C
	tod/loop_list_elem1.C
=======
    backtrace.C
    defs.C
    exception.C
    global_timings.C
    timer.C
    version.C
    core/abs_index.C
    core/allocator.C
    core/dimensions.C
    core/orbit.C
    core/orbit_list.C
    btod/btod_cholesky.C
    btod/cholesky.C
    btod/btod_diagonalize.C
    btod/btod_tridiagonalize.C
    symmetry/point_group_table.C
    symmetry/product_table_container.C
    tod/loop_list_add.C
    tod/loop_list_copy.C
    tod/loop_list_mul.C
    tod/loop_list_elem.C
    tod/loop_list_elem1.C
>>>>>>> a7cd93fb
    tod/kernels/kern_add_generic.C
    tod/kernels/kern_add_i_i_x_x.C
    tod/kernels/kern_add_i_x_i_x.C
    tod/kernels/kern_mul_generic.C
    tod/kernels/kern_mul_i_i_x.C
    tod/kernels/kern_mul_i_ip_p.C
    tod/kernels/kern_mul_i_ipq_qp.C
    tod/kernels/kern_mul_i_p_ip.C
    tod/kernels/kern_mul_i_p_pi.C
    tod/kernels/kern_mul_i_pi_p.C
    tod/kernels/kern_mul_i_x_i.C
    tod/kernels/kern_mul_ij_i_j.C
    tod/kernels/kern_mul_ij_ip_jp.C
    tod/kernels/kern_mul_ij_ip_pj.C
    tod/kernels/kern_mul_ij_ipq_jqp.C
    tod/kernels/kern_mul_ij_ipq_pjq.C
    tod/kernels/kern_mul_ij_j_i.C
    tod/kernels/kern_mul_ij_jipq_qp.C
    tod/kernels/kern_mul_ij_jp_ip.C
    tod/kernels/kern_mul_ij_jp_pi.C
    tod/kernels/kern_mul_ij_jpq_iqp.C
    tod/kernels/kern_mul_ij_p_pji.C
    tod/kernels/kern_mul_ij_pi_jp.C
    tod/kernels/kern_mul_ij_pi_pj.C
    tod/kernels/kern_mul_ij_piq_pjq.C
    tod/kernels/kern_mul_ij_pj_ip.C
    tod/kernels/kern_mul_ij_pj_pi.C
    tod/kernels/kern_mul_ij_pji_p.C
    tod/kernels/kern_mul_ij_pjq_piq.C
    tod/kernels/kern_mul_ijk_ip_jpk.C
    tod/kernels/kern_mul_ijk_ip_pkj.C
    tod/kernels/kern_mul_ijk_ipk_pj.C
    tod/kernels/kern_mul_ijk_jp_ipk.C
    tod/kernels/kern_mul_ijk_jpq_ipkq.C
    tod/kernels/kern_mul_ijk_jpq_pikq.C
    tod/kernels/kern_mul_ijk_jpq_piqk.C
    tod/kernels/kern_mul_ijk_kjpq_iqp.C
    tod/kernels/kern_mul_ijk_kp_ipj.C
    tod/kernels/kern_mul_ijk_kp_jpi.C
    tod/kernels/kern_mul_ijk_pi_pkj.C
    tod/kernels/kern_mul_ijk_pik_pj.C
    tod/kernels/kern_mul_ijk_piq_jpkq.C
    tod/kernels/kern_mul_ijk_piq_jpqk.C
    tod/kernels/kern_mul_ijk_piq_pjkq.C
    tod/kernels/kern_mul_ijk_piq_pjqk.C
    tod/kernels/kern_mul_ijk_pj_ipk.C
    tod/kernels/kern_mul_ijk_pj_pik.C
    tod/kernels/kern_mul_ijk_pji_pk.C
    tod/kernels/kern_mul_ijk_pjq_ipqk.C
    tod/kernels/kern_mul_ijk_pjq_piqk.C
    tod/kernels/kern_mul_ijk_pjqi_qpk.C
    tod/kernels/kern_mul_ijk_pkiq_pjq.C
    tod/kernels/kern_mul_ijk_pkj_ip.C
    tod/kernels/kern_mul_ijk_pkj_pi.C
    tod/kernels/kern_mul_ijk_pkq_ipqj.C
    tod/kernels/kern_mul_ijk_pkq_piqj.C
    tod/kernels/kern_mul_ijk_pqj_iqpk.C
    tod/kernels/kern_mul_ijk_pqj_qipk.C
    tod/kernels/kern_mul_ijk_pqji_pqk.C
    tod/kernels/kern_mul_ijk_pqji_qpk.C
    tod/kernels/kern_mul_ijkl_ijp_plk.C
    tod/kernels/kern_mul_ijkl_ikp_jpl.C
    tod/kernels/kern_mul_ijkl_ipk_jpl.C
    tod/kernels/kern_mul_ijkl_ipl_jpk.C
    tod/kernels/kern_mul_ijkl_jkp_ipl.C
    tod/kernels/kern_mul_ijkl_jpl_ipk.C
    tod/kernels/kern_mul_ijkl_pkiq_jplq.C
    tod/kernels/kern_mul_ijkl_pkiq_jpql.C
    tod/kernels/kern_mul_ijkl_pkiq_pjlq.C
    tod/kernels/kern_mul_ijkl_pkiq_pjql.C
    tod/kernels/kern_mul_ijkl_pkjq_ipql.C
    tod/kernels/kern_mul_ijkl_pkjq_piql.C
    tod/kernels/kern_mul_ijkl_pkqj_iqpl.C
    tod/kernels/kern_mul_ijkl_pkqj_qipl.C
    tod/kernels/kern_mul_ijkl_pliq_jpkq.C
    tod/kernels/kern_mul_ijkl_pliq_jpqk.C
    tod/kernels/kern_mul_ijkl_pliq_pjqk.C
    tod/kernels/kern_mul_ijkl_pljq_ipkq.C
    tod/kernels/kern_mul_ijkl_pljq_ipqk.C
    tod/kernels/kern_mul_ijkl_pljq_pikq.C
    tod/kernels/kern_mul_ijkl_pljq_piqk.C
    tod/kernels/kern_mul_ijkl_pqkj_iqpl.C
    tod/kernels/kern_mul_ijkl_pqkj_qipl.C
    tod/kernels/kern_mul_ijklm_ikp_jpml.C
    tod/kernels/kern_mul_ijklm_ipkm_jpl.C
    tod/kernels/kern_mul_ijklm_jlp_ipkm.C
    tod/kernels/kern_mul_ijklmn_kjmp_ipln.C
    tod/kernels/kern_mul_x_p_p.C
    tod/kernels/kern_mul_x_pq_qp.C
)

set(SRC_LINALG
    linalg/generic/linalg_base_level1_generic.C
    linalg/generic/linalg_base_level2_generic.C
    linalg/generic/linalg_base_level3_generic.C
    linalg/generic/linalg_base_level3x_generic.C
    linalg/generic/linalg_base_level4_generic.C
    linalg/generic/linalg_base_level5_generic.C
    linalg/generic/linalg_base_level6_generic.C
)

set(SRC_INST
<<<<<<< HEAD
	tod/tod_add.C
	tod/tod_contract2.C
	tod/tod_dirsum.C
	tod/tod_ewmult2.C
#	btod/additive_btod.C
#	btod/basic_btod.C
#	btod/btod_add.C
#	btod/btod_contract2_1.C
#	btod/btod_contract2_2.C
#	btod/btod_contract2_3.C
#	btod/btod_contract2_4.C
#	btod/btod_contract2_5.C
#	btod/btod_contract2_6.C
#	btod/btod_copy.C
#	btod/btod_dirsum.C
#	btod/btod_dotprod.C
#	btod/btod_ewmult2.C
#	btod/btod_sum.C
=======
    tod/tod_add.C
    tod/tod_contract2.C
    tod/tod_copy.C
    tod/tod_dirsum.C
    tod/tod_ewmult2.C
    tod/tod_import_raw_stream.C
    btod/additive_btod.C
    btod/basic_btod.C
    btod/btod_add.C
    btod/btod_contract2_1.C
    btod/btod_contract2_2.C
    btod/btod_contract2_3.C
    btod/btod_contract2_4.C
    btod/btod_contract2_5.C
    btod/btod_contract2_6.C
    btod/btod_copy.C
    btod/btod_dirsum.C
    btod/btod_dotprod.C
    btod/btod_ewmult2.C
    btod/btod_sum.C
>>>>>>> a7cd93fb
)

set(SRC_MP
    mp/cpu_pool.C
    mp/task_dispatcher.C
    mp/task_queue.C
    mp/worker.C
    mp/worker_group.C
    mp/worker_pool.C
)

set(SRC_QCHEM
    linalg/qchem/linalg_base_level1_qchem.C
)

if(qchemRootDir)
    include(${qchemRootDir}/cmake/DepsLibVmm.txt)
    include(${qchemRootDir}/cmake/DepsLibTensor.txt)
endif(qchemRootDir)

add_library(tensor ${SRC} ${SRC_LINALG} ${SRC_INST} ${SRC_MP})
if(qchemRootDir)
    add_library(tensor_qchem ${SRC_QCHEM})
    add_dependencies(tensor generated_headers)
    add_dependencies(tensor_qchem generated_headers)
endif(qchemRootDir)

set_property(TARGET tensor APPEND PROPERTY
	COMPILE_DEFINITIONS LIBTENSOR_INSTANTIATE_TEMPLATES)
set_property(TARGET tensor APPEND PROPERTY
	COMPILE_DEFINITIONS LIBTENSOR_TIMINGS)
set_property(TARGET tensor APPEND PROPERTY
	COMPILE_DEFINITIONS_DEBUG LIBVMM_DEBUG)
set_property(TARGET tensor APPEND PROPERTY
	COMPILE_DEFINITIONS_DEBUG LIBTENSOR_DEBUG)<|MERGE_RESOLUTION|>--- conflicted
+++ resolved
@@ -1,21 +1,4 @@
 set(SRC
-<<<<<<< HEAD
-	backtrace.C
-	defs.C
-	exception.C
-	global_timings.C
-	timer.C
-	version.C
-#	btod/btod_diagonalize.C
-#	btod/btod_tridiagonalize.C
-	symmetry/label/point_group_table.C
-	symmetry/label/product_table_container.C
-	tod/loop_list_add.C
-	tod/loop_list_copy.C
-	tod/loop_list_mul.C
-	tod/loop_list_elem.C
-	tod/loop_list_elem1.C
-=======
     backtrace.C
     defs.C
     exception.C
@@ -27,18 +10,17 @@
     core/dimensions.C
     core/orbit.C
     core/orbit_list.C
-    btod/btod_cholesky.C
-    btod/cholesky.C
-    btod/btod_diagonalize.C
-    btod/btod_tridiagonalize.C
-    symmetry/point_group_table.C
-    symmetry/product_table_container.C
+#    btod/btod_cholesky.C
+#    btod/cholesky.C
+#    btod/btod_diagonalize.C
+#    btod/btod_tridiagonalize.C
+    symmetry/label/point_group_table.C
+    symmetry/label/product_table_container.C
     tod/loop_list_add.C
     tod/loop_list_copy.C
     tod/loop_list_mul.C
     tod/loop_list_elem.C
     tod/loop_list_elem1.C
->>>>>>> a7cd93fb
     tod/kernels/kern_add_generic.C
     tod/kernels/kern_add_i_i_x_x.C
     tod/kernels/kern_add_i_x_i_x.C
@@ -141,11 +123,12 @@
 )
 
 set(SRC_INST
-<<<<<<< HEAD
 	tod/tod_add.C
 	tod/tod_contract2.C
+	tod/tod_copy.C
 	tod/tod_dirsum.C
 	tod/tod_ewmult2.C
+    tod/tod_import_raw_stream.C
 #	btod/additive_btod.C
 #	btod/basic_btod.C
 #	btod/btod_add.C
@@ -160,28 +143,6 @@
 #	btod/btod_dotprod.C
 #	btod/btod_ewmult2.C
 #	btod/btod_sum.C
-=======
-    tod/tod_add.C
-    tod/tod_contract2.C
-    tod/tod_copy.C
-    tod/tod_dirsum.C
-    tod/tod_ewmult2.C
-    tod/tod_import_raw_stream.C
-    btod/additive_btod.C
-    btod/basic_btod.C
-    btod/btod_add.C
-    btod/btod_contract2_1.C
-    btod/btod_contract2_2.C
-    btod/btod_contract2_3.C
-    btod/btod_contract2_4.C
-    btod/btod_contract2_5.C
-    btod/btod_contract2_6.C
-    btod/btod_copy.C
-    btod/btod_dirsum.C
-    btod/btod_dotprod.C
-    btod/btod_ewmult2.C
-    btod/btod_sum.C
->>>>>>> a7cd93fb
 )
 
 set(SRC_MP
