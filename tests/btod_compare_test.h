--- conflicted
+++ resolved
@@ -2,10 +2,6 @@
 #define LIBTENSOR_BTOD_COMPARE_TEST_H
 
 #include <libtest/unit_test.h>
-<<<<<<< HEAD
-#include <libtensor.h>
-=======
->>>>>>> de20c0a5
 
 namespace libtensor {
 
