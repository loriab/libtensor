--- conflicted
+++ resolved
@@ -4,10 +4,7 @@
 #include <libtensor/core/allocator.h>
 #include <libtensor/core/block_tensor.h>
 #include <libtensor/dense_tensor/dense_tensor.h>
-<<<<<<< HEAD
 #include <libtensor/btod/scalar_transf_double.h>
-=======
->>>>>>> 01f32582
 #include <libtensor/btod/btod_import_raw.h>
 #include <libtensor/btod/btod_random.h>
 #include <libtensor/btod/btod_select.h>
@@ -96,7 +93,6 @@
 template<typename ComparePolicy>
 void btod_select_test::test_1(size_t n) throw(libtest::test_exception) {
 
-<<<<<<< HEAD
     static const char *testname = "btod_select_test::test_1(size_t)";
 
     typedef std_allocator<double> allocator_t;
@@ -153,64 +149,6 @@
     } catch(exception &e) {
         fail_test(testname, __FILE__, __LINE__, e.what());
     }
-=======
-	static const char *testname = "btod_select_test::test_1(size_t)";
-
-	typedef std_allocator<double> allocator_t;
-	typedef tod_select<2, ComparePolicy> tod_select_t;
-	typedef btod_select<2, ComparePolicy> btod_select_t;
-
-	try {
-
-	index<2> i1, i2; i2[0] = 3; i2[1] = 4;
-	dimensions<2> dims(index_range<2>(i1, i2));
-	block_index_space<2> bis(dims);
-	block_tensor<2, double, allocator_t> bt(bis);
-	dense_tensor<2, double, allocator_t> t_ref(dims);
-
-	//	Fill in random data
-	btod_random<2>().perform(bt);
-	tod_btconv<2>(bt).perform(t_ref);
-
-	// Form list
-	ComparePolicy cmp;
-	typename btod_select_t::list_t btlist;
-	btod_select_t(bt, cmp).perform(btlist, n);
-
-	// Form reference list
-	typename tod_select_t::list_t tlist;
-	tod_select_t(t_ref, cmp).perform(tlist, n);
-
-	// Check result lists
-	typename tod_select_t::list_t::const_iterator it = tlist.begin();
-	typename btod_select_t::list_t::const_iterator ibt = btlist.begin();
-	while (it != tlist.end() && ibt != btlist.end()) {
-		if (it->value != ibt->value) {
-			std::ostringstream oss;
-			oss << "Value of list element does not match reference "
-					<< "(found: " << ibt->value
-					<< ", expected: " << it->value << ").";
-			fail_test(testname, __FILE__, __LINE__, oss.str().c_str());
-		}
-
-		index<2> idx = bis.get_block_start(ibt->bidx);
-		idx[0] += ibt->idx[0];
-		idx[1] += ibt->idx[1];
-		if (! idx.equals(it->idx)) {
-			std::ostringstream oss;
-			oss << "Index of list element does not match reference "
-					<< "(found: " << idx
-					<< ", expected: " << it->idx << ").";
-			fail_test(testname, __FILE__, __LINE__, oss.str().c_str());
-		}
-
-		it++; ibt++;
-	}
-
-	} catch(exception &e) {
-		fail_test(testname, __FILE__, __LINE__, e.what());
-	}
->>>>>>> 01f32582
 }
 
 /** \test Selecting elements from random block tensor (multiple blocks)
@@ -218,7 +156,6 @@
 template<typename ComparePolicy>
 void btod_select_test::test_2(size_t n) throw(libtest::test_exception) {
 
-<<<<<<< HEAD
     static const char *testname = "btod_select_test::test_2(size_t)";
 
     typedef std_allocator<double> allocator_t;
@@ -276,65 +213,6 @@
     } catch(exception &e) {
         fail_test(testname, __FILE__, __LINE__, e.what());
     }
-=======
-	static const char *testname = "btod_select_test::test_2(size_t)";
-
-	typedef std_allocator<double> allocator_t;
-	typedef tod_select<2, ComparePolicy> tod_select_t;
-	typedef btod_select<2, ComparePolicy> btod_select_t;
-
-	try {
-
-	index<2> i1, i2; i2[0] = 5; i2[1] = 8;
-	dimensions<2> dims(index_range<2>(i1, i2));
-	block_index_space<2> bis(dims);
-	mask<2> m01, m10; m01[1] = true; m10[0] = true;
-	bis.split(m10, 3);
-	bis.split(m01, 4);
-	block_tensor<2, double, allocator_t> bt(bis);
-	dense_tensor<2, double, allocator_t> t_ref(dims);
-
-	//	Fill in random data
-	btod_random<2>().perform(bt);
-	tod_btconv<2>(bt).perform(t_ref);
-
-	// Compute list
-	ComparePolicy cmp;
-	typename btod_select_t::list_t btlist;
-	btod_select_t(bt, cmp).perform(btlist, n);
-
-	typename tod_select_t::list_t tlist;
-	tod_select_t(t_ref, cmp).perform(tlist, n);
-
-	typename tod_select_t::list_t::const_iterator it = tlist.begin();
-	typename btod_select_t::list_t::const_iterator ibt = btlist.begin();
-	while (it != tlist.end() && ibt != btlist.end()) {
-		if (it->value != ibt->value) {
-			std::ostringstream oss;
-			oss << "Value of list element does not match reference "
-					<< "(found: " << ibt->value
-					<< ", expected: " << it->value << ").";
-			fail_test(testname, __FILE__, __LINE__, oss.str().c_str());
-		}
-
-		index<2> idx = bis.get_block_start(ibt->bidx);
-		idx[0] += ibt->idx[0];
-		idx[1] += ibt->idx[1];
-		if (! idx.equals(it->idx)) {
-			std::ostringstream oss;
-			oss << "Index of list element does not match reference "
-					<< "(found: " << idx
-					<< ", expected: " << it->idx << ").";
-			fail_test(testname, __FILE__, __LINE__, oss.str().c_str());
-		}
-
-		it++; ibt++;
-	}
-
-	} catch(exception &e) {
-		fail_test(testname, __FILE__, __LINE__, e.what());
-	}
->>>>>>> 01f32582
 
 
 }
@@ -344,7 +222,6 @@
  **/
 template<typename ComparePolicy>
 void btod_select_test::test_3a(size_t n,
-<<<<<<< HEAD
         bool symm) throw(libtest::test_exception) {
 
     static const char *testname = "btod_select_test::test_3a(size_t)";
@@ -452,113 +329,6 @@
     } catch(exception &e) {
         fail_test(testname, __FILE__, __LINE__, e.what());
     }
-=======
-		bool symm) throw(libtest::test_exception) {
-
-	static const char *testname = "btod_select_test::test_3a(size_t)";
-
-	typedef std_allocator<double> allocator_t;
-	typedef tod_select<2, ComparePolicy> tod_select_t;
-	typedef btod_select<2, ComparePolicy> btod_select_t;
-
-	cpu_pool cpus(1);
-
-	try {
-
-	index<2> i1, i2; i2[0] = 8; i2[1] = 8;
-	dimensions<2> dims(index_range<2>(i1, i2));
-	block_index_space<2> bis(dims);
-	mask<2> m11; m11[0] = true; m11[1] = true;
-	bis.split(m11, 3);
-	bis.split(m11, 5);
-	block_tensor<2, double, allocator_t> bt(bis);
-	dense_tensor<2, double, allocator_t> t_ref(dims);
-	{
-		block_tensor_ctrl<2, double> btc(bt);
-		btc.req_symmetry().insert(
-			se_perm<2, double>(permutation<2>().permute(0, 1), symm));
-	}
-
-	//	Fill in random data
-	btod_random<2>().perform(bt);
-	{
-		block_tensor<2, double, allocator_t> btmp(bis);
-
-		block_tensor_ctrl<2, double> ca(bt), cb(btmp);
-		orbit_list<2, double> ol(ca.req_const_symmetry());
-		for (orbit_list<2, double>::iterator it = ol.begin();
-				it != ol.end(); it++) {
-
-			dense_tensor_i<2, double> &ta = ca.req_block(ol.get_index(it)),
-					&tb = cb.req_block(ol.get_index(it));
-
-			tod_copy<2>(ta).perform(cpus, true, 1.0, tb);
-
-			ca.ret_block(ol.get_index(it));
-			cb.ret_block(ol.get_index(it));
-		}
-
-		tod_btconv<2>(btmp).perform(t_ref);
-	}
-
-	// Compute list
-	ComparePolicy cmp;
-	typename btod_select_t::list_t btlist;
-	btod_select_t(bt, cmp).perform(btlist, n);
-
-	// Compute reference list
-	typename tod_select_t::list_t tlist;
-	tod_select_t(t_ref, cmp).perform(tlist, n);
-
-	// Compare against reference
-	double last_value = 0.0;
-	for (typename btod_select_t::list_t::const_iterator ibt = btlist.begin();
-			ibt != btlist.end(); ibt++) {
-
-		typename tod_select_t::list_t::const_iterator it = tlist.begin();
-		while (it != tlist.end() && it->value != ibt->value) it++;
-
-		if (it == tlist.end()) {
-			std::ostringstream oss;
-			oss << "List element not found in reference "
-					<< "(" << ibt->bidx << ", "
-					<< ibt->idx << ": " << ibt->value << ").";
-			fail_test(testname, __FILE__, __LINE__, oss.str().c_str());
-		}
-
-		while (it != tlist.end() && it->value == ibt->value) {
-
-			index<2> idx = bis.get_block_start(ibt->bidx);
-			idx[0] += ibt->idx[0];
-			idx[1] += ibt->idx[1];
-			if (idx.equals(it->idx)) break;
-
-			it++;
-		}
-
-		if (it->value != ibt->value) {
-			std::ostringstream oss;
-			oss << "List element not found in reference "
-					<< "(" << ibt->bidx << ", "
-					<< ibt->idx << ": " << ibt->value << ").";
-			fail_test(testname, __FILE__, __LINE__, oss.str().c_str());
-		}
-
-		if (ibt != btlist.begin() && cmp(ibt->value, last_value)) {
-			std::ostringstream oss;
-			oss << "Invalid ordering of values "
-					<< "(" << last_value << " before " << ibt->value
-					<< " in list).";
-			fail_test(testname, __FILE__, __LINE__, oss.str().c_str());
-
-		}
-		last_value = ibt->value;
-	}
-
-	} catch(exception &e) {
-		fail_test(testname, __FILE__, __LINE__, e.what());
-	}
->>>>>>> 01f32582
 }
 
 /** \test Selecting elements from random block tensor with label symmetry
@@ -566,7 +336,6 @@
 template<typename ComparePolicy>
 void btod_select_test::test_3b(size_t n) throw(libtest::test_exception) {
 
-<<<<<<< HEAD
     static const char *testname = "btod_select_test::test_3b(size_t)";
 
     typedef std_allocator<double> allocator_t;
@@ -656,103 +425,12 @@
     } catch(exception &e) {
         fail_test(testname, __FILE__, __LINE__, e.what());
     }
-=======
-	static const char *testname = "btod_select_test::test_3b(size_t)";
-
-	typedef std_allocator<double> allocator_t;
-	typedef tod_select<2, ComparePolicy> tod_select_t;
-	typedef btod_select<2, ComparePolicy> btod_select_t;
-
-	try {
-
-	index<2> i1, i2; i2[0] = 8; i2[1] = 8;
-	dimensions<2> dims(index_range<2>(i1, i2));
-	block_index_space<2> bis(dims);
-	mask<2> m11; m11[0] = true; m11[1] = true;
-	bis.split(m11, 3);
-	bis.split(m11, 5);
-	block_tensor<2, double, allocator_t> bt(bis);
-	dense_tensor<2, double, allocator_t> t_ref(dims);
-
-	{ // Setup symmetry
-	block_tensor_ctrl<2, double> btc(bt);
-	se_label<2, double> se(bis.get_block_index_dims(), "x");
-	se.assign(m11, 0, 0);
-	se.assign(m11, 1, 0);
-	se.assign(m11, 2, 1);
-	se.add_target(1);
-	btc.req_symmetry().insert(se);
-	}
-
-	//	Fill in random data
-	btod_random<2>().perform(bt);
-	tod_btconv<2>(bt).perform(t_ref);
-
-	// Compute list
-	ComparePolicy cmp;
-	typename btod_select_t::list_t btlist;
-	btod_select_t(bt, cmp).perform(btlist, n);
-
-	// Compute reference list
-	typename tod_select_t::list_t tlist;
-	tod_select_t(t_ref, cmp).perform(tlist, n);
-
-	// Compare against reference
-	double last_value = 0.0;
-	for (typename btod_select_t::list_t::const_iterator ibt = btlist.begin();
-			ibt != btlist.end(); ibt++) {
-
-		typename tod_select_t::list_t::const_iterator it = tlist.begin();
-		while (it != tlist.end() && it->value != ibt->value) it++;
-
-		if (it == tlist.end()) {
-			std::ostringstream oss;
-			oss << "List element not found in reference "
-					<< "(" << ibt->bidx << ", "
-					<< ibt->idx << ": " << ibt->value << ").";
-			fail_test(testname, __FILE__, __LINE__, oss.str().c_str());
-		}
-
-		while (it != tlist.end() && it->value == ibt->value) {
-
-			index<2> idx = bis.get_block_start(ibt->bidx);
-			idx[0] += ibt->idx[0];
-			idx[1] += ibt->idx[1];
-			if (idx.equals(it->idx)) break;
-
-			it++;
-		}
-
-		if (it->value != ibt->value) {
-			std::ostringstream oss;
-			oss << "List element not found in reference "
-					<< "(" << ibt->bidx << ", "
-					<< ibt->idx << ": " << ibt->value << ").";
-			fail_test(testname, __FILE__, __LINE__, oss.str().c_str());
-		}
-
-		if (ibt != btlist.begin() && cmp(ibt->value, last_value)) {
-			std::ostringstream oss;
-			oss << "Invalid ordering of values "
-					<< "(" << last_value << " before " << ibt->value
-					<< " in list).";
-			fail_test(testname, __FILE__, __LINE__, oss.str().c_str());
-
-		}
-		last_value = ibt->value;
-	}
-
-	} catch(exception &e) {
-		fail_test(testname, __FILE__, __LINE__, e.what());
-	}
->>>>>>> 01f32582
 }
 
 /** \test Selecting elements from random block tensor with partition symmetry
  **/
 template<typename ComparePolicy>
 void btod_select_test::test_3c(size_t n,
-<<<<<<< HEAD
         bool symm) throw(libtest::test_exception) {
 
     static const char *testname = "btod_select_test::test_3c(size_t, bool)";
@@ -861,115 +539,6 @@
     } catch(exception &e) {
         fail_test(testname, __FILE__, __LINE__, e.what());
     }
-=======
-		bool symm) throw(libtest::test_exception) {
-
-	static const char *testname = "btod_select_test::test_3c(size_t, bool)";
-
-	typedef std_allocator<double> allocator_t;
-	typedef tod_select<2, ComparePolicy> tod_select_t;
-	typedef btod_select<2, ComparePolicy> btod_select_t;
-
-	try {
-
-	index<2> i1, i2; i2[0] = 9; i2[1] = 9;
-	dimensions<2> dims(index_range<2>(i1, i2));
-	block_index_space<2> bis(dims);
-	mask<2> m11; m11[0] = true; m11[1] = true;
-	bis.split(m11, 5);
-	block_tensor<2, double, allocator_t> bt(bis);
-	dense_tensor<2, double, allocator_t> t_ref(dims);
-
-	index<2> i00, i01, i10, i11;
-	i10[0] = 1; i01[1] = 1;
-	i11[0] = 1; i11[1] = 1;
-
-	{ // Setup symmetry
-		block_tensor_ctrl<2, double> btc(bt);
-		se_part<2, double> sp(bis, m11, 2);
-		sp.add_map(i00, i01, symm);
-		sp.add_map(i01, i10, symm);
-		sp.add_map(i10, i11, symm);
-		btc.req_symmetry().insert(sp);
-	}
-
-	//	Fill in random data
-	btod_random<2>().perform(bt);
-	{
-		dense_tensor<2, double, allocator_t> tmp(dims);
-		block_tensor<2, double, allocator_t> btmp(bis);
-
-		tod_btconv<2>(bt).perform(tmp);
-		dense_tensor_ctrl<2, double> tc(tmp);
-		const double *ptr = tc.req_const_dataptr();
-		btod_import_raw<2>(ptr, dims).perform(btmp);
-		tc.ret_const_dataptr(ptr);
-
-		block_tensor_ctrl<2, double> btc(btmp);
-		btc.req_zero_block(i01);
-		btc.req_zero_block(i10);
-		btc.req_zero_block(i11);
-		tod_btconv<2>(btmp).perform(t_ref);
-	}
-
-	// Compute list
-	ComparePolicy cmp;
-	typename btod_select_t::list_t btlist;
-	btod_select_t(bt, cmp).perform(btlist, n);
-
-	// Compute reference list
-	typename tod_select_t::list_t tlist;
-	tod_select_t(t_ref, cmp).perform(tlist, n);
-
-	// Compare against reference
-	double last_value = 0.0;
-	for (typename btod_select_t::list_t::const_iterator ibt = btlist.begin();
-			ibt != btlist.end(); ibt++) {
-
-		typename tod_select_t::list_t::const_iterator it = tlist.begin();
-		while (it != tlist.end() && it->value != ibt->value) it++;
-
-		if (it == tlist.end()) {
-			std::ostringstream oss;
-			oss << "List element not found in reference "
-					<< "(" << ibt->bidx << ", "
-					<< ibt->idx << ": " << ibt->value << ").";
-			fail_test(testname, __FILE__, __LINE__, oss.str().c_str());
-		}
-
-		while (it != tlist.end() && it->value == ibt->value) {
-
-			index<2> idx = bis.get_block_start(ibt->bidx);
-			idx[0] += ibt->idx[0];
-			idx[1] += ibt->idx[1];
-			if (idx.equals(it->idx)) break;
-
-			it++;
-		}
-
-		if (it->value != ibt->value) {
-			std::ostringstream oss;
-			oss << "List element not found in reference "
-					<< "(" << ibt->bidx << ", "
-					<< ibt->idx << ": " << ibt->value << ").";
-			fail_test(testname, __FILE__, __LINE__, oss.str().c_str());
-		}
-
-		if (ibt != btlist.begin() && cmp(ibt->value, last_value)) {
-			std::ostringstream oss;
-			oss << "Invalid ordering of values "
-					<< "(" << last_value << " before " << ibt->value
-					<< " in list).";
-			fail_test(testname, __FILE__, __LINE__, oss.str().c_str());
-
-		}
-		last_value = ibt->value;
-	}
-
-	} catch(exception &e) {
-		fail_test(testname, __FILE__, __LINE__, e.what());
-	}
->>>>>>> 01f32582
 }
 
 /** \test Selecting elements from random block tensor without symmetry,
@@ -977,7 +546,6 @@
  **/
 template<typename ComparePolicy>
 void btod_select_test::test_4a(size_t n,
-<<<<<<< HEAD
         bool symm) throw(libtest::test_exception) {
 
     static const char *testname = "btod_select_test::test_4a(size_t, bool)";
@@ -1047,76 +615,6 @@
     } catch(exception &e) {
         fail_test(testname, __FILE__, __LINE__, e.what());
     }
-=======
-		bool symm) throw(libtest::test_exception) {
-
-	static const char *testname = "btod_select_test::test_4a(size_t, bool)";
-
-	typedef std_allocator<double> allocator_t;
-	typedef tod_select<2, ComparePolicy> tod_select_t;
-	typedef btod_select<2, ComparePolicy> btod_select_t;
-
-	try {
-
-	index<2> i1, i2; i2[0] = 8; i2[1] = 8;
-	dimensions<2> dims(index_range<2>(i1, i2));
-	block_index_space<2> bis(dims);
-	mask<2> m11; m11[1] = true; m11[0] = true;
-	bis.split(m11, 3);
-	bis.split(m11, 5);
-	block_tensor<2, double, allocator_t> bt(bis), bt_ref(bis);
-	symmetry<2, double> sym(bis);
-
-	{ // Setup symmetries
-		se_perm<2, double> se(permutation<2>().permute(0, 1), symm);
-		sym.insert(se);
-
-		block_tensor_ctrl<2, double> ctrl(bt_ref);
-		ctrl.req_symmetry().insert(se);
-	}
-
-	//	Fill in random data
-	btod_random<2>().perform(bt_ref);
-	{
-	dense_tensor<2, double, allocator_t> tmp(dims);
-	tod_btconv<2>(bt_ref).perform(tmp);
-	dense_tensor_ctrl<2, double> ctrl(tmp);
-	const double *ptr = ctrl.req_const_dataptr();
-	btod_import_raw<2>(ptr, dims).perform(bt);
-	ctrl.ret_const_dataptr(ptr);
-	}
-
-	// Compute list
-	ComparePolicy cmp;
-	typename btod_select_t::list_t btlist;
-	btod_select_t(bt, sym, cmp).perform(btlist, n);
-
-	// Compute reference list
-	typename btod_select_t::list_t btlist_ref;
-	btod_select_t(bt_ref, cmp).perform(btlist_ref, n);
-
-	// Compare against reference
-	for (typename btod_select_t::list_t::const_iterator ibt = btlist.begin(),
-			ibt_ref = btlist_ref.begin();
-			ibt != btlist.end(); ibt++, ibt_ref++) {
-
-		if (ibt->value != ibt_ref->value ||
-				! ibt->bidx.equals(ibt_ref->bidx) ||
-				! ibt->idx.equals(ibt_ref->idx)) {
-
-			std::ostringstream oss;
-			oss << "List element does not match reference "
-					<< "(found: " << ibt->bidx << ", " << ibt->idx
-					<< ": " << ibt->value << ", expected: " << ibt_ref->bidx
-					<< ", " << ibt_ref->idx << ": " << ibt->value << ").";
-			fail_test(testname, __FILE__, __LINE__, oss.str().c_str());
-		}
-	}
-
-	} catch(exception &e) {
-		fail_test(testname, __FILE__, __LINE__, e.what());
-	}
->>>>>>> 01f32582
 }
 
 /** \test Selecting elements from random block tensor without symmetry,
@@ -1125,7 +623,6 @@
 template<typename ComparePolicy>
 void btod_select_test::test_4b(size_t n) throw(libtest::test_exception) {
 
-<<<<<<< HEAD
     static const char *testname = "btod_select_test::test_4(size_t)";
 
     typedef std_allocator<double> allocator_t;
@@ -1197,78 +694,6 @@
     } catch(exception &e) {
         fail_test(testname, __FILE__, __LINE__, e.what());
     }
-=======
-	static const char *testname = "btod_select_test::test_4(size_t)";
-
-	typedef std_allocator<double> allocator_t;
-	typedef tod_select<2, ComparePolicy> tod_select_t;
-	typedef btod_select<2, ComparePolicy> btod_select_t;
-
-	try {
-
-	index<2> i1, i2; i2[0] = 8; i2[1] = 8;
-	dimensions<2> dims(index_range<2>(i1, i2));
-	block_index_space<2> bis(dims);
-	mask<2> m11; m11[1] = true; m11[0] = true;
-	bis.split(m11, 3);
-	bis.split(m11, 5);
-	block_tensor<2, double, allocator_t> bt(bis), bt_ref(bis);
-	symmetry<2, double> sym(bis);
-
-	{ // Setup symmetries
-		se_label<2, double> se(bis.get_block_index_dims(), "x");
-		se.assign(m11, 0, 0);
-		se.assign(m11, 1, 1);
-		se.assign(m11, 2, 1);
-		se.add_target(0);
-		sym.insert(se);
-
-		block_tensor_ctrl<2, double> ctrl(bt_ref);
-		ctrl.req_symmetry().insert(se);
-	}
-
-	//	Fill in random data
-	btod_random<2>().perform(bt_ref);
-	{
-	dense_tensor<2, double, allocator_t> tmp(dims);
-	tod_btconv<2>(bt_ref).perform(tmp);
-	dense_tensor_ctrl<2, double> ctrl(tmp);
-	const double *ptr = ctrl.req_const_dataptr();
-	btod_import_raw<2>(ptr, dims).perform(bt);
-	ctrl.ret_const_dataptr(ptr);
-	}
-
-	// Compute list
-	ComparePolicy cmp;
-	typename btod_select_t::list_t btlist;
-	btod_select_t(bt, sym, cmp).perform(btlist, n);
-
-	// Compute reference list
-	typename btod_select_t::list_t btlist_ref;
-	btod_select_t(bt_ref, cmp).perform(btlist_ref, n);
-
-	// Compare against reference
-	for (typename btod_select_t::list_t::const_iterator ibt = btlist.begin(),
-			ibt_ref = btlist_ref.begin();
-			ibt != btlist.end(); ibt++, ibt_ref++) {
-
-		if (ibt->value != ibt_ref->value ||
-				! ibt->bidx.equals(ibt_ref->bidx) ||
-				! ibt->idx.equals(ibt_ref->idx)) {
-
-			std::ostringstream oss;
-			oss << "List element does not match reference "
-					<< "(found: " << ibt->bidx << ", " << ibt->idx
-					<< ": " << ibt->value << ", expected: " << ibt_ref->bidx
-					<< ", " << ibt_ref->idx << ": " << ibt->value << ").";
-			fail_test(testname, __FILE__, __LINE__, oss.str().c_str());
-		}
-	}
-
-	} catch(exception &e) {
-		fail_test(testname, __FILE__, __LINE__, e.what());
-	}
->>>>>>> 01f32582
 }
 
 /** \test Selecting elements from random block tensor without symmetry,
@@ -1276,7 +701,6 @@
  **/
 template<typename ComparePolicy>
 void btod_select_test::test_4c(size_t n,
-<<<<<<< HEAD
         bool symm) throw(libtest::test_exception) {
 
     static const char *testname = "btod_select_test::test_4c(size_t, bool)";
@@ -1350,80 +774,6 @@
     } catch(exception &e) {
         fail_test(testname, __FILE__, __LINE__, e.what());
     }
-=======
-		bool symm) throw(libtest::test_exception) {
-
-	static const char *testname = "btod_select_test::test_4c(size_t, bool)";
-
-	typedef std_allocator<double> allocator_t;
-	typedef tod_select<2, ComparePolicy> tod_select_t;
-	typedef btod_select<2, ComparePolicy> btod_select_t;
-
-	try {
-
-	index<2> i1, i2; i2[0] = 7; i2[1] = 7;
-	dimensions<2> dims(index_range<2>(i1, i2));
-	block_index_space<2> bis(dims);
-	mask<2> m11; m11[1] = true; m11[0] = true;
-	bis.split(m11, 4);
-	block_tensor<2, double, allocator_t> bt(bis), bt_ref(bis);
-	symmetry<2, double> sym(bis);
-
-	{ // Setup symmetries
-		se_part<2, double> sp(bis, m11, 2);
-		index<2> i00, i01, i10, i11;
-		i10[0] = 1; i01[1] = 1;
-		i11[0] = 1; i11[1] = 1;
-		sp.add_map(i00, i11, symm);
-		sp.add_map(i01, i10, true);
-		sym.insert(sp);
-
-		block_tensor_ctrl<2, double> ctrl(bt_ref);
-		ctrl.req_symmetry().insert(sp);
-	}
-
-	//	Fill in random data
-	btod_random<2>().perform(bt_ref);
-	{
-	dense_tensor<2, double, allocator_t> tmp(dims);
-	tod_btconv<2>(bt_ref).perform(tmp);
-	dense_tensor_ctrl<2, double> ctrl(tmp);
-	const double *ptr = ctrl.req_const_dataptr();
-	btod_import_raw<2>(ptr, dims).perform(bt);
-	ctrl.ret_const_dataptr(ptr);
-	}
-
-	// Compute list
-	ComparePolicy cmp;
-	typename btod_select_t::list_t btlist;
-	btod_select_t(bt, sym, cmp).perform(btlist, n);
-
-	// Compute reference list
-	typename btod_select_t::list_t btlist_ref;
-	btod_select_t(bt_ref, cmp).perform(btlist_ref, n);
-
-	// Compare against reference
-	for (typename btod_select_t::list_t::const_iterator ibt = btlist.begin(),
-			ibt_ref = btlist_ref.begin();
-			ibt != btlist.end(); ibt++, ibt_ref++) {
-
-		if (ibt->value != ibt_ref->value ||
-				! ibt->bidx.equals(ibt_ref->bidx) ||
-				! ibt->idx.equals(ibt_ref->idx)) {
-
-			std::ostringstream oss;
-			oss << "List element does not match reference "
-					<< "(found: " << ibt->bidx << ", " << ibt->idx
-					<< ": " << ibt->value << ", expected: " << ibt_ref->bidx
-					<< ", " << ibt_ref->idx << ": " << ibt->value << ").";
-			fail_test(testname, __FILE__, __LINE__, oss.str().c_str());
-		}
-	}
-
-	} catch(exception &e) {
-		fail_test(testname, __FILE__, __LINE__, e.what());
-	}
->>>>>>> 01f32582
 }
 
 
@@ -1433,7 +783,6 @@
 template<typename ComparePolicy>
 void btod_select_test::test_5(size_t n) throw(libtest::test_exception) {
 
-<<<<<<< HEAD
     static const char *testname = "btod_select_test::test_5(size_t)";
 
     typedef std_allocator<double> allocator_t;
@@ -1542,114 +891,6 @@
     } catch(exception &e) {
         fail_test(testname, __FILE__, __LINE__, e.what());
     }
-=======
-	static const char *testname = "btod_select_test::test_5(size_t)";
-
-	typedef std_allocator<double> allocator_t;
-	typedef tod_select<2, ComparePolicy> tod_select_t;
-	typedef btod_select<2, ComparePolicy> btod_select_t;
-
-	cpu_pool cpus(1);
-
-	try {
-
-	index<2> i1, i2; i2[0] = 9; i2[1] = 9;
-	dimensions<2> dims(index_range<2>(i1, i2));
-	block_index_space<2> bis(dims);
-	mask<2> m11; m11[1] = true; m11[0] = true;
-	bis.split(m11, 2);
-	bis.split(m11, 5);
-	bis.split(m11, 7);
-	block_tensor<2, double, allocator_t> bt(bis), bt_ref(bis);
-	symmetry<2, double> sym(bis);
-
-	{
-		se_perm<2, double> se1(permutation<2>().permute(0, 1), true),
-				se2(permutation<2>().permute(0, 1), false);
-		se_label<2, double> sl(bis.get_block_index_dims(), "x");
-		se_part<2, double> sp1(bis, m11, 2), sp2(bis, m11, 2);
-
-		sl.assign(m11, 0, 0);
-		sl.assign(m11, 1, 1);
-		sl.assign(m11, 2, 0);
-		sl.assign(m11, 3, 1);
-		sl.add_target(1);
-
-		index<2> i00, i01, i10, i11;
-		i10[0] = 1; i01[1] = 1;
-		i11[0] = 1; i11[1] = 1;
-		sp1.add_map(i00, i01, false);
-		sp1.add_map(i01, i10, true);
-		sp1.add_map(i10, i11, false);
-		sp2.add_map(i00, i11, true);
-
-		block_tensor_ctrl<2, double> btc(bt);
-		btc.req_symmetry().insert(se1);
-		btc.req_symmetry().insert(sl);
-		btc.req_symmetry().insert(sp1);
-
-		sym.insert(se2);
-		sym.insert(sp2);
-	}
-
-	//	Fill in random data
-	btod_random<2>().perform(bt);
-	{
-		block_tensor_ctrl<2, double> ca(bt), cb(bt_ref);
-		dimensions<2> bidims(bis.get_block_index_dims());
-		cb.req_zero_all_blocks();
-		orbit_list<2, double> ol(sym);
-		for (orbit_list<2, double>::iterator it = ol.begin();
-				it != ol.end(); it++) {
-
-			index<2> ib = ol.get_index(it);
-			orbit<2, double> oa(ca.req_const_symmetry(), ib);
-			if (! oa.is_allowed()) continue;
-
-			const transf<2, double> &tra = oa.get_transf(ib);
-
-			abs_index<2> ai(oa.get_abs_canonical_index(), bidims);
-			dense_tensor_i<2, double> &ta = ca.req_block(ai.get_index()),
-					&tb = cb.req_block(ib);
-			tod_copy<2>(ta, tra.get_perm(), tra.get_coeff()).perform(cpus, true, 1.0, tb);
-
-			ca.ret_block(ai.get_index());
-			cb.ret_block(ib);
-		}
-	}
-
-	// Compute list
-	ComparePolicy cmp;
-	typename btod_select_t::list_t btlist;
-	btod_select_t(bt, sym, cmp).perform(btlist, n);
-
-	// Compute reference list
-	typename btod_select_t::list_t btlist_ref;
-	btod_select_t(bt_ref, cmp).perform(btlist_ref, n);
-
-	// Compare against reference
-	for (typename btod_select_t::list_t::const_iterator ibt = btlist.begin(),
-			ibt_ref = btlist_ref.begin();
-			ibt != btlist.end(); ibt++, ibt_ref++) {
-
-		if (ibt->value != ibt_ref->value ||
-				! ibt->bidx.equals(ibt_ref->bidx) ||
-				! ibt->idx.equals(ibt_ref->idx)) {
-
-			std::ostringstream oss;
-			oss << "List element does not match reference "
-					<< "(found: " << ibt->bidx << ", " << ibt->idx
-					<< ": " << ibt->value << ", expected: " << ibt_ref->bidx
-					<< ", " << ibt_ref->idx << ": " << ibt->value << ").";
-			fail_test(testname, __FILE__, __LINE__, oss.str().c_str());
-		}
-	}
-
-
-	} catch(exception &e) {
-		fail_test(testname, __FILE__, __LINE__, e.what());
-	}
->>>>>>> 01f32582
 }
 
 
