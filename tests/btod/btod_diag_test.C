--- conflicted
+++ resolved
@@ -8,14 +8,8 @@
 #include <libtensor/symmetry/product_table_container.h>
 #include <libtensor/symmetry/se_label.h>
 #include <libtensor/symmetry/se_perm.h>
-<<<<<<< HEAD
-#include <libtensor/tod/tod_btconv.h>
-#include <libtensor/tod/tod_diag.h>
-=======
-#include <libtensor/symmetry/point_group_table.h>
 #include <libtensor/dense_tensor/tod_btconv.h>
 #include <libtensor/dense_tensor/tod_diag.h>
->>>>>>> 01f32582
 #include "btod_diag_test.h"
 #include "../compare_ref.h"
 
@@ -182,13 +176,8 @@
     block_tensor<2, double, allocator_t> bta(bis2);
     block_tensor<1, double, allocator_t> btb(bis1);
 
-<<<<<<< HEAD
     dense_tensor<2, double, allocator_t> ta(dims2);
     dense_tensor<1, double, allocator_t> tb(dims1), tb_ref(dims1);
-=======
-	dense_tensor<2, double, allocator_t> ta(dims2);
-	dense_tensor<1, double, allocator_t> tb(dims1), tb_ref(dims1);
->>>>>>> 01f32582
 
     mask<2> msk;
     msk[0] = true; msk[1] = true;
@@ -258,13 +247,8 @@
     block_tensor<4, double, allocator_t> bta(bis4);
     block_tensor<3, double, allocator_t> btb(bis3);
 
-<<<<<<< HEAD
     dense_tensor<4, double, allocator_t> ta(dims4);
     dense_tensor<3, double, allocator_t> tb(dims3), tb_ref(dims3);
-=======
-	dense_tensor<4, double, allocator_t> ta(dims4);
-	dense_tensor<3, double, allocator_t> tb(dims3), tb_ref(dims3);
->>>>>>> 01f32582
 
     permutation<3> pb;
     pb.permute(1,2);
@@ -338,13 +322,8 @@
     block_tensor<2, double, allocator_t> bta(bis2);
     block_tensor<1, double, allocator_t> btb(bis1);
 
-<<<<<<< HEAD
     dense_tensor<2, double, allocator_t> ta(dims2);
     dense_tensor<1, double, allocator_t> tb(dims1), tb_ref(dims1);
-=======
-	dense_tensor<2, double, allocator_t> ta(dims2);
-	dense_tensor<1, double, allocator_t> tb(dims1), tb_ref(dims1);
->>>>>>> 01f32582
 
     mask<2> msk;
     msk[0] = true; msk[1] = true;
@@ -420,13 +399,8 @@
     block_tensor<4, double, allocator_t> bta(bis4);
     block_tensor<3, double, allocator_t> btb(bis3);
 
-<<<<<<< HEAD
     dense_tensor<4, double, allocator_t> ta(dims4);
     dense_tensor<3, double, allocator_t> tb(dims3), tb_ref(dims3);
-=======
-	dense_tensor<4, double, allocator_t> ta(dims4);
-	dense_tensor<3, double, allocator_t> tb(dims3), tb_ref(dims3);
->>>>>>> 01f32582
 
     mask<4> msk;
     msk[1] = true; msk[3] = true;
@@ -499,13 +473,8 @@
     block_tensor<2, double, allocator_t> bta(bis2);
     block_tensor<1, double, allocator_t> btb(bis1);
 
-<<<<<<< HEAD
     dense_tensor<2, double, allocator_t> ta(dims2);
     dense_tensor<1, double, allocator_t> tb(dims1), tb_ref(dims1);
-=======
-	dense_tensor<2, double, allocator_t> ta(dims2);
-	dense_tensor<1, double, allocator_t> tb(dims1), tb_ref(dims1);
->>>>>>> 01f32582
 
     permutation<2> perm10;
     perm10.permute(0, 1);
@@ -587,13 +556,8 @@
     block_tensor<3, double, allocator_t> bta(bis3);
     block_tensor<2, double, allocator_t> btb(bis2);
 
-<<<<<<< HEAD
     dense_tensor<3, double, allocator_t> ta(dims3);
     dense_tensor<2, double, allocator_t> tb(dims2), tb_ref(dims2);
-=======
-	dense_tensor<3, double, allocator_t> ta(dims3);
-	dense_tensor<2, double, allocator_t> tb(dims2), tb_ref(dims2);
->>>>>>> 01f32582
 
     permutation<3> perm10;
     perm10.permute(0, 1);
@@ -677,13 +641,8 @@
     block_tensor<2, double, allocator_t> bta(bis2);
     block_tensor<1, double, allocator_t> btb(bis1);
 
-<<<<<<< HEAD
     dense_tensor<2, double, allocator_t> ta(dims2);
     dense_tensor<1, double, allocator_t> tb(dims1), tb_ref(dims1);
-=======
-	dense_tensor<2, double, allocator_t> ta(dims2);
-	dense_tensor<1, double, allocator_t> tb(dims1), tb_ref(dims1);
->>>>>>> 01f32582
 
     permutation<2> perm10;
     perm10.permute(0, 1);
@@ -766,13 +725,8 @@
     block_tensor<4, double, allocator_t> bta(bis4);
     block_tensor<3, double, allocator_t> btb(bis3);
 
-<<<<<<< HEAD
     dense_tensor<4, double, allocator_t> ta(dims4);
     dense_tensor<3, double, allocator_t> tb(dims3), tb_ref(dims3);
-=======
-	dense_tensor<4, double, allocator_t> ta(dims4);
-	dense_tensor<3, double, allocator_t> tb(dims3), tb_ref(dims3);
->>>>>>> 01f32582
 
     permutation<4> perm20;
     perm20.permute(0, 2);
@@ -827,7 +781,6 @@
  **/
 void btod_diag_test::test_sym_5(bool add) throw(libtest::test_exception) {
 
-<<<<<<< HEAD
     static const char *testname = "btod_diag_test::test_sym_5(bool)";
 
     typedef std_allocator<double> allocator_t;
@@ -906,84 +859,6 @@
     } catch(exception &e) {
         fail_test(testname, __FILE__, __LINE__, e.what());
     }
-=======
-	static const char *testname = "btod_diag_test::test_sym_5(bool)";
-
-	typedef std_allocator<double> allocator_t;
-
-	try {
-
-	index<3> i3a, i3b;
-	i3b[0] = 7; i3b[1] = 7; i3b[2] = 10;
-	index<4> i4a, i4b;
-	i4b[0] = 7; i4b[1] = 10; i4b[2] = 7; i4b[3] = 10;
-	dimensions<3> dims3(index_range<3>(i3a, i3b));
-	dimensions<4> dims4(index_range<4>(i4a, i4b));
-	block_index_space<3> bis3(dims3);
-	block_index_space<4> bis4(dims4);
-
-	mask<3> msk3;
-	msk3[0] = true; msk3[1] = true;
-	mask<4> msk4;
-	msk4[0] = true; msk4[2] = true;
-	bis3.split(msk3,2); bis3.split(msk3, 5);
-	bis4.split(msk4,2); bis4.split(msk4, 5);
-	msk3[0] = false; msk3[1] = false; msk3[2] = true;
-	msk4[0] = false; msk4[1] = true; msk4[2] = false; msk4[3] = true;
-	bis3.split(msk3, 5);
-	bis4.split(msk4, 5);
-
-	block_tensor<4, double, allocator_t> bta(bis4);
-	block_tensor<3, double, allocator_t> btb(bis3);
-
-	dense_tensor<4, double, allocator_t> ta(dims4);
-	dense_tensor<3, double, allocator_t> tb(dims3), tb_ref(dims3);
-
-	{
-	se_perm<4, double> cycle1(permutation<4>().permute(0, 2).permute(1, 3), true);
-	block_tensor_ctrl<4, double> ctrla(bta);
-	ctrla.req_symmetry().insert(cycle1);
-	}
-
-	mask<4> msk;
-	msk[1] = true; msk[3] = true;
-	permutation<3> perm;
-	perm.permute(1, 2);
-
-	//	Fill in random data
-	btod_random<4>().perform(bta);
-	bta.set_immutable();
-
-	//	Prepare the reference
-	tod_btconv<4>(bta).perform(ta);
-
-	if (add) {
-		//	Fill in random data
-		btod_random<3>().perform(btb);
-
-		//	Prepare the reference
-		tod_btconv<3>(btb).perform(tb_ref);
-
-		tod_diag<4, 2>(ta, msk, perm).perform(tb_ref, 1.0);
-
-		//	Invoke the operation
-		btod_diag<4, 2>(bta, msk, perm).perform(btb, 1.0);
-	}
-	else {
-		tod_diag<4, 2>(ta, msk, perm).perform(tb_ref);
-
-		//	Invoke the operation
-		btod_diag<4, 2>(bta, msk, perm).perform(btb);
-	}
-	tod_btconv<3>(btb).perform(tb);
-
-	//	Compare against the reference
-	compare_ref<3>::compare(testname, tb, tb_ref, 1e-15);
-
-	} catch(exception &e) {
-		fail_test(testname, __FILE__, __LINE__, e.what());
-	}
->>>>>>> 01f32582
 }
 
 
@@ -992,7 +867,6 @@
  **/
 void btod_diag_test::test_sym_6(bool add) throw(libtest::test_exception) {
 
-<<<<<<< HEAD
     static const char *testname = "btod_diag_test::test_sym_6(bool)";
 
     typedef std_allocator<double> allocator_t;
@@ -1061,75 +935,6 @@
     } catch(exception &e) {
         fail_test(testname, __FILE__, __LINE__, e.what());
     }
-=======
-	static const char *testname = "btod_diag_test::test_sym_6(bool)";
-
-	typedef std_allocator<double> allocator_t;
-
-	try {
-
-	index<3> i3a, i3b;
-	i3b[0] = 10; i3b[1] = 10; i3b[2] = 10;
-	index<4> i4a, i4b;
-	i4b[0] = 10; i4b[1] = 10; i4b[2] = 10; i4b[3] = 10;
-	dimensions<3> dims3(index_range<3>(i3a, i3b));
-	dimensions<4> dims4(index_range<4>(i4a, i4b));
-	block_index_space<3> bis3(dims3);
-	block_index_space<4> bis4(dims4);
-
-	mask<3> msk3;
-	msk3[0] = true; msk3[1] = true; msk3[2] = true;
-	mask<4> msk4;
-	msk4[0] = true; msk4[1] = true; msk4[2] = true; msk4[3] = true;
-	bis3.split(msk3, 2);
-	bis3.split(msk3, 4);
-	bis3.split(msk3, 8);
-	bis4.split(msk4, 2);
-	bis4.split(msk4, 4);
-	bis4.split(msk4, 8);
-
-	block_tensor<4, double, allocator_t> bta(bis4);
-	block_tensor<3, double, allocator_t> btb(bis3);
-
-	dense_tensor<4, double, allocator_t> ta(dims4);
-	dense_tensor<3, double, allocator_t> tb(dims3), tb_ref(dims3);
-
-	block_tensor_ctrl<4, double> ctrla(bta);
-
-	ctrla.req_symmetry().insert(se_perm<4, double>(permutation<4>().
-		permute(0, 1), true));
-	ctrla.req_symmetry().insert(se_perm<4, double>(permutation<4>().
-		permute(2, 3), true));
-
-	mask<4> msk;
-	msk[1] = true; msk[3] = true;
-
-	//	Fill in random data
-	btod_random<4>().perform(bta);
-	btod_random<3>().perform(btb);
-	bta.set_immutable();
-
-	//	Prepare the reference
-	tod_btconv<4>(bta).perform(ta);
-	tod_btconv<3>(btb).perform(tb_ref);
-
-	//	Invoke the operation
-	if(add) {
-		btod_diag<4, 2>(bta, msk).perform(btb, 1.0);
-		tod_diag<4, 2>(ta, msk).perform(tb_ref, 1.0);
-	} else {
-		btod_diag<4, 2>(bta, msk).perform(btb);
-		tod_diag<4, 2>(ta, msk).perform(tb_ref);
-	}
-	tod_btconv<3>(btb).perform(tb);
-
-	//	Compare against the reference
-	compare_ref<3>::compare(testname, tb, tb_ref, 1e-15);
-
-	} catch(exception &e) {
-		fail_test(testname, __FILE__, __LINE__, e.what());
-	}
->>>>>>> 01f32582
 }
 
 
@@ -1191,13 +996,8 @@
         ca.req_symmetry().insert(elem1);
     }
 
-<<<<<<< HEAD
     dense_tensor<2, double, allocator_t> ta(dims2);
     dense_tensor<1, double, allocator_t> tb(dims1), tb_ref(dims1);
-=======
-	dense_tensor<2, double, allocator_t> ta(dims2);
-	dense_tensor<1, double, allocator_t> tb(dims1), tb_ref(dims1);
->>>>>>> 01f32582
 
     mask<2> msk;
     msk[0] = true; msk[1] = true;
