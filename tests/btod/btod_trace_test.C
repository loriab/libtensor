#include <libtensor/core/allocator.h>
#include <libtensor/core/block_tensor.h>
#include <libtensor/core/block_tensor_ctrl.h>
#include <libtensor/btod/scalar_transf_double.h>
#include <libtensor/btod/btod_trace.h>
#include <libtensor/btod/btod_random.h>
#include <libtensor/symmetry/se_perm.h>
#include <libtensor/dense_tensor/tod_btconv.h>
#include <libtensor/dense_tensor/tod_trace.h>
#include "btod_trace_test.h"
#include "../compare_ref.h"

namespace libtensor {


void btod_trace_test::perform() throw(libtest::test_exception) {

    test_zero_1();
    test_nosym_1();
    test_nosym_1_sp();
    test_nosym_2();
    test_nosym_3();
    test_nosym_4();
    test_nosym_5();
    test_nosym_6();
    test_nosym_7();
    test_permsym_1();
    test_permsym_2();
}


/** \test Computes the trace of a square matrix: \f$ b_i = a_{ii} \f$
        (all zero blocks)
 **/
void btod_trace_test::test_zero_1() throw(libtest::test_exception) {

    static const char *testname = "btod_trace_test::test_zero_1()";

    typedef std_allocator<double> allocator_t;

    try {

    index<2> i1, i2;
    i2[0] = 10; i2[1] = 10;
    dimensions<2> dims(index_range<2>(i1, i2));
    block_index_space<2> bis(dims);
    mask<2> m; m[0] = true; m[1] = true;
    bis.split(m, 3);
    bis.split(m, 7);

    block_tensor<2, double, allocator_t> bta(bis);
    bta.set_immutable();

    //  Prepare the reference
    double d_ref = 0.0;

    //  Invoke the operation
    double d = btod_trace<1>(bta).calculate();

    //  Compare against the reference
    if(fabs(d - d_ref) > fabs(d_ref * 1e-15)) {
        std::ostringstream ss;
        ss << "Result doesn't match reference: " << d << " (result), "
            << d_ref << " (reference), " << d - d_ref << " (diff)";
        fail_test(testname, __FILE__, __LINE__, ss.str().c_str());
    }

    } catch(exception &e) {
        fail_test(testname, __FILE__, __LINE__, e.what());
    }
}


/** \test Computes the trace of a square matrix: \f$ d = a_{ii} \f$,
        no symmetry
 **/
void btod_trace_test::test_nosym_1() throw(libtest::test_exception) {

    static const char *testname = "btod_trace_test::test_nosym_1()";

    typedef std_allocator<double> allocator_t;

    try {

    index<2> i1, i2;
    i2[0] = 10; i2[1] = 10;
    dimensions<2> dims(index_range<2>(i1, i2));
    block_index_space<2> bis(dims);
    mask<2> m; m[0] = true; m[1] = true;
    bis.split(m, 3);
    bis.split(m, 7);

<<<<<<< HEAD
    block_tensor<2, double, allocator_t> bta(bis);
    dense_tensor<2, double, allocator_t> ta(dims);
=======
	block_tensor<2, double, allocator_t> bta(bis);
	dense_tensor<2, double, allocator_t> ta(dims);
>>>>>>> 01f32582

    //  Fill in random data
    btod_random<2>().perform(bta);
    bta.set_immutable();

    //  Prepare the reference
    tod_btconv<2>(bta).perform(ta);
    ta.set_immutable();
    double d_ref = tod_trace<1>(ta).calculate();

    //  Invoke the operation
    double d = btod_trace<1>(bta).calculate();

    //  Compare against the reference
    if(fabs(d - d_ref) > fabs(d_ref * 1e-15)) {
        std::ostringstream ss;
        ss << "Result doesn't match reference: " << d << " (result), "
            << d_ref << " (reference), " << d - d_ref << " (diff)";
        fail_test(testname, __FILE__, __LINE__, ss.str().c_str());
    }

    } catch(exception &e) {
        fail_test(testname, __FILE__, __LINE__, e.what());
    }
}


/** \test Computes the trace of a square matrix: \f$ d = a_{ii} \f$,
        no symmetry, sparse blocks
 **/
void btod_trace_test::test_nosym_1_sp() throw(libtest::test_exception) {

<<<<<<< HEAD
    static const char *testname = "btod_trace_test::test_nosym_1_sp()";

    typedef std_allocator<double> allocator_t;

    try {

    index<2> i1, i2;
    i2[0] = 10; i2[1] = 10;
    dimensions<2> dims(index_range<2>(i1, i2));
    block_index_space<2> bis(dims);
    mask<2> m; m[0] = true; m[1] = true;
    bis.split(m, 3);
    bis.split(m, 7);

    block_tensor<2, double, allocator_t> bta(bis);
    dense_tensor<2, double, allocator_t> ta(dims);

    //  Fill in random data
    index<2> i00, i12, i22;
    i12[0] = 1; i12[1] = 2;
    i22[0] = 2; i22[1] = 2;
    btod_random<2>().perform(bta, i00);
    btod_random<2>().perform(bta, i12);
    btod_random<2>().perform(bta, i22);
    bta.set_immutable();

    //  Prepare the reference
    tod_btconv<2>(bta).perform(ta);
    ta.set_immutable();
    double d_ref = tod_trace<1>(ta).calculate();

    //  Invoke the operation
    double d = btod_trace<1>(bta).calculate();

    //  Compare against the reference
    if(fabs(d - d_ref) > fabs(d_ref * 1e-15)) {
        std::ostringstream ss;
        ss << "Result doesn't match reference: " << d << " (result), "
            << d_ref << " (reference), " << d - d_ref << " (diff)";
        fail_test(testname, __FILE__, __LINE__, ss.str().c_str());
    }

    } catch(exception &e) {
        fail_test(testname, __FILE__, __LINE__, e.what());
    }
=======
	static const char *testname = "btod_trace_test::test_nosym_1_sp()";

	typedef std_allocator<double> allocator_t;

	try {

	index<2> i1, i2;
	i2[0] = 10; i2[1] = 10;
	dimensions<2> dims(index_range<2>(i1, i2));
	block_index_space<2> bis(dims);
	mask<2> m; m[0] = true; m[1] = true;
	bis.split(m, 3);
	bis.split(m, 7);

	block_tensor<2, double, allocator_t> bta(bis);
	dense_tensor<2, double, allocator_t> ta(dims);

	//	Fill in random data
	index<2> i00, i12, i22;
	i12[0] = 1; i12[1] = 2;
	i22[0] = 2; i22[1] = 2;
	btod_random<2>().perform(bta, i00);
	btod_random<2>().perform(bta, i12);
	btod_random<2>().perform(bta, i22);
	bta.set_immutable();

	//	Prepare the reference
	tod_btconv<2>(bta).perform(ta);
	ta.set_immutable();
	double d_ref = tod_trace<1>(ta).calculate();

	//	Invoke the operation
	double d = btod_trace<1>(bta).calculate();

	//	Compare against the reference
	if(fabs(d - d_ref) > fabs(d_ref * 1e-15)) {
		std::ostringstream ss;
		ss << "Result doesn't match reference: " << d << " (result), "
			<< d_ref << " (reference), " << d - d_ref << " (diff)";
		fail_test(testname, __FILE__, __LINE__, ss.str().c_str());
	}

	} catch(exception &e) {
		fail_test(testname, __FILE__, __LINE__, e.what());
	}
>>>>>>> 01f32582
}


/** \test Computes the trace of a square matrix (with permutation):
        \f$ d = a_{ii} \f$, no symmetry
 **/
void btod_trace_test::test_nosym_2() throw(libtest::test_exception) {

    static const char *testname = "btod_trace_test::test_nosym_2()";

    typedef std_allocator<double> allocator_t;

    try {

    index<2> i1, i2;
    i2[0] = 10; i2[1] = 10;
    dimensions<2> dims(index_range<2>(i1, i2));
    block_index_space<2> bis(dims);
    mask<2> m; m[0] = true; m[1] = true;
    bis.split(m, 3);
    bis.split(m, 7);

<<<<<<< HEAD
    block_tensor<2, double, allocator_t> bta(bis);
    dense_tensor<2, double, allocator_t> ta(dims);
=======
	block_tensor<2, double, allocator_t> bta(bis);
	dense_tensor<2, double, allocator_t> ta(dims);
>>>>>>> 01f32582

    //  Fill in random data
    btod_random<2>().perform(bta);
    bta.set_immutable();

    //  Prepare the reference
    permutation<2> perm; perm.permute(0, 1);
    tod_btconv<2>(bta).perform(ta);
    ta.set_immutable();
    double d_ref = tod_trace<1>(ta, perm).calculate();

    //  Invoke the operation
    double d = btod_trace<1>(bta, perm).calculate();

    //  Compare against the reference
    if(fabs(d - d_ref) > fabs(d_ref * 1e-15)) {
        std::ostringstream ss;
        ss << "Result doesn't match reference: " << d << " (result), "
            << d_ref << " (reference), " << d - d_ref << " (diff)";
        fail_test(testname, __FILE__, __LINE__, ss.str().c_str());
    }

    } catch(exception &e) {
        fail_test(testname, __FILE__, __LINE__, e.what());
    }
}


/** \test Computes the trace of a matricized 4-index tensor:
        \f$ d = a_{ijij} \f$, no symmetry
 **/
void btod_trace_test::test_nosym_3() throw(libtest::test_exception) {

    static const char *testname = "btod_trace_test::test_nosym_3()";

    typedef std_allocator<double> allocator_t;

    try {

    size_t ni = 10, nj = 11;

    index<4> i1, i2;
    i2[0] = ni - 1; i2[1] = nj - 1; i2[2] = ni - 1; i2[3] = nj - 1;
    dimensions<4> dims(index_range<4>(i1, i2));
    block_index_space<4> bis(dims);
    mask<4> m1; m1[0] = true; m1[2] = true;
    mask<4> m2; m2[1] = true; m2[3] = true;
    bis.split(m1, 3); bis.split(m1, 7);
    bis.split(m2, 5);

<<<<<<< HEAD
    block_tensor<4, double, allocator_t> bta(bis);
    dense_tensor<4, double, allocator_t> ta(dims);
=======
	block_tensor<4, double, allocator_t> bta(bis);
	dense_tensor<4, double, allocator_t> ta(dims);
>>>>>>> 01f32582

    //  Fill in random data
    btod_random<4>().perform(bta);
    bta.set_immutable();

    //  Prepare the reference
    tod_btconv<4>(bta).perform(ta);
    ta.set_immutable();
    double d_ref = tod_trace<2>(ta).calculate();

    //  Invoke the operation
    double d = btod_trace<2>(bta).calculate();

    //  Compare against the reference
    if(fabs(d - d_ref) > fabs(d_ref * 1e-15)) {
        std::ostringstream ss;
        ss << "Result doesn't match reference: " << d << " (result), "
            << d_ref << " (reference), " << d - d_ref << " (diff)";
        fail_test(testname, __FILE__, __LINE__, ss.str().c_str());
    }

    } catch(exception &e) {
        fail_test(testname, __FILE__, __LINE__, e.what());
    }
}


/** \test Computes the trace of a matricized 4-index tensor
        (with permutation): \f$ d = a_{iijj} \f$, no symmetry
 **/
void btod_trace_test::test_nosym_4() throw(libtest::test_exception) {

    static const char *testname = "btod_trace_test::test_nosym_4()";

    typedef std_allocator<double> allocator_t;

    try {

    size_t ni = 10, nj = 11;

    index<4> i1, i2;
    i2[0] = ni - 1; i2[1] = ni - 1; i2[2] = nj - 1; i2[3] = nj - 1;
    dimensions<4> dims(index_range<4>(i1, i2));
    block_index_space<4> bis(dims);
    mask<4> m1; m1[0] = true; m1[1] = true;
    mask<4> m2; m2[2] = true; m2[3] = true;
    bis.split(m1, 3); bis.split(m1, 7);
    bis.split(m2, 5);

<<<<<<< HEAD
    block_tensor<4, double, allocator_t> bta(bis);
    dense_tensor<4, double, allocator_t> ta(dims);
=======
	block_tensor<4, double, allocator_t> bta(bis);
	dense_tensor<4, double, allocator_t> ta(dims);
>>>>>>> 01f32582

    //  Fill in random data
    btod_random<4>().perform(bta);
    bta.set_immutable();

    //  Prepare the reference
    permutation<4> perm; perm.permute(1, 2);
    tod_btconv<4>(bta).perform(ta);
    ta.set_immutable();
    double d_ref = tod_trace<2>(ta, perm).calculate();

    //  Invoke the operation
    double d = btod_trace<2>(bta, perm).calculate();

    //  Compare against the reference
    if(fabs(d - d_ref) > fabs(d_ref * 1e-15)) {
        std::ostringstream ss;
        ss << "Result doesn't match reference: " << d << " (result), "
            << d_ref << " (reference), " << d - d_ref << " (diff)";
        fail_test(testname, __FILE__, __LINE__, ss.str().c_str());
    }

    } catch(exception &e) {
        fail_test(testname, __FILE__, __LINE__, e.what());
    }
}


/** \test Computes the trace of a square matrix: \f$ d = a_{ii} \f$,
        no symmetry, blocks with unity dimensions
 **/
void btod_trace_test::test_nosym_5() throw(libtest::test_exception) {

    static const char *testname = "btod_trace_test::test_nosym_5()";

    typedef std_allocator<double> allocator_t;

    try {

    index<2> i1, i2;
    i2[0] = 2; i2[1] = 2;
    dimensions<2> dims(index_range<2>(i1, i2));
    block_index_space<2> bis(dims);
    mask<2> m; m[0] = true; m[1] = true;
    bis.split(m, 1);

<<<<<<< HEAD
    block_tensor<2, double, allocator_t> bta(bis);
    dense_tensor<2, double, allocator_t> ta(dims);
=======
	block_tensor<2, double, allocator_t> bta(bis);
	dense_tensor<2, double, allocator_t> ta(dims);
>>>>>>> 01f32582

    //  Fill in random data
    btod_random<2>().perform(bta);
    bta.set_immutable();

    //  Prepare the reference
    tod_btconv<2>(bta).perform(ta);
    ta.set_immutable();
    double d_ref = tod_trace<1>(ta).calculate();

    //  Invoke the operation
    double d = btod_trace<1>(bta).calculate();

    //  Compare against the reference
    if(fabs(d - d_ref) > fabs(d_ref * 1e-15)) {
        std::ostringstream ss;
        ss << "Result doesn't match reference: " << d << " (result), "
            << d_ref << " (reference), " << d - d_ref << " (diff)";
        fail_test(testname, __FILE__, __LINE__, ss.str().c_str());
    }

    } catch(exception &e) {
        fail_test(testname, __FILE__, __LINE__, e.what());
    }
}


/** \test Computes the trace of a matricized 4-index tensor:
        \f$ d = a_{ijij} \f$, no symmetry, blocks with unity dimensions
 **/
void btod_trace_test::test_nosym_6() throw(libtest::test_exception) {

    static const char *testname = "btod_trace_test::test_nosym_6()";

    typedef std_allocator<double> allocator_t;

    try {

    size_t ni = 3, nj = 2;

    index<4> i1, i2;
    i2[0] = ni - 1; i2[1] = nj - 1; i2[2] = ni - 1; i2[3] = nj - 1;
    dimensions<4> dims(index_range<4>(i1, i2));
    block_index_space<4> bis(dims);
    mask<4> m1; m1[0] = true; m1[2] = true;
    mask<4> m2; m2[1] = true; m2[3] = true;
    bis.split(m1, 1);
    bis.split(m2, 1);

<<<<<<< HEAD
    block_tensor<4, double, allocator_t> bta(bis);
    dense_tensor<4, double, allocator_t> ta(dims);
=======
	block_tensor<4, double, allocator_t> bta(bis);
	dense_tensor<4, double, allocator_t> ta(dims);
>>>>>>> 01f32582

    //  Fill in random data
    btod_random<4>().perform(bta);
    bta.set_immutable();

    //  Prepare the reference
    tod_btconv<4>(bta).perform(ta);
    ta.set_immutable();
    double d_ref = tod_trace<2>(ta).calculate();

    //  Invoke the operation
    double d = btod_trace<2>(bta).calculate();

    //  Compare against the reference
    if(fabs(d - d_ref) > fabs(d_ref * 1e-15)) {
        std::ostringstream ss;
        ss << "Result doesn't match reference: " << d << " (result), "
            << d_ref << " (reference), " << d - d_ref << " (diff)";
        fail_test(testname, __FILE__, __LINE__, ss.str().c_str());
    }

    } catch(exception &e) {
        fail_test(testname, __FILE__, __LINE__, e.what());
    }
}


/** \test Computes the trace of a matricized 4-index tensor:
        \f$ d = a_{ijij} \f$, no symmetry, all dimensions are equal
 **/
void btod_trace_test::test_nosym_7() throw(libtest::test_exception) {

    static const char *testname = "btod_trace_test::test_nosym_7()";

    typedef std_allocator<double> allocator_t;

    try {

    size_t ni = 10, nj = 10;

    index<4> i1, i2;
    i2[0] = ni - 1; i2[1] = nj - 1; i2[2] = ni - 1; i2[3] = nj - 1;
    dimensions<4> dims(index_range<4>(i1, i2));
    block_index_space<4> bis(dims);
    mask<4> m;
    m[0] = true; m[1] = true; m[2] = true; m[3] = true;
    bis.split(m, 2); bis.split(m, 5); bis.split(m, 7);

<<<<<<< HEAD
    block_tensor<4, double, allocator_t> bta(bis);
    dense_tensor<4, double, allocator_t> ta(dims);
=======
	block_tensor<4, double, allocator_t> bta(bis);
	dense_tensor<4, double, allocator_t> ta(dims);
>>>>>>> 01f32582

    //  Fill in random data
    btod_random<4>().perform(bta);
    bta.set_immutable();

    //  Prepare the reference
    tod_btconv<4>(bta).perform(ta);
    ta.set_immutable();
    double d_ref = tod_trace<2>(ta).calculate();

    //  Invoke the operation
    double d = btod_trace<2>(bta).calculate();

    //  Compare against the reference
    if(fabs(d - d_ref) > fabs(d_ref * 1e-15)) {
        std::ostringstream ss;
        ss << "Result doesn't match reference: " << d << " (result), "
            << d_ref << " (reference), " << d - d_ref << " (diff)";
        fail_test(testname, __FILE__, __LINE__, ss.str().c_str());
    }

    } catch(exception &e) {
        fail_test(testname, __FILE__, __LINE__, e.what());
    }
}


/** \test Computes the trace of a square matrix: \f$ d = a_{ii} \f$,
        perm symmetry
 **/
void btod_trace_test::test_permsym_1() throw(libtest::test_exception) {

<<<<<<< HEAD
    static const char *testname = "btod_trace_test::test_permsym_1()";

    typedef std_allocator<double> allocator_t;

    try {

    index<2> i1, i2;
    i2[0] = 10; i2[1] = 10;
    dimensions<2> dims(index_range<2>(i1, i2));
    block_index_space<2> bis(dims);
    mask<2> m; m[0] = true; m[1] = true;
    bis.split(m, 3);
    bis.split(m, 7);

    block_tensor<2, double, allocator_t> bta(bis);
    dense_tensor<2, double, allocator_t> ta(dims);

    //  Set up symmetry
    {
        block_tensor_ctrl<2, double> ctrl(bta);
        scalar_transf<double> tr0, tr1(-1.);
        se_perm<2, double> elem(permutation<2>().permute(0, 1), tr0);
        ctrl.req_symmetry().insert(elem);
    }

    //  Fill in random data
    btod_random<2>().perform(bta);
    bta.set_immutable();

    //  Prepare the reference
    tod_btconv<2>(bta).perform(ta);
    ta.set_immutable();
    double d_ref = tod_trace<1>(ta).calculate();

    //  Invoke the operation
    double d = btod_trace<1>(bta).calculate();

    //  Compare against the reference
    if(fabs(d - d_ref) > fabs(d_ref * 1e-15)) {
        std::ostringstream ss;
        ss << "Result doesn't match reference: " << d << " (result), "
            << d_ref << " (reference), " << d - d_ref << " (diff)";
        fail_test(testname, __FILE__, __LINE__, ss.str().c_str());
    }

    } catch(exception &e) {
        fail_test(testname, __FILE__, __LINE__, e.what());
    }
=======
	static const char *testname = "btod_trace_test::test_permsym_1()";

	typedef std_allocator<double> allocator_t;

	try {

	index<2> i1, i2;
	i2[0] = 10; i2[1] = 10;
	dimensions<2> dims(index_range<2>(i1, i2));
	block_index_space<2> bis(dims);
	mask<2> m; m[0] = true; m[1] = true;
	bis.split(m, 3);
	bis.split(m, 7);

	block_tensor<2, double, allocator_t> bta(bis);
	dense_tensor<2, double, allocator_t> ta(dims);

	//	Set up symmetry
	{
		block_tensor_ctrl<2, double> ctrl(bta);
		se_perm<2, double> elem(permutation<2>().permute(0, 1), true);
		ctrl.req_symmetry().insert(elem);
	}

	//	Fill in random data
	btod_random<2>().perform(bta);
	bta.set_immutable();

	//	Prepare the reference
	tod_btconv<2>(bta).perform(ta);
	ta.set_immutable();
	double d_ref = tod_trace<1>(ta).calculate();

	//	Invoke the operation
	double d = btod_trace<1>(bta).calculate();

	//	Compare against the reference
	if(fabs(d - d_ref) > fabs(d_ref * 1e-15)) {
		std::ostringstream ss;
		ss << "Result doesn't match reference: " << d << " (result), "
			<< d_ref << " (reference), " << d - d_ref << " (diff)";
		fail_test(testname, __FILE__, __LINE__, ss.str().c_str());
	}

	} catch(exception &e) {
		fail_test(testname, __FILE__, __LINE__, e.what());
	}
>>>>>>> 01f32582
}


/** \test Computes the trace of a matricized 4-index tensor:
        \f$ d = a_{ijij} \f$, perm symmetry
 **/
void btod_trace_test::test_permsym_2() throw(libtest::test_exception) {

<<<<<<< HEAD
    static const char *testname = "btod_trace_test::test_permsym_2()";

    typedef std_allocator<double> allocator_t;

    try {

    size_t ni = 10, nj = 11;

    index<4> i1, i2;
    i2[0] = ni - 1; i2[1] = nj - 1; i2[2] = ni - 1; i2[3] = nj - 1;
    dimensions<4> dims(index_range<4>(i1, i2));
    block_index_space<4> bis(dims);
    mask<4> m1; m1[0] = true; m1[2] = true;
    mask<4> m2; m2[1] = true; m2[3] = true;
    bis.split(m1, 3); bis.split(m1, 7);
    bis.split(m2, 5);

    block_tensor<4, double, allocator_t> bta(bis);
    dense_tensor<4, double, allocator_t> ta(dims);

    //  Set up symmetry
    {
        block_tensor_ctrl<4, double> ctrl(bta);
        scalar_transf<double> tr0, tr1(-1.);
        se_perm<4, double> elem1(permutation<4>().permute(0, 2), tr0);
        se_perm<4, double> elem2(permutation<4>().permute(1, 3), tr0);
        ctrl.req_symmetry().insert(elem1);
        ctrl.req_symmetry().insert(elem2);
    }

    //  Fill in random data
    btod_random<4>().perform(bta);
    bta.set_immutable();

    //  Prepare the reference
    tod_btconv<4>(bta).perform(ta);
    ta.set_immutable();
    double d_ref = tod_trace<2>(ta).calculate();

    //  Invoke the operation
    double d = btod_trace<2>(bta).calculate();

    //  Compare against the reference
    if(fabs(d - d_ref) > fabs(d_ref * 1e-15)) {
        std::ostringstream ss;
        ss << "Result doesn't match reference: " << d << " (result), "
            << d_ref << " (reference), " << d - d_ref << " (diff)";
        fail_test(testname, __FILE__, __LINE__, ss.str().c_str());
    }

    } catch(exception &e) {
        fail_test(testname, __FILE__, __LINE__, e.what());
    }
=======
	static const char *testname = "btod_trace_test::test_permsym_2()";

	typedef std_allocator<double> allocator_t;

	try {

	size_t ni = 10, nj = 11;

	index<4> i1, i2;
	i2[0] = ni - 1; i2[1] = nj - 1; i2[2] = ni - 1; i2[3] = nj - 1;
	dimensions<4> dims(index_range<4>(i1, i2));
	block_index_space<4> bis(dims);
	mask<4> m1; m1[0] = true; m1[2] = true;
	mask<4> m2; m2[1] = true; m2[3] = true;
	bis.split(m1, 3); bis.split(m1, 7);
	bis.split(m2, 5);

	block_tensor<4, double, allocator_t> bta(bis);
	dense_tensor<4, double, allocator_t> ta(dims);

	//	Set up symmetry
	{
		block_tensor_ctrl<4, double> ctrl(bta);
		se_perm<4, double> elem1(permutation<4>().permute(0, 2), true);
		se_perm<4, double> elem2(permutation<4>().permute(1, 3), true);
		ctrl.req_symmetry().insert(elem1);
		ctrl.req_symmetry().insert(elem2);
	}

	//	Fill in random data
	btod_random<4>().perform(bta);
	bta.set_immutable();

	//	Prepare the reference
	tod_btconv<4>(bta).perform(ta);
	ta.set_immutable();
	double d_ref = tod_trace<2>(ta).calculate();

	//	Invoke the operation
	double d = btod_trace<2>(bta).calculate();

	//	Compare against the reference
	if(fabs(d - d_ref) > fabs(d_ref * 1e-15)) {
		std::ostringstream ss;
		ss << "Result doesn't match reference: " << d << " (result), "
			<< d_ref << " (reference), " << d - d_ref << " (diff)";
		fail_test(testname, __FILE__, __LINE__, ss.str().c_str());
	}

	} catch(exception &e) {
		fail_test(testname, __FILE__, __LINE__, e.what());
	}
>>>>>>> 01f32582
}


} // namespace libtensor<|MERGE_RESOLUTION|>--- conflicted
+++ resolved
@@ -90,13 +90,8 @@
     bis.split(m, 3);
     bis.split(m, 7);
 
-<<<<<<< HEAD
     block_tensor<2, double, allocator_t> bta(bis);
     dense_tensor<2, double, allocator_t> ta(dims);
-=======
-	block_tensor<2, double, allocator_t> bta(bis);
-	dense_tensor<2, double, allocator_t> ta(dims);
->>>>>>> 01f32582
 
     //  Fill in random data
     btod_random<2>().perform(bta);
@@ -129,7 +124,6 @@
  **/
 void btod_trace_test::test_nosym_1_sp() throw(libtest::test_exception) {
 
-<<<<<<< HEAD
     static const char *testname = "btod_trace_test::test_nosym_1_sp()";
 
     typedef std_allocator<double> allocator_t;
@@ -175,53 +169,6 @@
     } catch(exception &e) {
         fail_test(testname, __FILE__, __LINE__, e.what());
     }
-=======
-	static const char *testname = "btod_trace_test::test_nosym_1_sp()";
-
-	typedef std_allocator<double> allocator_t;
-
-	try {
-
-	index<2> i1, i2;
-	i2[0] = 10; i2[1] = 10;
-	dimensions<2> dims(index_range<2>(i1, i2));
-	block_index_space<2> bis(dims);
-	mask<2> m; m[0] = true; m[1] = true;
-	bis.split(m, 3);
-	bis.split(m, 7);
-
-	block_tensor<2, double, allocator_t> bta(bis);
-	dense_tensor<2, double, allocator_t> ta(dims);
-
-	//	Fill in random data
-	index<2> i00, i12, i22;
-	i12[0] = 1; i12[1] = 2;
-	i22[0] = 2; i22[1] = 2;
-	btod_random<2>().perform(bta, i00);
-	btod_random<2>().perform(bta, i12);
-	btod_random<2>().perform(bta, i22);
-	bta.set_immutable();
-
-	//	Prepare the reference
-	tod_btconv<2>(bta).perform(ta);
-	ta.set_immutable();
-	double d_ref = tod_trace<1>(ta).calculate();
-
-	//	Invoke the operation
-	double d = btod_trace<1>(bta).calculate();
-
-	//	Compare against the reference
-	if(fabs(d - d_ref) > fabs(d_ref * 1e-15)) {
-		std::ostringstream ss;
-		ss << "Result doesn't match reference: " << d << " (result), "
-			<< d_ref << " (reference), " << d - d_ref << " (diff)";
-		fail_test(testname, __FILE__, __LINE__, ss.str().c_str());
-	}
-
-	} catch(exception &e) {
-		fail_test(testname, __FILE__, __LINE__, e.what());
-	}
->>>>>>> 01f32582
 }
 
 
@@ -244,13 +191,8 @@
     bis.split(m, 3);
     bis.split(m, 7);
 
-<<<<<<< HEAD
     block_tensor<2, double, allocator_t> bta(bis);
     dense_tensor<2, double, allocator_t> ta(dims);
-=======
-	block_tensor<2, double, allocator_t> bta(bis);
-	dense_tensor<2, double, allocator_t> ta(dims);
->>>>>>> 01f32582
 
     //  Fill in random data
     btod_random<2>().perform(bta);
@@ -301,13 +243,8 @@
     bis.split(m1, 3); bis.split(m1, 7);
     bis.split(m2, 5);
 
-<<<<<<< HEAD
     block_tensor<4, double, allocator_t> bta(bis);
     dense_tensor<4, double, allocator_t> ta(dims);
-=======
-	block_tensor<4, double, allocator_t> bta(bis);
-	dense_tensor<4, double, allocator_t> ta(dims);
->>>>>>> 01f32582
 
     //  Fill in random data
     btod_random<4>().perform(bta);
@@ -357,13 +294,8 @@
     bis.split(m1, 3); bis.split(m1, 7);
     bis.split(m2, 5);
 
-<<<<<<< HEAD
     block_tensor<4, double, allocator_t> bta(bis);
     dense_tensor<4, double, allocator_t> ta(dims);
-=======
-	block_tensor<4, double, allocator_t> bta(bis);
-	dense_tensor<4, double, allocator_t> ta(dims);
->>>>>>> 01f32582
 
     //  Fill in random data
     btod_random<4>().perform(bta);
@@ -410,13 +342,8 @@
     mask<2> m; m[0] = true; m[1] = true;
     bis.split(m, 1);
 
-<<<<<<< HEAD
     block_tensor<2, double, allocator_t> bta(bis);
     dense_tensor<2, double, allocator_t> ta(dims);
-=======
-	block_tensor<2, double, allocator_t> bta(bis);
-	dense_tensor<2, double, allocator_t> ta(dims);
->>>>>>> 01f32582
 
     //  Fill in random data
     btod_random<2>().perform(bta);
@@ -466,13 +393,8 @@
     bis.split(m1, 1);
     bis.split(m2, 1);
 
-<<<<<<< HEAD
     block_tensor<4, double, allocator_t> bta(bis);
     dense_tensor<4, double, allocator_t> ta(dims);
-=======
-	block_tensor<4, double, allocator_t> bta(bis);
-	dense_tensor<4, double, allocator_t> ta(dims);
->>>>>>> 01f32582
 
     //  Fill in random data
     btod_random<4>().perform(bta);
@@ -521,13 +443,8 @@
     m[0] = true; m[1] = true; m[2] = true; m[3] = true;
     bis.split(m, 2); bis.split(m, 5); bis.split(m, 7);
 
-<<<<<<< HEAD
     block_tensor<4, double, allocator_t> bta(bis);
     dense_tensor<4, double, allocator_t> ta(dims);
-=======
-	block_tensor<4, double, allocator_t> bta(bis);
-	dense_tensor<4, double, allocator_t> ta(dims);
->>>>>>> 01f32582
 
     //  Fill in random data
     btod_random<4>().perform(bta);
@@ -560,7 +477,6 @@
  **/
 void btod_trace_test::test_permsym_1() throw(libtest::test_exception) {
 
-<<<<<<< HEAD
     static const char *testname = "btod_trace_test::test_permsym_1()";
 
     typedef std_allocator<double> allocator_t;
@@ -609,55 +525,6 @@
     } catch(exception &e) {
         fail_test(testname, __FILE__, __LINE__, e.what());
     }
-=======
-	static const char *testname = "btod_trace_test::test_permsym_1()";
-
-	typedef std_allocator<double> allocator_t;
-
-	try {
-
-	index<2> i1, i2;
-	i2[0] = 10; i2[1] = 10;
-	dimensions<2> dims(index_range<2>(i1, i2));
-	block_index_space<2> bis(dims);
-	mask<2> m; m[0] = true; m[1] = true;
-	bis.split(m, 3);
-	bis.split(m, 7);
-
-	block_tensor<2, double, allocator_t> bta(bis);
-	dense_tensor<2, double, allocator_t> ta(dims);
-
-	//	Set up symmetry
-	{
-		block_tensor_ctrl<2, double> ctrl(bta);
-		se_perm<2, double> elem(permutation<2>().permute(0, 1), true);
-		ctrl.req_symmetry().insert(elem);
-	}
-
-	//	Fill in random data
-	btod_random<2>().perform(bta);
-	bta.set_immutable();
-
-	//	Prepare the reference
-	tod_btconv<2>(bta).perform(ta);
-	ta.set_immutable();
-	double d_ref = tod_trace<1>(ta).calculate();
-
-	//	Invoke the operation
-	double d = btod_trace<1>(bta).calculate();
-
-	//	Compare against the reference
-	if(fabs(d - d_ref) > fabs(d_ref * 1e-15)) {
-		std::ostringstream ss;
-		ss << "Result doesn't match reference: " << d << " (result), "
-			<< d_ref << " (reference), " << d - d_ref << " (diff)";
-		fail_test(testname, __FILE__, __LINE__, ss.str().c_str());
-	}
-
-	} catch(exception &e) {
-		fail_test(testname, __FILE__, __LINE__, e.what());
-	}
->>>>>>> 01f32582
 }
 
 
@@ -666,7 +533,6 @@
  **/
 void btod_trace_test::test_permsym_2() throw(libtest::test_exception) {
 
-<<<<<<< HEAD
     static const char *testname = "btod_trace_test::test_permsym_2()";
 
     typedef std_allocator<double> allocator_t;
@@ -720,60 +586,6 @@
     } catch(exception &e) {
         fail_test(testname, __FILE__, __LINE__, e.what());
     }
-=======
-	static const char *testname = "btod_trace_test::test_permsym_2()";
-
-	typedef std_allocator<double> allocator_t;
-
-	try {
-
-	size_t ni = 10, nj = 11;
-
-	index<4> i1, i2;
-	i2[0] = ni - 1; i2[1] = nj - 1; i2[2] = ni - 1; i2[3] = nj - 1;
-	dimensions<4> dims(index_range<4>(i1, i2));
-	block_index_space<4> bis(dims);
-	mask<4> m1; m1[0] = true; m1[2] = true;
-	mask<4> m2; m2[1] = true; m2[3] = true;
-	bis.split(m1, 3); bis.split(m1, 7);
-	bis.split(m2, 5);
-
-	block_tensor<4, double, allocator_t> bta(bis);
-	dense_tensor<4, double, allocator_t> ta(dims);
-
-	//	Set up symmetry
-	{
-		block_tensor_ctrl<4, double> ctrl(bta);
-		se_perm<4, double> elem1(permutation<4>().permute(0, 2), true);
-		se_perm<4, double> elem2(permutation<4>().permute(1, 3), true);
-		ctrl.req_symmetry().insert(elem1);
-		ctrl.req_symmetry().insert(elem2);
-	}
-
-	//	Fill in random data
-	btod_random<4>().perform(bta);
-	bta.set_immutable();
-
-	//	Prepare the reference
-	tod_btconv<4>(bta).perform(ta);
-	ta.set_immutable();
-	double d_ref = tod_trace<2>(ta).calculate();
-
-	//	Invoke the operation
-	double d = btod_trace<2>(bta).calculate();
-
-	//	Compare against the reference
-	if(fabs(d - d_ref) > fabs(d_ref * 1e-15)) {
-		std::ostringstream ss;
-		ss << "Result doesn't match reference: " << d << " (result), "
-			<< d_ref << " (reference), " << d - d_ref << " (diff)";
-		fail_test(testname, __FILE__, __LINE__, ss.str().c_str());
-	}
-
-	} catch(exception &e) {
-		fail_test(testname, __FILE__, __LINE__, e.what());
-	}
->>>>>>> 01f32582
 }
 
 
