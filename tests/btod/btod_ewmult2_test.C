--- conflicted
+++ resolved
@@ -40,7 +40,6 @@
  **/
 void btod_ewmult2_test::test_1(bool doadd) throw(libtest::test_exception) {
 
-<<<<<<< HEAD
     std::ostringstream tnss;
     tnss << "btod_ewmult2_test::test_1(" << doadd << ")";
 
@@ -97,10 +96,10 @@
         fail_test(tnss.str().c_str(), __FILE__, __LINE__, "Bad bis.");
     }
     if(doadd) {
-        tod_ewmult2<0, 0, 1>(ta, tb).perform(cpus, tc_ref, d);
+		tod_ewmult2<0, 0, 1>(ta, tb).perform(cpus, false, d, tc_ref);
         op.perform(btc, d);
     } else {
-        tod_ewmult2<0, 0, 1>(ta, tb).perform(cpus, tc_ref);
+		tod_ewmult2<0, 0, 1>(ta, tb).perform(cpus, true, 1.0, tc_ref);
         op.perform(btc);
     }
     tod_btconv<1>(btc).perform(tc);
@@ -112,79 +111,6 @@
     } catch(exception &e) {
         fail_test(tnss.str().c_str(), __FILE__, __LINE__, e.what());
     }
-=======
-	std::ostringstream tnss;
-	tnss << "btod_ewmult2_test::test_1(" << doadd << ")";
-
-	typedef std_allocator<double> allocator_t;
-
-	cpu_pool cpus(1);
-
-	try {
-
-	index<1> ia1, ia2;
-	index<1> ib1, ib2;
-	index<1> ic1, ic2;
-	ia2[0] = 9;
-	ib2[0] = 9;
-	ic2[0] = 9;
-	dimensions<1> dimsa(index_range<1>(ia1, ia2));
-	dimensions<1> dimsb(index_range<1>(ib1, ib2));
-	dimensions<1> dimsc(index_range<1>(ic1, ic2));
-	block_index_space<1> bisa(dimsa);
-	block_index_space<1> bisb(dimsb);
-	block_index_space<1> bisc(dimsc);
-	mask<1> m;
-	m[0] = true;
-	bisa.split(m, 3);
-	bisb.split(m, 3);
-	bisc.split(m, 3);
-
-	block_tensor<1, double, allocator_t> bta(bisa);
-	block_tensor<1, double, allocator_t> btb(bisb);
-	block_tensor<1, double, allocator_t> btc(bisc);
-	dense_tensor<1, double, allocator_t> ta(dimsa);
-	dense_tensor<1, double, allocator_t> tb(dimsb);
-	dense_tensor<1, double, allocator_t> tc(dimsc), tc_ref(dimsc);
-
-	//	Fill in random data
-
-	btod_random<1>().perform(bta);
-	btod_random<1>().perform(btb);
-	btod_random<1>().perform(btc);
-	bta.set_immutable();
-	btb.set_immutable();
-
-	//	Prepare the reference
-
-	tod_btconv<1>(bta).perform(ta);
-	tod_btconv<1>(btb).perform(tb);
-	tod_btconv<1>(btc).perform(tc_ref);
-
-	//	Invoke the operation
-
-	double d = drand48();
-	btod_ewmult2<0, 0, 1> op(bta, btb);
-	if(!op.get_bis().equals(bisc)) {
-		fail_test(tnss.str().c_str(), __FILE__, __LINE__, "Bad bis.");
-	}
-	if(doadd) {
-		tod_ewmult2<0, 0, 1>(ta, tb).perform(cpus, false, d, tc_ref);
-		op.perform(btc, d);
-	} else {
-		tod_ewmult2<0, 0, 1>(ta, tb).perform(cpus, true, 1.0, tc_ref);
-		op.perform(btc);
-	}
-	tod_btconv<1>(btc).perform(tc);
-
-	//	Compare against the reference
-
-	compare_ref<1>::compare(tnss.str().c_str(), tc, tc_ref, 1e-15);
-
-	} catch(exception &e) {
-		fail_test(tnss.str().c_str(), __FILE__, __LINE__, e.what());
-	}
->>>>>>> 01f32582
 }
 
 
@@ -199,7 +125,6 @@
 
     cpu_pool cpus(1);
 
-<<<<<<< HEAD
     try {
 
     index<2> ia1, ia2;
@@ -255,12 +180,12 @@
         fail_test(tnss.str().c_str(), __FILE__, __LINE__, "Bad bis.");
     }
     if(doadd) {
-        tod_ewmult2<0, 0, 2>(ta, perma, tb, permb, permc).
-            perform(cpus, tc_ref, d);
-        op.perform(btc, d);
+ 		tod_ewmult2<0, 0, 2>(ta, perma, tb, permb, permc).
+			perform(cpus, false, d, tc_ref);
+       op.perform(btc, d);
     } else {
-        tod_ewmult2<0, 0, 2>(ta, perma, tb, permb, permc).
-            perform(cpus, tc_ref);
+		tod_ewmult2<0, 0, 2>(ta, perma, tb, permb, permc).
+			perform(cpus, true, 1.0, tc_ref);
         op.perform(btc);
     }
     tod_btconv<2>(btc).perform(tc);
@@ -272,80 +197,6 @@
     } catch(exception &e) {
         fail_test(tnss.str().c_str(), __FILE__, __LINE__, e.what());
     }
-=======
-	try {
-
-	index<2> ia1, ia2;
-	index<2> ib1, ib2;
-	index<2> ic1, ic2;
-	ia2[0] = 9; ia2[1] = 5;
-	ib2[0] = 9; ib2[1] = 5;
-	ic2[0] = 9; ic2[1] = 5;
-	dimensions<2> dimsa(index_range<2>(ia1, ia2));
-	dimensions<2> dimsb(index_range<2>(ib1, ib2));
-	dimensions<2> dimsc(index_range<2>(ic1, ic2));
-	block_index_space<2> bisa(dimsa);
-	block_index_space<2> bisb(dimsb);
-	block_index_space<2> bisc(dimsc);
-	mask<2> m01, m10;
-	m10[0] = true; m01[1] = true;
-	bisa.split(m01, 3);
-	bisb.split(m01, 3);
-	bisc.split(m01, 3);
-	bisa.split(m10, 3);
-	bisb.split(m10, 3);
-	bisc.split(m10, 3);
-
-	block_tensor<2, double, allocator_t> bta(bisa);
-	block_tensor<2, double, allocator_t> btb(bisb);
-	block_tensor<2, double, allocator_t> btc(bisc);
-	dense_tensor<2, double, allocator_t> ta(dimsa);
-	dense_tensor<2, double, allocator_t> tb(dimsb);
-	dense_tensor<2, double, allocator_t> tc(dimsc), tc_ref(dimsc);
-
-	//	Fill in random data
-
-	btod_random<2>().perform(bta);
-	btod_random<2>().perform(btb);
-	btod_random<2>().perform(btc);
-	bta.set_immutable();
-	btb.set_immutable();
-
-	//	Prepare the reference
-
-	tod_btconv<2>(bta).perform(ta);
-	tod_btconv<2>(btb).perform(tb);
-	tod_btconv<2>(btc).perform(tc_ref);
-
-	//	Invoke the operation
-
-	double d = drand48();
-	permutation<2> perma;
-	permutation<2> permb;
-	permutation<2> permc;
-	btod_ewmult2<0, 0, 2> op(bta, perma, btb, permb, permc);
-	if(!op.get_bis().equals(bisc)) {
-		fail_test(tnss.str().c_str(), __FILE__, __LINE__, "Bad bis.");
-	}
-	if(doadd) {
-		tod_ewmult2<0, 0, 2>(ta, perma, tb, permb, permc).
-			perform(cpus, false, d, tc_ref);
-		op.perform(btc, d);
-	} else {
-		tod_ewmult2<0, 0, 2>(ta, perma, tb, permb, permc).
-			perform(cpus, true, 1.0, tc_ref);
-		op.perform(btc);
-	}
-	tod_btconv<2>(btc).perform(tc);
-
-	//	Compare against the reference
-
-	compare_ref<2>::compare(tnss.str().c_str(), tc, tc_ref, 1e-15);
-
-	} catch(exception &e) {
-		fail_test(tnss.str().c_str(), __FILE__, __LINE__, e.what());
-	}
->>>>>>> 01f32582
 }
 
 
@@ -360,7 +211,6 @@
 
     cpu_pool cpus(1);
 
-<<<<<<< HEAD
     try {
 
     index<2> ia1, ia2;
@@ -415,79 +265,6 @@
     if(!op.get_bis().equals(bisc)) {
         fail_test(tnss.str().c_str(), __FILE__, __LINE__, "Bad bis.");
     }
-    if(doadd) {
-        tod_ewmult2<0, 0, 2>(ta, perma, tb, permb, permc).
-            perform(cpus, tc_ref, d);
-        op.perform(btc, d);
-    } else {
-        tod_ewmult2<0, 0, 2>(ta, perma, tb, permb, permc).
-            perform(cpus, tc_ref);
-        op.perform(btc);
-    }
-    tod_btconv<2>(btc).perform(tc);
-
-    //  Compare against the reference
-
-    compare_ref<2>::compare(tnss.str().c_str(), tc, tc_ref, 1e-15);
-
-    } catch(exception &e) {
-        fail_test(tnss.str().c_str(), __FILE__, __LINE__, e.what());
-    }
-=======
-	try {
-
-	index<2> ia1, ia2;
-	index<2> ib1, ib2;
-	index<2> ic1, ic2;
-	ia2[0] = 9; ia2[1] = 5;
-	ib2[0] = 5; ib2[1] = 9;
-	ic2[0] = 9; ic2[1] = 5;
-	dimensions<2> dimsa(index_range<2>(ia1, ia2));
-	dimensions<2> dimsb(index_range<2>(ib1, ib2));
-	dimensions<2> dimsc(index_range<2>(ic1, ic2));
-	block_index_space<2> bisa(dimsa);
-	block_index_space<2> bisb(dimsb);
-	block_index_space<2> bisc(dimsc);
-	mask<2> m01, m10;
-	m10[0] = true; m01[1] = true;
-	bisa.split(m01, 3);
-	bisb.split(m01, 3);
-	bisc.split(m01, 3);
-	bisa.split(m10, 3);
-	bisb.split(m10, 3);
-	bisc.split(m10, 3);
-
-	block_tensor<2, double, allocator_t> bta(bisa);
-	block_tensor<2, double, allocator_t> btb(bisb);
-	block_tensor<2, double, allocator_t> btc(bisc);
-	dense_tensor<2, double, allocator_t> ta(dimsa);
-	dense_tensor<2, double, allocator_t> tb(dimsb);
-	dense_tensor<2, double, allocator_t> tc(dimsc), tc_ref(dimsc);
-
-	//	Fill in random data
-
-	btod_random<2>().perform(bta);
-	btod_random<2>().perform(btb);
-	btod_random<2>().perform(btc);
-	bta.set_immutable();
-	btb.set_immutable();
-
-	//	Prepare the reference
-
-	tod_btconv<2>(bta).perform(ta);
-	tod_btconv<2>(btb).perform(tb);
-	tod_btconv<2>(btc).perform(tc_ref);
-
-	//	Invoke the operation
-
-	double d = drand48();
-	permutation<2> perma;
-	permutation<2> permb; permb.permute(0, 1);
-	permutation<2> permc;
-	btod_ewmult2<0, 0, 2> op(bta, perma, btb, permb, permc);
-	if(!op.get_bis().equals(bisc)) {
-		fail_test(tnss.str().c_str(), __FILE__, __LINE__, "Bad bis.");
-	}
 	if(doadd) {
 		tod_ewmult2<0, 0, 2>(ta, perma, tb, permb, permc).
 			perform(cpus, false, d, tc_ref);
@@ -497,16 +274,15 @@
 			perform(cpus, true, 1.0, tc_ref);
 		op.perform(btc);
 	}
-	tod_btconv<2>(btc).perform(tc);
-
-	//	Compare against the reference
-
-	compare_ref<2>::compare(tnss.str().c_str(), tc, tc_ref, 1e-15);
-
-	} catch(exception &e) {
-		fail_test(tnss.str().c_str(), __FILE__, __LINE__, e.what());
-	}
->>>>>>> 01f32582
+    tod_btconv<2>(btc).perform(tc);
+
+    //  Compare against the reference
+
+    compare_ref<2>::compare(tnss.str().c_str(), tc, tc_ref, 1e-15);
+
+    } catch(exception &e) {
+        fail_test(tnss.str().c_str(), __FILE__, __LINE__, e.what());
+    }
 }
 
 
@@ -521,7 +297,6 @@
 
     cpu_pool cpus(1);
 
-<<<<<<< HEAD
     try {
 
     index<2> ia1, ia2;
@@ -584,87 +359,6 @@
     if(!op.get_bis().equals(bisc)) {
         fail_test(tnss.str().c_str(), __FILE__, __LINE__, "Bad bis.");
     }
-    if(doadd) {
-        tod_ewmult2<1, 2, 1>(ta, perma, tb, permb, permc).
-            perform(cpus, tc_ref, d);
-        op.perform(btc, d);
-    } else {
-        tod_ewmult2<1, 2, 1>(ta, perma, tb, permb, permc).
-            perform(cpus, tc_ref);
-        op.perform(btc);
-    }
-    tod_btconv<4>(btc).perform(tc);
-
-    //  Compare against the reference
-
-    compare_ref<4>::compare(tnss.str().c_str(), tc, tc_ref, 1e-15);
-
-    } catch(exception &e) {
-        fail_test(tnss.str().c_str(), __FILE__, __LINE__, e.what());
-    }
-=======
-	try {
-
-	index<2> ia1, ia2;
-	index<3> ib1, ib2;
-	index<4> ic1, ic2;
-	ia2[0] = 9; ia2[1] = 5;
-	ib2[0] = 5; ib2[1] = 9; ib2[2] = 9;
-	ic2[0] = 5; ic2[1] = 5; ic2[2] = 9; ic2[3] = 9;
-	dimensions<2> dimsa(index_range<2>(ia1, ia2));
-	dimensions<3> dimsb(index_range<3>(ib1, ib2));
-	dimensions<4> dimsc(index_range<4>(ic1, ic2));
-	block_index_space<2> bisa(dimsa);
-	block_index_space<3> bisb(dimsb);
-	block_index_space<4> bisc(dimsc);
-	mask<2> m01, m10;
-	mask<3> m011, m100;
-	mask<4> m0011, m0100, m1000;
-	m10[0] = true; m01[1] = true;
-	m100[0] = true; m011[1] = true; m011[2] = true;
-	m1000[0] = true; m0100[1] = true; m0011[2] = true; m0011[3] = true;
-	bisa.split(m01, 3);
-	bisa.split(m10, 3);
-	bisa.split(m10, 5);
-	bisb.split(m011, 3);
-	bisb.split(m011, 5);
-	bisb.split(m100, 3);
-	bisc.split(m0011, 3);
-	bisc.split(m0011, 5);
-	bisc.split(m0100, 3);
-	bisc.split(m1000, 3);
-
-	block_tensor<2, double, allocator_t> bta(bisa);
-	block_tensor<3, double, allocator_t> btb(bisb);
-	block_tensor<4, double, allocator_t> btc(bisc);
-	dense_tensor<2, double, allocator_t> ta(dimsa);
-	dense_tensor<3, double, allocator_t> tb(dimsb);
-	dense_tensor<4, double, allocator_t> tc(dimsc), tc_ref(dimsc);
-
-	//	Fill in random data
-
-	btod_random<2>().perform(bta);
-	btod_random<3>().perform(btb);
-	btod_random<4>().perform(btc);
-	bta.set_immutable();
-	btb.set_immutable();
-
-	//	Prepare the reference
-
-	tod_btconv<2>(bta).perform(ta);
-	tod_btconv<3>(btb).perform(tb);
-	tod_btconv<4>(btc).perform(tc_ref);
-
-	//	Invoke the operation
-
-	double d = drand48();
-	permutation<2> perma; perma.permute(0, 1); // kj->jk
-	permutation<3> permb; permb.permute(1, 2); // ikl->ilk
-	permutation<4> permc; permc.permute(0, 1).permute(2, 3); // jilk->ijkl
-	btod_ewmult2<1, 2, 1> op(bta, perma, btb, permb, permc);
-	if(!op.get_bis().equals(bisc)) {
-		fail_test(tnss.str().c_str(), __FILE__, __LINE__, "Bad bis.");
-	}
 	if(doadd) {
 		tod_ewmult2<1, 2, 1>(ta, perma, tb, permb, permc).
 			perform(cpus, false, d, tc_ref);
@@ -674,16 +368,15 @@
 			perform(cpus, true, 1.0, tc_ref);
 		op.perform(btc);
 	}
-	tod_btconv<4>(btc).perform(tc);
-
-	//	Compare against the reference
-
-	compare_ref<4>::compare(tnss.str().c_str(), tc, tc_ref, 1e-15);
-
-	} catch(exception &e) {
-		fail_test(tnss.str().c_str(), __FILE__, __LINE__, e.what());
-	}
->>>>>>> 01f32582
+    tod_btconv<4>(btc).perform(tc);
+
+    //  Compare against the reference
+
+    compare_ref<4>::compare(tnss.str().c_str(), tc, tc_ref, 1e-15);
+
+    } catch(exception &e) {
+        fail_test(tnss.str().c_str(), __FILE__, __LINE__, e.what());
+    }
 }
 
 
@@ -698,7 +391,6 @@
 
     cpu_pool cpus(1);
 
-<<<<<<< HEAD
     try {
 
     index<3> ia1, ia2;
@@ -765,92 +457,7 @@
     if(!op.get_bis().equals(bisc_ref)) {
         fail_test(tnss.str().c_str(), __FILE__, __LINE__, "Bad bis.");
     }
-    if(doadd) {
-        tod_ewmult2<1, 1, 2>(ta, perma, tb, permb, permc).
-            perform(cpus, tc_ref, d);
-        op.perform(btc, d);
-    } else {
-        tod_ewmult2<1, 1, 2>(ta, perma, tb, permb, permc).
-            perform(cpus, tc_ref);
-        op.perform(btc);
-    }
-    tod_btconv<4>(btc).perform(tc);
-
-    //  Compare against the reference
-
-    compare_ref<4>::compare(tnss.str().c_str(), tc, tc_ref, 1e-15);
-
-    } catch(exception &e) {
-        fail_test(tnss.str().c_str(), __FILE__, __LINE__, e.what());
-    }
-=======
-	try {
-
-	index<3> ia1, ia2;
-	index<3> ib1, ib2;
-	index<4> ic1, ic2;
-	ia2[0] = 9; ia2[1] = 9; ia2[2] = 5;
-	ib2[0] = 9; ib2[1] = 5; ib2[2] = 9;
-	ic2[0] = 5; ic2[1] = 9; ic2[2] = 5; ic2[3] = 9;
-	dimensions<3> dimsa(index_range<3>(ia1, ia2));
-	dimensions<3> dimsb(index_range<3>(ib1, ib2));
-	dimensions<4> dimsc(index_range<4>(ic1, ic2));
-	block_index_space<3> bisa(dimsa);
-	block_index_space<3> bisb(dimsb);
-	block_index_space<4> bisc(dimsc), bisc_ref(dimsc);
-	mask<3> m001, m010, m101, m110;
-	mask<4> m0010, m0101, m1000, m1010;
-	m110[0] = true; m110[1] = true; m001[2] = true;
-	m101[0] = true; m010[1] = true; m101[2] = true;
-	m1000[0] = true; m0010[2] = true;
-	m1010[0] = true; m0101[1] = true; m1010[2] = true; m0101[3] = true;
-	bisa.split(m001, 3);
-	bisa.split(m110, 3);
-	bisa.split(m110, 5);
-	bisb.split(m010, 3);
-	bisb.split(m101, 3);
-	bisb.split(m101, 5);
-	bisc.split(m0101, 3);
-	bisc.split(m0101, 5);
-	bisc.split(m1010, 3);
-	bisc_ref.split(m0101, 3);
-	bisc_ref.split(m0101, 5);
-	bisc_ref.split(m1010, 3);
-	bisc_ref.split(m1000, 3);
-
-	block_tensor<3, double, allocator_t> bta(bisa);
-	block_tensor<3, double, allocator_t> btb(bisb);
-	block_tensor<4, double, allocator_t> btc(bisc);
-	dense_tensor<3, double, allocator_t> ta(dimsa);
-	dense_tensor<3, double, allocator_t> tb(dimsb);
-	dense_tensor<4, double, allocator_t> tc(dimsc), tc_ref(dimsc);
-
-	//	Fill in random data
-
-	btod_random<3>().perform(bta);
-	btod_random<3>().perform(btb);
-	btod_random<4>().perform(btc);
-	bta.set_immutable();
-	btb.set_immutable();
-
-	//	Prepare the reference
-
-	tod_btconv<3>(bta).perform(ta);
-	tod_btconv<3>(btb).perform(tb);
-	tod_btconv<4>(btc).perform(tc_ref);
-
-	//	Invoke the operation
-
-	double d = drand48();
-	permutation<3> perma; perma.permute(1, 2).permute(0, 1); // ljk->klj
-	permutation<3> permb; permb.permute(0, 1).permute(1, 2); // jil->ilj
-	permutation<4> permc;
-	permc.permute(2, 3).permute(1, 2).permute(0, 2); // kilj->ijkl
-	btod_ewmult2<1, 1, 2> op(bta, perma, btb, permb, permc);
-	if(!op.get_bis().equals(bisc_ref)) {
-		fail_test(tnss.str().c_str(), __FILE__, __LINE__, "Bad bis.");
-	}
-	if(doadd) {
+ 	if(doadd) {
 		tod_ewmult2<1, 1, 2>(ta, perma, tb, permb, permc).
 			perform(cpus, false, d, tc_ref);
 		op.perform(btc, d);
@@ -859,16 +466,15 @@
 			perform(cpus, true, 1.0, tc_ref);
 		op.perform(btc);
 	}
-	tod_btconv<4>(btc).perform(tc);
-
-	//	Compare against the reference
-
-	compare_ref<4>::compare(tnss.str().c_str(), tc, tc_ref, 1e-15);
-
-	} catch(exception &e) {
-		fail_test(tnss.str().c_str(), __FILE__, __LINE__, e.what());
-	}
->>>>>>> 01f32582
+    tod_btconv<4>(btc).perform(tc);
+
+    //  Compare against the reference
+
+    compare_ref<4>::compare(tnss.str().c_str(), tc, tc_ref, 1e-15);
+
+    } catch(exception &e) {
+        fail_test(tnss.str().c_str(), __FILE__, __LINE__, e.what());
+    }
 }
 
 
@@ -883,7 +489,6 @@
 
     cpu_pool cpus(1);
 
-<<<<<<< HEAD
     try {
 
     size_t ni = 10, nj = 10, nk = 8, nl = 8;
@@ -973,115 +578,6 @@
     if(!op.get_bis().equals(bisc_ref)) {
         fail_test(tnss.str().c_str(), __FILE__, __LINE__, "Bad bis.");
     }
-    if(doadd) {
-        tod_ewmult2<1, 1, 2>(ta, perma, tb, permb, permc).
-            perform(cpus, tc_ref, d);
-        op.perform(btc, d);
-    } else {
-        tod_ewmult2<1, 1, 2>(ta, perma, tb, permb, permc).
-            perform(cpus, tc_ref);
-        op.perform(btc);
-    }
-    tod_btconv<4>(btc).perform(tc);
-
-    //  Compare against the reference
-
-    {
-        block_tensor_ctrl<4, double> cc(btc);
-        so_copy<4, double>(cc.req_const_symmetry()).perform(symc);
-    }
-
-    compare_ref<4>::compare(tnss.str().c_str(), symc, symc_ref);
-    compare_ref<4>::compare(tnss.str().c_str(), tc, tc_ref, 1e-15);
-
-    } catch(exception &e) {
-        fail_test(tnss.str().c_str(), __FILE__, __LINE__, e.what());
-    }
-=======
-	try {
-
-	size_t ni = 10, nj = 10, nk = 8, nl = 8;
-	index<3> ia1, ia2;
-	index<3> ib1, ib2;
-	index<4> ic1, ic2;
-	ia2[0] = ni - 1; ia2[1] = nk - 1; ia2[2] = nl - 1;
-	ib2[0] = nj - 1; ib2[1] = nk - 1; ib2[2] = nl - 1;
-	ic2[0] = ni - 1; ic2[1] = nj - 1; ic2[2] = nk - 1; ic2[3] = nl - 1;
-	dimensions<3> dimsa(index_range<3>(ia1, ia2));
-	dimensions<3> dimsb(index_range<3>(ib1, ib2));
-	dimensions<4> dimsc(index_range<4>(ic1, ic2));
-	block_index_space<3> bisa(dimsa);
-	block_index_space<3> bisb(dimsb);
-	block_index_space<4> bisc(dimsc), bisc_ref(dimsc);
-	mask<3> m011, m100;
-	mask<4> m0011, m0100, m1000, m1100;
-	m100[0] = true; m011[1] = true; m011[2] = true;
-	m1100[0] = true; m1100[1] = true; m0011[2] = true; m0011[3] = true;
-	m1000[0] = true; m0100[1] = true;
-	bisa.split(m011, 3);
-	bisa.split(m100, 3);
-	bisa.split(m100, 6);
-	bisb.split(m011, 3);
-	bisb.split(m100, 3);
-	bisb.split(m100, 6);
-	bisc.split(m0011, 3);
-	bisc.split(m1100, 3);
-	bisc.split(m1100, 6);
-	bisc_ref.split(m0011, 3);
-	bisc_ref.split(m1000, 3);
-	bisc_ref.split(m1000, 6);
-	bisc_ref.split(m0100, 3);
-	bisc_ref.split(m0100, 6);
-
-	block_tensor<3, double, allocator_t> bta(bisa);
-	block_tensor<3, double, allocator_t> btb(bisb);
-	block_tensor<4, double, allocator_t> btc(bisc);
-	symmetry<4, double> symc(bisc), symc_ref(bisc);
-	dense_tensor<3, double, allocator_t> ta(dimsa);
-	dense_tensor<3, double, allocator_t> tb(dimsb);
-	dense_tensor<4, double, allocator_t> tc(dimsc), tc_ref(dimsc);
-
-	//	Set up symmetry
-
-	{
-		block_tensor_ctrl<3, double> ca(bta);
-		se_perm<3, double> seperm(permutation<3>().permute(1, 2), true);
-		ca.req_symmetry().insert(seperm);
-	}
-	{
-		block_tensor_ctrl<3, double> cb(btb);
-		se_perm<3, double> seperm(permutation<3>().permute(1, 2), true);
-		cb.req_symmetry().insert(seperm);
-	}
-	{
-		se_perm<4, double> seperm(permutation<4>().permute(2, 3), true);
-		symc_ref.insert(seperm);
-	}
-
-	//	Fill in random data
-
-	btod_random<3>().perform(bta);
-	btod_random<3>().perform(btb);
-	btod_random<4>().perform(btc);
-	bta.set_immutable();
-	btb.set_immutable();
-
-	//	Prepare the reference
-
-	tod_btconv<3>(bta).perform(ta);
-	tod_btconv<3>(btb).perform(tb);
-	tod_btconv<4>(btc).perform(tc_ref);
-
-	//	Invoke the operation
-
-	double d = drand48();
-	permutation<3> perma;
-	permutation<3> permb;
-	permutation<4> permc;
-	btod_ewmult2<1, 1, 2> op(bta, perma, btb, permb, permc);
-	if(!op.get_bis().equals(bisc_ref)) {
-		fail_test(tnss.str().c_str(), __FILE__, __LINE__, "Bad bis.");
-	}
 	if(doadd) {
 		tod_ewmult2<1, 1, 2>(ta, perma, tb, permb, permc).
 			perform(cpus, false, d, tc_ref);
@@ -1091,22 +587,21 @@
 			perform(cpus, true, 1.0, tc_ref);
 		op.perform(btc);
 	}
-	tod_btconv<4>(btc).perform(tc);
-
-	//	Compare against the reference
-
-	{
-		block_tensor_ctrl<4, double> cc(btc);
-		so_copy<4, double>(cc.req_const_symmetry()).perform(symc);
-	}
-
-	compare_ref<4>::compare(tnss.str().c_str(), symc, symc_ref);
-	compare_ref<4>::compare(tnss.str().c_str(), tc, tc_ref, 1e-15);
-
-	} catch(exception &e) {
-		fail_test(tnss.str().c_str(), __FILE__, __LINE__, e.what());
-	}
->>>>>>> 01f32582
+    tod_btconv<4>(btc).perform(tc);
+
+    //  Compare against the reference
+
+    {
+        block_tensor_ctrl<4, double> cc(btc);
+        so_copy<4, double>(cc.req_const_symmetry()).perform(symc);
+    }
+
+    compare_ref<4>::compare(tnss.str().c_str(), symc, symc_ref);
+    compare_ref<4>::compare(tnss.str().c_str(), tc, tc_ref, 1e-15);
+
+    } catch(exception &e) {
+        fail_test(tnss.str().c_str(), __FILE__, __LINE__, e.what());
+    }
 }
 
 
@@ -1130,7 +625,6 @@
 
     cpu_pool cpus(1);
 
-<<<<<<< HEAD
     try {
 
     size_t ni = 10, nj = 9, nk = 8;
@@ -1189,9 +683,11 @@
         bl.assign(m10, 3, 1);
         bl.assign(m01, 0, 0);
         bl.assign(m01, 1, 1);
-        product_table_i::label_set_t ls;
-        ls.insert(0); ls.insert(1);
-        selabel.set_rule(ls);
+        evaluation_rule<2> ra;
+        ra.add_sequence(sequence<2, size_t>(1));
+        ra.add_product(0, 0);
+        ra.add_product(0, 1);
+        selabel.set_rule(ra);
         ca.req_symmetry().insert(selabel);
     }
     {
@@ -1204,9 +700,11 @@
         bl.assign(m10, 3, 1);
         bl.assign(m01, 0, 0);
         bl.assign(m01, 1, 1);
-        product_table_i::label_set_t ls;
-        ls.insert(0); ls.insert(1);
-        selabel.set_rule(ls);
+        evaluation_rule<2> rb;
+        rb.add_sequence(sequence<2, size_t>(1));
+        rb.add_product(0, 0);
+        rb.add_product(0, 1);
+        selabel.set_rule(rb);
         cb.req_symmetry().insert(selabel);
     }
     {
@@ -1221,9 +719,11 @@
         bl.assign(m010, 1, 1);
         bl.assign(m001, 0, 0);
         bl.assign(m001, 1, 1);
-        product_table_i::label_set_t ls;
-        ls.insert(0); ls.insert(1);
-        selabel.set_rule(ls);
+        evaluation_rule<3> rc;
+        rc.add_sequence(sequence<3, size_t>(1));
+        rc.add_product(0, 0);
+        rc.add_product(0, 1);
+        selabel.set_rule(rc);
         symc_ref.insert(selabel);
     }
 
@@ -1250,7 +750,8 @@
     if(!op.get_bis().equals(bisc_ref)) {
         fail_test(tnss.str().c_str(), __FILE__, __LINE__, "Bad bis.");
     }
-    tod_ewmult2<1, 1, 1>(ta, perma, tb, permb, permc).perform(cpus, tc_ref);
+	tod_ewmult2<1, 1, 1>(ta, perma, tb, permb, permc).
+	    perform(cpus, true, 1.0, tc_ref);
     op.perform(btc);
     tod_btconv<3>(btc).perform(tc);
 
@@ -1273,145 +774,6 @@
     }
 
     product_table_container::get_instance().erase(pgsym);
-=======
-	try {
-
-	size_t ni = 10, nj = 9, nk = 8;
-	index<2> ia1, ia2;
-	index<2> ib1, ib2;
-	index<3> ic1, ic2;
-	ia2[0] = ni - 1; ia2[1] = nj - 1;
-	ib2[0] = ni - 1; ib2[1] = nk - 1;
-	ic2[0] = ni - 1; ic2[1] = nj - 1; ic2[2] = nk - 1;
-	dimensions<2> dimsa(index_range<2>(ia1, ia2));
-	dimensions<2> dimsb(index_range<2>(ib1, ib2));
-	dimensions<3> dimsc(index_range<3>(ic1, ic2));
-	block_index_space<2> bisa(dimsa);
-	block_index_space<2> bisb(dimsb);
-	block_index_space<3> bisc(dimsc), bisc_ref(dimsc);
-	mask<2> m01, m10;
-	mask<3> m001, m010, m100;
-	m10[0] = true; m01[1] = true;
-	m100[0] = true; m010[1] = true; m001[2] = true;
-	bisa.split(m10, 3);
-	bisa.split(m10, 5);
-	bisa.split(m10, 8);
-	bisa.split(m01, 6);
-	bisb.split(m10, 3);
-	bisb.split(m10, 5);
-	bisb.split(m10, 8);
-	bisb.split(m01, 6);
-	bisc.split(m100, 3);
-	bisc.split(m100, 5);
-	bisc.split(m100, 8);
-	bisc.split(m010, 6);
-	bisc.split(m001, 6);
-	bisc_ref.split(m100, 3);
-	bisc_ref.split(m100, 5);
-	bisc_ref.split(m100, 8);
-	bisc_ref.split(m010, 6);
-	bisc_ref.split(m001, 6);
-
-	block_tensor<2, double, allocator_t> bta(bisa);
-	block_tensor<2, double, allocator_t> btb(bisb);
-	block_tensor<3, double, allocator_t> btc(bisc);
-	symmetry<3, double> symc(bisc), symc_ref(bisc);
-	dense_tensor<2, double, allocator_t> ta(dimsa);
-	dense_tensor<2, double, allocator_t> tb(dimsb);
-	dense_tensor<3, double, allocator_t> tc(dimsc), tc_ref(dimsc);
-
-	//	Set up symmetry
-
-	{
-		block_tensor_ctrl<2, double> ca(bta);
-		se_label<2, double> selabel(bisa.get_block_index_dims(), pgsym);
-		selabel.assign(m10, 0, 0);
-		selabel.assign(m10, 1, 1);
-		selabel.assign(m10, 2, 0);
-		selabel.assign(m10, 3, 1);
-		selabel.assign(m01, 0, 0);
-		selabel.assign(m01, 1, 1);
-		selabel.add_target(0);
-		selabel.add_target(1);
-		ca.req_symmetry().insert(selabel);
-	}
-	{
-		block_tensor_ctrl<2, double> cb(btb);
-		se_label<2, double> selabel(bisb.get_block_index_dims(), pgsym);
-		selabel.assign(m10, 0, 0);
-		selabel.assign(m10, 1, 1);
-		selabel.assign(m10, 2, 0);
-		selabel.assign(m10, 3, 1);
-		selabel.assign(m01, 0, 0);
-		selabel.assign(m01, 1, 1);
-		selabel.add_target(0);
-		selabel.add_target(1);
-		cb.req_symmetry().insert(selabel);
-	}
-	{
-		se_label<3, double> selabel(bisc_ref.get_block_index_dims(),
-			pgsym);
-		selabel.assign(m100, 0, 0);
-		selabel.assign(m100, 1, 1);
-		selabel.assign(m100, 2, 0);
-		selabel.assign(m100, 3, 1);
-		selabel.assign(m010, 0, 0);
-		selabel.assign(m010, 1, 1);
-		selabel.assign(m001, 0, 0);
-		selabel.assign(m001, 1, 1);
-		selabel.add_target(0);
-		selabel.add_target(1);
-		symc_ref.insert(selabel);
-	}
-
-	//	Fill in random data
-
-	btod_random<2>().perform(bta);
-	btod_random<2>().perform(btb);
-	btod_random<3>().perform(btc);
-	bta.set_immutable();
-	btb.set_immutable();
-
-	//	Prepare the reference
-
-	tod_btconv<2>(bta).perform(ta);
-	tod_btconv<2>(btb).perform(tb);
-	tod_btconv<3>(btc).perform(tc_ref);
-
-	//	Invoke the operation
-
-	permutation<2> perma; perma.permute(0, 1);
-	permutation<2> permb; permb.permute(0, 1);
-	permutation<3> permc; permc.permute(1, 2).permute(0, 1);
-	btod_ewmult2<1, 1, 1> op(bta, perma, btb, permb, permc);
-	if(!op.get_bis().equals(bisc_ref)) {
-		fail_test(tnss.str().c_str(), __FILE__, __LINE__, "Bad bis.");
-	}
-	tod_ewmult2<1, 1, 1>(ta, perma, tb, permb, permc).
-	    perform(cpus, true, 1.0, tc_ref);
-	op.perform(btc);
-	tod_btconv<3>(btc).perform(tc);
-
-	//	Compare against the reference
-
-	{
-		block_tensor_ctrl<3, double> cc(btc);
-		so_copy<3, double>(cc.req_const_symmetry()).perform(symc);
-	}
-
-	compare_ref<3>::compare(tnss.str().c_str(), symc, symc_ref);
-	compare_ref<3>::compare(tnss.str().c_str(), tc, tc_ref, 1e-15);
-
-	} catch(exception &e) {
-		product_table_container::get_instance().erase(pgsym);
-		fail_test(tnss.str().c_str(), __FILE__, __LINE__, e.what());
-	} catch(...) {
-		product_table_container::get_instance().erase(pgsym);
-		throw;
-	}
-
-	product_table_container::get_instance().erase(pgsym);
->>>>>>> 01f32582
 }
 
 
