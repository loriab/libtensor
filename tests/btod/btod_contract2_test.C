#include <sstream>
#include <libtensor/core/block_tensor.h>
#include <libtensor/btod/scalar_transf_double.h>
#include <libtensor/btod/btod_contract2.h>
#include <libtensor/btod/btod_copy.h>
#include <libtensor/btod/btod_random.h>
#include <libtensor/symmetry/permutation_group.h>
#include <libtensor/symmetry/point_group_table.h>
#include <libtensor/symmetry/product_table_container.h>
#include <libtensor/symmetry/so_copy.h>
#include <libtensor/dense_tensor/tod_btconv.h>
#include <libtensor/dense_tensor/tod_contract2.h>
#include "../compare_ref.h"
#include "btod_contract2_test.h"

namespace libtensor {

void btod_contract2_test::perform() throw(libtest::test_exception) {

    test_bis_1();
    test_bis_2();
    test_bis_3();
    test_bis_4();
    test_bis_5();
    test_sym_1();
    test_sym_2();
    test_sym_3();
    test_sym_4();

    //  Tests for zero block structure

    test_zeroblk_1();
    test_zeroblk_2();
    test_zeroblk_3();
    test_zeroblk_4();
    test_zeroblk_5();
    test_zeroblk_6();

    //  Tests for contractions

    test_contr_1();
    test_contr_2();
    test_contr_3();
    test_contr_4();
    test_contr_5();
    test_contr_6();
    test_contr_7();
    test_contr_8();
    test_contr_9();
    test_contr_10();
    test_contr_11();
    test_contr_12();
    test_contr_13();
    test_contr_14(0.0);
    test_contr_14(1.0);
    test_contr_14(-2.2);
    test_contr_15(0.0);
    test_contr_15(1.0);
    test_contr_15(-2.2);
    test_contr_16(0.0);
    test_contr_16(1.0);
    test_contr_16(-2.2);
    test_contr_17(0.0);
    test_contr_17(1.5);
    test_contr_18(0.0);
    test_contr_18(-1.5);
    test_contr_19();
    test_contr_20a();
    test_contr_20b();
    test_contr_21();

    //  Tests for the contraction of a block tensor with itself

    test_self_1();
    test_self_2();
    test_self_3();

}


void btod_contract2_test::test_bis_1() throw(libtest::test_exception) {

    //
    //  c_ijkl = a_ijkp b_lp
    //  [ij] = 5  (no splits)
    //  [kl] = 10 (no splits)
    //  [p]  = 4  (no splits)
    //
    //  Expected block index space:
    //  [ijkl] have correct dimensions, no splits
    //

    static const char *testname = "btod_contract2_test::test_bis_1()";

    typedef std_allocator<double> allocator_t;

    try {

        index<4> ia1, ia2;
        ia2[0] = 4; ia2[1] = 4; ia2[2] = 9; ia2[3] = 3;
        dimensions<4> dimsa(index_range<4>(ia1, ia2));
        block_index_space<4> bisa(dimsa);

        index<2> ib1, ib2;
        ib2[0] = 9; ib2[1] = 3;
        dimensions<2> dimsb(index_range<2>(ib1, ib2));
        block_index_space<2> bisb(dimsb);

        index<4> ic1, ic2;
        ic2[0] = 4; ic2[1] = 4; ic2[2] = 9; ic2[3] = 9;
        dimensions<4> dimsc(index_range<4>(ic1, ic2));
        block_index_space<4> bisc_ref(dimsc);

        block_tensor<4, double, allocator_t> bta(bisa);
        block_tensor<2, double, allocator_t> btb(bisb);
        contraction2<3, 1, 1> contr;
        contr.contract(3, 1);

        btod_contract2<3, 1, 1> op(contr, bta, btb);

        if(!op.get_bis().equals(bisc_ref)) {
            fail_test(testname, __FILE__, __LINE__,
                    "Incorrect output block index space.");
        }

    } catch(exception &e) {
        fail_test(testname, __FILE__, __LINE__, e.what());
    }
}


void btod_contract2_test::test_bis_2() throw(libtest::test_exception) {

    //
    //  c_ijkl = a_ijkp b_lp
    //  [ij] = 5  (no splits)
    //  [kl] = 10 (4, 6)
    //  [p]  = 4  (no splits)
    //
    //  Expected block index space:
    //  [ijkl] have correct dimensions, [ij] have no splits,
    //  [kl] split identically
    //

    static const char *testname = "btod_contract2_test::test_bis_2()";

    typedef std_allocator<double> allocator_t;

    try {

        index<4> ia1, ia2;
        ia2[0] = 4; ia2[1] = 4; ia2[2] = 9; ia2[3] = 3;
        dimensions<4> dimsa(index_range<4>(ia1, ia2));
        block_index_space<4> bisa(dimsa);
        mask<4> ma1;
        ma1[2] = true;
        bisa.split(ma1, 4);

        index<2> ib1, ib2;
        ib2[0] = 9; ib2[1] = 3;
        dimensions<2> dimsb(index_range<2>(ib1, ib2));
        block_index_space<2> bisb(dimsb);
        mask<2> mb1;
        mb1[0] = true;
        bisb.split(mb1, 4);

        index<4> ic1, ic2;
        ic2[0] = 4; ic2[1] = 4; ic2[2] = 9; ic2[3] = 9;
        dimensions<4> dimsc(index_range<4>(ic1, ic2));
        block_index_space<4> bisc_ref(dimsc);
        mask<4> mc1;
        mc1[2] = true; mc1[3] = true;
        bisc_ref.split(mc1, 4);

        block_tensor<4, double, allocator_t> bta(bisa);
        block_tensor<2, double, allocator_t> btb(bisb);
        contraction2<3, 1, 1> contr;
        contr.contract(3, 1);

        btod_contract2<3, 1, 1> op(contr, bta, btb);

        if(!op.get_bis().equals(bisc_ref)) {
            fail_test(testname, __FILE__, __LINE__,
                    "Incorrect output block index space.");
        }

    } catch(exception &e) {
        fail_test(testname, __FILE__, __LINE__, e.what());
    }
}


void btod_contract2_test::test_bis_3() throw(libtest::test_exception) {

    //
    //  c_ijkl = a_ijkp b_lp
    //  [ij] = 5  (2, 3)
    //  [kl] = 10 (4, 6)
    //  [p]  = 4  (no splits)
    //
    //  Expected block index space:
    //  [ijkl] have correct dimensions,
    //  spaces in pairs [ij] and [kl] are split identically
    //

    static const char *testname = "btod_contract2_test::test_bis_3()";

    typedef std_allocator<double> allocator_t;

    try {

        index<4> ia1, ia2;
        ia2[0] = 4; ia2[1] = 4; ia2[2] = 9; ia2[3] = 3;
        dimensions<4> dimsa(index_range<4>(ia1, ia2));
        block_index_space<4> bisa(dimsa);
        mask<4> ma1, ma2;
        ma1[0] = true; ma1[1] = true;
        ma2[2] = true;
        bisa.split(ma1, 2);
        bisa.split(ma2, 4);

        index<2> ib1, ib2;
        ib2[0] = 9; ib2[1] = 3;
        dimensions<2> dimsb(index_range<2>(ib1, ib2));
        block_index_space<2> bisb(dimsb);
        mask<2> mb1;
        mb1[0] = true;
        bisb.split(mb1, 4);

        index<4> ic1, ic2;
        ic2[0] = 4; ic2[1] = 4; ic2[2] = 9; ic2[3] = 9;
        dimensions<4> dimsc(index_range<4>(ic1, ic2));
        block_index_space<4> bisc_ref(dimsc);
        mask<4> mc1, mc2;
        mc1[0] = true; mc1[1] = true;
        mc2[2] = true; mc2[3] = true;
        bisc_ref.split(mc1, 2);
        bisc_ref.split(mc2, 4);

        block_tensor<4, double, allocator_t> bta(bisa);
        block_tensor<2, double, allocator_t> btb(bisb);
        contraction2<3, 1, 1> contr;
        contr.contract(3, 1);

        btod_contract2<3, 1, 1> op(contr, bta, btb);

        if(!op.get_bis().equals(bisc_ref)) {
            fail_test(testname, __FILE__, __LINE__,
                    "Incorrect output block index space.");
        }

    } catch(exception &e) {
        fail_test(testname, __FILE__, __LINE__, e.what());
    }
}


void btod_contract2_test::test_bis_4() throw(libtest::test_exception) {

    //
    //  c_ijkl = a_ijpq b_klpq
    //  [ijklpq] = 11 (3, 2, 5)
    //
    //  Expected block index space:
    //  [ijkl] have correct dimensions, one splitting pattern
    //

    static const char *testname = "btod_contract2_test::test_bis_4()";

    typedef std_allocator<double> allocator_t;

    try {

        index<4> ia1, ia2;
        ia2[0] = 10; ia2[1] = 10; ia2[2] = 10; ia2[3] = 10;
        dimensions<4> dimsa(index_range<4>(ia1, ia2));
        block_index_space<4> bisa(dimsa);
        mask<4> ma1;
        ma1[0] = true; ma1[1] = true; ma1[2] = true; ma1[3] = true;
        bisa.split(ma1, 3);
        bisa.split(ma1, 5);

        block_index_space<4> bisb(bisa), bisc_ref(bisa);

        block_tensor<4, double, allocator_t> bta(bisa), btb(bisb);
        contraction2<2, 2, 2> contr;
        contr.contract(0, 2);
        contr.contract(1, 3);

        btod_contract2<2, 2, 2> op(contr, bta, btb);

        if(!op.get_bis().equals(bisc_ref)) {
            fail_test(testname, __FILE__, __LINE__,
                    "Incorrect output block index space.");
        }

    } catch(exception &e) {
        fail_test(testname, __FILE__, __LINE__, e.what());
    }
}


void btod_contract2_test::test_bis_5() throw(libtest::test_exception) {

    //
    //  c_ijk = a_ipqr b_jpqrk
    //  [ijpqr] = 11 (3, 2, 5)
    //  [k]     = 9  (4, 5)
    //
    //  Expected block index space:
    //  [ijk] have correct dimensions,
    //  [ij] and [k] preserve the splitting pattern
    //

    static const char *testname = "btod_contract2_test::test_bis_5()";

    typedef std_allocator<double> allocator_t;

    try {

        index<4> ia1, ia2;
        ia2[0] = 10; ia2[1] = 10; ia2[2] = 10; ia2[3] = 10;
        dimensions<4> dimsa(index_range<4>(ia1, ia2));
        block_index_space<4> bisa(dimsa);
        mask<4> ma1;
        ma1[0] = true; ma1[1] = true; ma1[2] = true; ma1[3] = true;
        bisa.split(ma1, 3);
        bisa.split(ma1, 5);

        index<5> ib1, ib2;
        ib2[0] = 10; ib2[1] = 10; ib2[2] = 10; ib2[3] = 10; ib2[4] = 8;
        dimensions<5> dimsb(index_range<5>(ib1, ib2));
        block_index_space<5> bisb(dimsb);
        mask<5> mb1, mb2;
        mb1[0] = true; mb1[1] = true; mb1[2] = true; mb1[3] = true;
        mb2[4] = true;
        bisb.split(mb1, 3);
        bisb.split(mb1, 5);
        bisb.split(mb2, 4);

        index<3> ic1, ic2;
        ic2[0] = 10; ic2[1] = 10; ic2[2] = 8;
        dimensions<3> dimsc(index_range<3>(ic1, ic2));
        block_index_space<3> bisc_ref(dimsc);
        mask<3> mc1, mc2;
        mc1[0] = true; mc1[1] = true;
        mc2[2] = true;
        bisc_ref.split(mc1, 3);
        bisc_ref.split(mc1, 5);
        bisc_ref.split(mc2, 4);

        block_tensor<4, double, allocator_t> bta(bisa);
        block_tensor<5, double, allocator_t> btb(bisb);
        contraction2<1, 2, 3> contr;
        contr.contract(1, 1);
        contr.contract(2, 2);
        contr.contract(3, 3);

        btod_contract2<1, 2, 3> op(contr, bta, btb);

        if(!op.get_bis().equals(bisc_ref)) {
            fail_test(testname, __FILE__, __LINE__,
                    "Invalid output block index space.");
        }

    } catch(exception &e) {
        fail_test(testname, __FILE__, __LINE__, e.what());
    }
}


void btod_contract2_test::test_sym_1() throw(libtest::test_exception) {

    static const char *testname = "btod_contract2_test::test_sym_1()";

    typedef std_allocator<double> allocator_t;

    try {

        index<4> i1, i2;
        i2[0] = 10; i2[1] = 10; i2[2] = 10; i2[3] = 10;
        dimensions<4> dims(index_range<4>(i1, i2));
        block_index_space<4> bisa(dims), bis_ref(dims);
        mask<4> msk, msk1, msk2;
        msk[0] = true; msk[1] = true; msk[2] = true; msk[3] = true;
        msk1[0] = true; msk1[1] = true;
        msk2[2] = true; msk2[3] = true;

        bisa.split(msk, 3);
        bisa.split(msk, 5);
        bis_ref.split(msk1, 3);
        bis_ref.split(msk1, 5);
        bis_ref.split(msk2, 3);
        bis_ref.split(msk2, 5);

        block_index_space<4> bisb(bisa);
        dimensions<4> bidimsa(bisa.get_block_index_dims()),
                bidimsb(bisb.get_block_index_dims()),
                bidimsc(bis_ref.get_block_index_dims());

        block_tensor<4, double, allocator_t> bta(bisa), btb(bisb);

        permutation<4> p1230, p1023, p0132;
        p1230.permute(0, 1).permute(1, 2).permute(2, 3);
        p1023.permute(0, 1);
        p0132.permute(2, 3);
        scalar_transf<double> tr0;
        se_perm<4, double> cycle4a(p1230, tr0), cycle2a(p1023, tr0);
        block_tensor_ctrl<4, double> ctrla(bta), ctrlb(btb);
        ctrla.req_symmetry().insert(cycle4a);
        ctrla.req_symmetry().insert(cycle2a);
        ctrlb.req_symmetry().insert(cycle4a);
        ctrlb.req_symmetry().insert(cycle2a);

        symmetry<4, double> sym_ref(bis_ref);
        se_perm<4, double> cycle2c_1(p1023, tr0), cycle2c_2(p0132, tr0);
        sym_ref.insert(cycle2c_1);
        sym_ref.insert(cycle2c_2);

        contraction2<2, 2, 2> contr;
        contr.contract(0, 2);
        contr.contract(1, 3);

        btod_contract2<2, 2, 2> op(contr, bta, btb);

        //~ if(!op.get_symmetry().equals(sym_ref)) {
        //~ fail_test(testname, __FILE__, __LINE__,
        //~ "Symmetry does not match reference.");
        //~ }

    } catch(exception &e) {
        fail_test(testname, __FILE__, __LINE__, e.what());
    }
}


void btod_contract2_test::test_sym_2() throw(libtest::test_exception) {

    //
    //  c_ijk = a_ipqr b_jpqrk
    //  Permutational symmetry in ijpqr
    //

    static const char *testname = "btod_contract2_test::test_sym_2()";

    typedef std_allocator<double> allocator_t;

    try {

        index<3> i3_1, i3_2;
        i3_2[0] = 10; i3_2[1] = 10; i3_2[2] = 8;
        dimensions<3> dims3(index_range<3>(i3_1, i3_2));
        index<4> i4_1, i4_2;
        i4_2[0] = 10; i4_2[1] = 10; i4_2[2] = 10; i4_2[3] = 10;
        dimensions<4> dims4(index_range<4>(i4_1, i4_2));
        index<5> i5_1, i5_2;
        i5_2[0] = 10; i5_2[1] = 10; i5_2[2] = 10; i5_2[3] = 10; i5_2[4] = 8;
        dimensions<5> dims5(index_range<5>(i5_1, i5_2));

        block_index_space<4> bisa(dims4);
        block_index_space<5> bisb(dims5);
        block_index_space<3> bis_ref(dims3);

        mask<3> msk3_1, msk3_2, msk3_3;
        msk3_1[0] = true; msk3_2[1] = true; msk3_3[2] = true;
        mask<4> msk4;
        msk4[0] = true; msk4[1] = true; msk4[2] = true; msk4[3] = true;
        mask<5> msk5_1, msk5_2;
        msk5_1[0] = true; msk5_1[1] = true; msk5_1[2] = true; msk5_1[3] = true;
        msk5_2[4] = true;

        bisa.split(msk4, 3);
        bisa.split(msk4, 5);
        bisb.split(msk5_1, 3);
        bisb.split(msk5_1, 5);
        bisb.split(msk5_2, 4);
        bis_ref.split(msk3_1, 3);
        bis_ref.split(msk3_1, 5);
        bis_ref.split(msk3_2, 3);
        bis_ref.split(msk3_2, 5);
        bis_ref.split(msk3_3, 4);

        block_tensor<4, double, allocator_t> bta(bisa);
        block_tensor<5, double, allocator_t> btb(bisb);

        permutation<4> p1230, p1023;
        p1230.permute(0, 1).permute(1, 2).permute(2, 3);
        p1023.permute(0, 1);

        permutation<5> p12304, p10234;
        p12304.permute(0, 1).permute(1, 2).permute(2, 3);
        p10234.permute(0, 1);

        symmetry<3, double> sym_ref(bis_ref);
        scalar_transf<double> tr0;
        se_perm<4, double> cycle4a_1(p1230, tr0), cycle4a_2(p1023, tr0);
        se_perm<5, double> cycle4b_1(p12304, tr0), cycle4b_2(p10234, tr0);

        block_tensor_ctrl<4, double> ctrla(bta);
        block_tensor_ctrl<5, double> ctrlb(btb);
        ctrla.req_symmetry().insert(cycle4a_1);
        ctrla.req_symmetry().insert(cycle4a_2);
        ctrlb.req_symmetry().insert(cycle4b_1);
        ctrlb.req_symmetry().insert(cycle4b_2);

        contraction2<1, 2, 3> contr;
        contr.contract(1, 1);
        contr.contract(2, 2);
        contr.contract(3, 3);

        btod_contract2<1, 2, 3> op(contr, bta, btb);

        //~ if(!op.get_symmetry().equals(sym_ref)) {
        //~ fail_test(testname, __FILE__, __LINE__,
        //~ "Symmetry does not match reference.");
        //~ }

    } catch(exception &e) {
        fail_test(testname, __FILE__, __LINE__, e.what());
    }
}

void btod_contract2_test::test_sym_3() throw(libtest::test_exception) {

    //
    //  c_ijpq = a_ijpr b_qr
    //  Permutational symmetry in (i-j) (p-r) (q-r)
    //

    static const char *testname = "btod_contract2_test::test_sym_3()";

    typedef std_allocator<double> allocator_t;

    try {

        index<2> i2_1, i2_2;
        i2_2[0] = 10; i2_2[1] = 10;
        dimensions<2> dims2(index_range<2>(i2_1, i2_2));
        index<4> i4_1, i4_2;
        i4_2[0] = 8; i4_2[1] = 8; i4_2[2] = 10; i4_2[3] = 10;
        dimensions<4> dims4(index_range<4>(i4_1, i4_2));

        block_index_space<4> bisa(dims4);
        block_index_space<2> bisb(dims2);

        mask<2> msk2;
        msk2[0] = true; msk2[1] = true;
        mask<4> msk4_1, msk4_2;
        msk4_1[0] = true; msk4_1[1] = true; msk4_2[2] = true; msk4_2[3] = true;

        bisa.split(msk4_1, 3);
        bisa.split(msk4_1, 5);
        bisa.split(msk4_2, 4);
        bisb.split(msk2, 4);

        block_tensor<4, double, allocator_t> bta(bisa);
        block_tensor<2, double, allocator_t> btb(bisb);

        permutation<4> p0132, p1023;
        p0132.permute(2, 3);
        p1023.permute(0, 1);

        permutation<2> p10;
        p10.permute(0, 1);

        scalar_transf<double> tr0, tr1(-1.);
        se_perm<2, double> cycle2(p10, tr0);
        se_perm<4, double> cycle4a(p1023, tr1), cycle4b(p0132, tr1);

        block_tensor_ctrl<4, double> ctrla(bta);
        block_tensor_ctrl<2, double> ctrlb(btb);
        ctrla.req_symmetry().insert(cycle4a);
        ctrla.req_symmetry().insert(cycle4b);
        ctrlb.req_symmetry().insert(cycle2);

        contraction2<3, 1, 1> contr;
        contr.contract(3, 1);
        btod_contract2<3, 1, 1> op(contr, bta, btb);

        const symmetry<4, double> &sym = op.get_symmetry();
        symmetry<4, double>::iterator is = sym.begin();
        const symmetry_element_set<4, double> &set = sym.get_subset(is);
        symmetry_element_set_adapter<4, double, se_perm<4, double> > adapter(set);
        permutation_group<4, double> grp(set);
        if (! grp.is_member(tr1, p1023)) {
            fail_test(testname, __FILE__, __LINE__,
                    "Permutational anti-symmetry (0-1) missing.");
        }
        if (grp.is_member(tr1, p0132)) {
            fail_test(testname, __FILE__, __LINE__,
                    "Bad permutational anti-symmetry (2-3).");
        }

        //~ if(!op.get_symmetry().equals(sym_ref)) {
        //~ fail_test(testname, __FILE__, __LINE__,
        //~ "Symmetry does not match reference.");
        //~ }

    } catch(exception &e) {
        fail_test(testname, __FILE__, __LINE__, e.what());
    }
}

void btod_contract2_test::test_sym_4() throw(libtest::test_exception) {

    //
    //  c_ijkl = a_klab b_klab
    //  Permutational symmetry in (i-j) (a-b) (k-l)
    //

    static const char *testname = "btod_contract2_test::test_sym_4()";

    typedef std_allocator<double> allocator_t;

    try {

        index<4> i4_1, i4_2;
        i4_2[0] = 8; i4_2[1] = 8; i4_2[2] = 10; i4_2[3] = 10;
        dimensions<4> dims4(index_range<4>(i4_1, i4_2));

        block_index_space<4> bis(dims4);

        mask<4> msk4_1, msk4_2;
        msk4_1[0] = true; msk4_1[1] = true; msk4_2[2] = true; msk4_2[3] = true;

        bis.split(msk4_1, 4);
        bis.split(msk4_2, 3);
        bis.split(msk4_2, 5);

        block_tensor<4, double, allocator_t> bta(bis), btb(bis);

        permutation<4> p0132, p1023, p2301;
        p0132.permute(2, 3);
        p1023.permute(0, 1);
        p2301.permute(0, 2).permute(1, 3);

        scalar_transf<double> tr1(-1.);
        se_perm<4, double> cycle4a(p1023, tr1), cycle4b(p0132, tr1);

        block_tensor_ctrl<4, double> ctrla(bta), ctrlb(btb);
        ctrla.req_symmetry().insert(cycle4a);
        ctrla.req_symmetry().insert(cycle4b);
        ctrlb.req_symmetry().insert(cycle4a);
        ctrlb.req_symmetry().insert(cycle4b);

        contraction2<2, 2, 2> contr(p2301);
        contr.contract(2, 2);
        contr.contract(3, 3);
        btod_contract2<2, 2, 2> op(contr, bta, btb);

        const symmetry<4, double> &sym = op.get_symmetry();
        symmetry<4, double>::iterator is = sym.begin();
        const symmetry_element_set<4, double> &set = sym.get_subset(is);
        symmetry_element_set_adapter<4, double, se_perm<4, double> > adapter(set);
        permutation_group<4, double> grp(set);
        if (! grp.is_member(tr1, p1023)) {
            fail_test(testname, __FILE__, __LINE__,
                    "Permutational anti-symmetry (0-1) missing.");
        }
        if (! grp.is_member(tr1, p0132)) {
            fail_test(testname, __FILE__, __LINE__,
                    "Permutational anti-symmetry (2-3) missing.");
        }

        //~ if(!op.get_symmetry().equals(sym_ref)) {
        //~ fail_test(testname, __FILE__, __LINE__,
        //~ "Symmetry does not match reference.");
        //~ }

    } catch(exception &e) {
        fail_test(testname, __FILE__, __LINE__, e.what());
    }
}


/** \test Runs \f$ c_{ij} = \sum_p a_{ip} b_{jp} \f$.
Dimensions: [ijp] = 10. No splitting points. No symmetry.

The single block of a is zero, b is non-zero. Initially, c is zero.
The result c is expected to have a single zero block.
 **/
void btod_contract2_test::test_zeroblk_1() throw(libtest::test_exception) {

    static const char *testname = "btod_contract2_test::test_zeroblk_1()";

    typedef std_allocator<double> allocator_t;

    try {

        index<2> i21, i22;
        i22[0] = 9; i22[1] = 9;
        dimensions<2> dimsa(index_range<2>(i21, i22));
        dimensions<2> dimsb(index_range<2>(i21, i22));
        dimensions<2> dimsc(index_range<2>(i21, i22));
        block_index_space<2> bisa(dimsa), bisb(dimsb);
        block_index_space<2> bisc(dimsc);

        block_tensor<2, double, allocator_t> bta(bisa);
        block_tensor<2, double, allocator_t> btb(bisb);
        block_tensor<2, double, allocator_t> btc(bisc);

        //  Load random data for input

        index<2> i_00;
        btod_random<2>().perform(btb, i_00);
        bta.set_immutable();
        btb.set_immutable();

        //  Run contraction and compute the reference

        contraction2<1, 1, 1> contr;
        contr.contract(1, 1);
        btod_contract2<1, 1, 1>(contr, bta, btb).perform(btc);

        //  Check the zero block structure

        block_tensor_ctrl<2, double> btcc(btc);
        if(!btcc.req_is_zero_block(i_00)) {
            fail_test(testname, __FILE__, __LINE__,
                    "Block [0,0] is expected to be zero.");
        }

    } catch(exception &e) {
        fail_test(testname, __FILE__, __LINE__, e.what());
    }
}


/** \test Runs \f$ c_{ij} = \sum_p a_{ip} b_{jp} \f$.
Dimensions: [ijp] = 10. No splitting points. No symmetry.

The single block of a is zero, b is non-zero. Initially, c is non-zero.
The result c is expected to have a single zero block.
 **/
void btod_contract2_test::test_zeroblk_2() throw(libtest::test_exception) {

    static const char *testname = "btod_contract2_test::test_zeroblk_2()";

    typedef std_allocator<double> allocator_t;

    try {

        index<2> i21, i22;
        i22[0] = 9; i22[1] = 9;
        dimensions<2> dimsa(index_range<2>(i21, i22));
        dimensions<2> dimsb(index_range<2>(i21, i22));
        dimensions<2> dimsc(index_range<2>(i21, i22));
        block_index_space<2> bisa(dimsa), bisb(dimsb);
        block_index_space<2> bisc(dimsc);

        block_tensor<2, double, allocator_t> bta(bisa);
        block_tensor<2, double, allocator_t> btb(bisb);
        block_tensor<2, double, allocator_t> btc(bisc);

        //  Load random data for input

        index<2> i_00;
        btod_random<2>().perform(btb, i_00);
        btod_random<2>().perform(btc);
        bta.set_immutable();
        btb.set_immutable();

        //  Run contraction and compute the reference

        contraction2<1, 1, 1> contr;
        contr.contract(1, 1);
        btod_contract2<1, 1, 1>(contr, bta, btb).perform(btc);

        //  Check the zero block structure

        block_tensor_ctrl<2, double> btcc(btc);
        if(!btcc.req_is_zero_block(i_00)) {
            fail_test(testname, __FILE__, __LINE__,
                    "Block [0,0] is expected to be zero.");
        }

    } catch(exception &e) {
        fail_test(testname, __FILE__, __LINE__, e.what());
    }
}


/** \test Runs \f$ c_{ij} = \sum_p a_{ip} b_{jp} \f$.
Dimensions: [ijp] = 10. No splitting points. No symmetry.

The single block of a is non-zero, b is zero. Initially, c is zero.
The result c is expected to have a single zero block.
 **/
void btod_contract2_test::test_zeroblk_3() throw(libtest::test_exception) {

    static const char *testname = "btod_contract2_test::test_zeroblk_3()";

    typedef std_allocator<double> allocator_t;

    try {

        index<2> i21, i22;
        i22[0] = 9; i22[1] = 9;
        dimensions<2> dimsa(index_range<2>(i21, i22));
        dimensions<2> dimsb(index_range<2>(i21, i22));
        dimensions<2> dimsc(index_range<2>(i21, i22));
        block_index_space<2> bisa(dimsa), bisb(dimsb);
        block_index_space<2> bisc(dimsc);

        block_tensor<2, double, allocator_t> bta(bisa);
        block_tensor<2, double, allocator_t> btb(bisb);
        block_tensor<2, double, allocator_t> btc(bisc);

        //  Load random data for input

        index<2> i_00;
        btod_random<2>().perform(bta, i_00);
        bta.set_immutable();
        btb.set_immutable();

        //  Run contraction and compute the reference

        contraction2<1, 1, 1> contr;
        contr.contract(1, 1);
        btod_contract2<1, 1, 1>(contr, bta, btb).perform(btc);

        //  Check the zero block structure

        block_tensor_ctrl<2, double> btcc(btc);
        if(!btcc.req_is_zero_block(i_00)) {
            fail_test(testname, __FILE__, __LINE__,
                    "Block [0,0] is expected to be zero.");
        }

    } catch(exception &e) {
        fail_test(testname, __FILE__, __LINE__, e.what());
    }
}


/** \test Runs \f$ c_{ij} = \sum_p a_{ip} b_{jp} \f$.
Dimensions: [ijp] = 10. No splitting points. No symmetry.

The single block of a is non-zero, b is zero. Initially, c is non-zero.
The result c is expected to have a single zero block.
 **/
void btod_contract2_test::test_zeroblk_4() throw(libtest::test_exception) {

    static const char *testname = "btod_contract2_test::test_zeroblk_4()";

    typedef std_allocator<double> allocator_t;

    try {

        index<2> i21, i22;
        i22[0] = 9; i22[1] = 9;
        dimensions<2> dimsa(index_range<2>(i21, i22));
        dimensions<2> dimsb(index_range<2>(i21, i22));
        dimensions<2> dimsc(index_range<2>(i21, i22));
        block_index_space<2> bisa(dimsa), bisb(dimsb);
        block_index_space<2> bisc(dimsc);

        block_tensor<2, double, allocator_t> bta(bisa);
        block_tensor<2, double, allocator_t> btb(bisb);
        block_tensor<2, double, allocator_t> btc(bisc);

        //  Load random data for input

        index<2> i_00;
        btod_random<2>().perform(bta, i_00);
        btod_random<2>().perform(btc);
        bta.set_immutable();
        btb.set_immutable();

        //  Run contraction and compute the reference

        contraction2<1, 1, 1> contr;
        contr.contract(1, 1);
        btod_contract2<1, 1, 1>(contr, bta, btb).perform(btc);

        //  Check the zero block structure

        block_tensor_ctrl<2, double> btcc(btc);
        if(!btcc.req_is_zero_block(i_00)) {
            fail_test(testname, __FILE__, __LINE__,
                    "Block [0,0] is expected to be zero.");
        }

    } catch(exception &e) {
        fail_test(testname, __FILE__, __LINE__, e.what());
    }
}


/** \test Runs \f$ c_{ij} = \sum_p a_{ip} b_{jp} \f$.
Dimensions: [ijp] = 10. Splitting points: [ijp] = {5}. No symmetry.

Only diagonal blocks in a and b are non-zero. Initially, c is zero.
The result c is expected to have diagonal blocks non-zero and
off-diagonal blocks zero.
 **/
void btod_contract2_test::test_zeroblk_5() throw(libtest::test_exception) {

    static const char *testname = "btod_contract2_test::test_zeroblk_5()";

    typedef std_allocator<double> allocator_t;

    try {

        index<2> i21, i22;
        i22[0] = 9; i22[1] = 9;
        dimensions<2> dimsa(index_range<2>(i21, i22));
        dimensions<2> dimsb(index_range<2>(i21, i22));
        dimensions<2> dimsc(index_range<2>(i21, i22));
        block_index_space<2> bisa(dimsa);
        mask<2> m2; m2[0] = true; m2[1] = true;
        bisa.split(m2, 5);
        block_index_space<2> bisb(bisa), bisc(bisa);

        block_tensor<2, double, allocator_t> bta(bisa);
        block_tensor<2, double, allocator_t> btb(bisb);
        block_tensor<2, double, allocator_t> btc(bisc);

        //  Load random data for input

        index<2> i_00, i_01, i_10, i_11;
        i_01[1] = 1; i_10[0] = 1;
        i_11[0] = 1; i_11[1] = 1;
        btod_random<2>().perform(bta, i_00);
        btod_random<2>().perform(bta, i_11);
        btod_random<2>().perform(btb, i_00);
        btod_random<2>().perform(btb, i_11);
        bta.set_immutable();
        btb.set_immutable();

        //  Run contraction and compute the reference

        contraction2<1, 1, 1> contr;
        contr.contract(1, 1);
        btod_contract2<1, 1, 1>(contr, bta, btb).perform(btc);

        //  Check the zero block structure

        block_tensor_ctrl<2, double> btcc(btc);
        if(btcc.req_is_zero_block(i_00)) {
            fail_test(testname, __FILE__, __LINE__,
                    "Block [0,0] is expected to be non-zero.");
        }
        if(!btcc.req_is_zero_block(i_01)) {
            fail_test(testname, __FILE__, __LINE__,
                    "Block [0,1] is expected to be zero.");
        }
        if(!btcc.req_is_zero_block(i_10)) {
            fail_test(testname, __FILE__, __LINE__,
                    "Block [1,0] is expected to be zero.");
        }
        if(btcc.req_is_zero_block(i_11)) {
            fail_test(testname, __FILE__, __LINE__,
                    "Block [1,1] is expected to be non-zero.");
        }

    } catch(exception &e) {
        fail_test(testname, __FILE__, __LINE__, e.what());
    }
}


/** \test Runs \f$ c_{ij} = \sum_p a_{ip} b_{jp} \f$.
Dimensions: [ijp] = 10. Splitting points: [ijp] = {5}. No symmetry.

Only diagonal blocks in a and b are non-zero. Initially, c is non-zero.
The result c is expected to have diagonal blocks non-zero and
off-diagonal blocks zero.
 **/
void btod_contract2_test::test_zeroblk_6() throw(libtest::test_exception) {

    static const char *testname = "btod_contract2_test::test_zeroblk_6()";

    typedef std_allocator<double> allocator_t;

    try {

        index<2> i21, i22;
        i22[0] = 9; i22[1] = 9;
        dimensions<2> dimsa(index_range<2>(i21, i22));
        dimensions<2> dimsb(index_range<2>(i21, i22));
        dimensions<2> dimsc(index_range<2>(i21, i22));
        block_index_space<2> bisa(dimsa);
        mask<2> m2; m2[0] = true; m2[1] = true;
        bisa.split(m2, 5);
        block_index_space<2> bisb(bisa), bisc(bisa);

        block_tensor<2, double, allocator_t> bta(bisa);
        block_tensor<2, double, allocator_t> btb(bisb);
        block_tensor<2, double, allocator_t> btc(bisc);

        //  Load random data for input

        index<2> i_00, i_01, i_10, i_11;
        i_01[1] = 1; i_10[0] = 1;
        i_11[0] = 1; i_11[1] = 1;
        btod_random<2>().perform(bta, i_00);
        btod_random<2>().perform(bta, i_11);
        btod_random<2>().perform(btb, i_00);
        btod_random<2>().perform(btb, i_11);
        btod_random<2>().perform(btc);
        bta.set_immutable();
        btb.set_immutable();

        //  Run contraction and compute the reference

        contraction2<1, 1, 1> contr;
        contr.contract(1, 1);
        btod_contract2<1, 1, 1>(contr, bta, btb).perform(btc);

        //  Check the zero block structure

        block_tensor_ctrl<2, double> btcc(btc);
        if(btcc.req_is_zero_block(i_00)) {
            fail_test(testname, __FILE__, __LINE__,
                    "Block [0,0] is expected to be non-zero.");
        }
        if(!btcc.req_is_zero_block(i_01)) {
            fail_test(testname, __FILE__, __LINE__,
                    "Block [0,1] is expected to be zero.");
        }
        if(!btcc.req_is_zero_block(i_10)) {
            fail_test(testname, __FILE__, __LINE__,
                    "Block [1,0] is expected to be zero.");
        }
        if(btcc.req_is_zero_block(i_11)) {
            fail_test(testname, __FILE__, __LINE__,
                    "Block [1,1] is expected to be non-zero.");
        }

    } catch(exception &e) {
        fail_test(testname, __FILE__, __LINE__, e.what());
    }
}


void btod_contract2_test::test_contr_1() throw(libtest::test_exception) {

    //
    //  c_ijkl = a_ijpq b_klpq
    //  All dimensions are identical, no symmetry
    //

    static const char *testname = "btod_contract2_test::test_contr_1()";

    typedef std_allocator<double> allocator_t;

    cpu_pool cpus(1);

    try {

        index<4> i1, i2;
        i2[0] = 10; i2[1] = 10; i2[2] = 10; i2[3] = 10;
        dimensions<4> dims(index_range<4>(i1, i2));
        block_index_space<4> bisa(dims);
        mask<4> m1;
        m1[0] = true; m1[1] = true; m1[2] = true; m1[3] = true;
        bisa.split(m1, 3);
        bisa.split(m1, 5);

        block_index_space<4> bisb(bisa), bisc(bisa);

        block_tensor<4, double, allocator_t> bta(bisa), btb(bisb), btc(bisc);

        //  Load random data for input

        btod_random<4> rand;
        rand.perform(bta);
        rand.perform(btb);
        bta.set_immutable();
        btb.set_immutable();

        //  Run contraction

        contraction2<2, 2, 2> contr;
        contr.contract(2, 2);
        contr.contract(3, 3);

        btod_contract2<2, 2, 2> op(contr, bta, btb);
        op.perform(btc);

        //  Convert block tensors to regular tensors

<<<<<<< HEAD
        dense_tensor<4, double, allocator_t> ta(dims), tb(dims), tc(dims),
                tc_ref(dims);
        tod_btconv<4> conva(bta);
        conva.perform(ta);
        tod_btconv<4> convb(btb);
        convb.perform(tb);
        tod_btconv<4> convc(btc);
        convc.perform(tc);
=======
	dense_tensor<4, double, allocator_t> ta(dims), tb(dims), tc(dims),
		tc_ref(dims);
	tod_btconv<4> conva(bta);
	conva.perform(ta);
	tod_btconv<4> convb(btb);
	convb.perform(tb);
	tod_btconv<4> convc(btc);
	convc.perform(tc);
>>>>>>> 01f32582

        //  Compute reference tensor

        tod_contract2<2, 2, 2> op_ref(contr, ta, tb);
        op_ref.perform(cpus, true, 1.0, tc_ref);

        //  Compare against reference

        compare_ref<4>::compare(testname, tc, tc_ref, 1e-13);

    } catch(exception &e) {
        fail_test(testname, __FILE__, __LINE__, e.what());
    }
}


void btod_contract2_test::test_contr_2() throw(libtest::test_exception) {

    //
    //  c_ikjl = a_ijpq b_klqp
    //  All dimensions are identical, no symmetry
    //

    static const char *testname = "btod_contract2_test::test_contr_2()";

    typedef std_allocator<double> allocator_t;

    cpu_pool cpus(1);

    try {

        index<4> i1, i2;
        i2[0] = 10; i2[1] = 10; i2[2] = 10; i2[3] = 10;
        dimensions<4> dims(index_range<4>(i1, i2));
        block_index_space<4> bisa(dims);
        mask<4> m1;
        m1[0] = true; m1[1] = true; m1[2] = true; m1[3] = true;
        bisa.split(m1, 3);
        bisa.split(m1, 5);

        block_index_space<4> bisb(bisa), bisc(bisa);

        block_tensor<4, double, allocator_t> bta(bisa), btb(bisb), btc(bisc);

        //  Load random data for input

        btod_random<4> rand;
        rand.perform(bta);
        rand.perform(btb);
        bta.set_immutable();
        btb.set_immutable();

        //  Run contraction

        permutation<4> permc; permc.permute(1, 2);
        contraction2<2, 2, 2> contr(permc);
        contr.contract(2, 3);
        contr.contract(3, 2);

        btod_contract2<2, 2, 2> op(contr, bta, btb);
        op.perform(btc);

        //  Convert block tensors to regular tensors

<<<<<<< HEAD
        dense_tensor<4, double, allocator_t> ta(dims), tb(dims), tc(dims),
                tc_ref(dims);
        tod_btconv<4> conva(bta);
        conva.perform(ta);
        tod_btconv<4> convb(btb);
        convb.perform(tb);
        tod_btconv<4> convc(btc);
        convc.perform(tc);
=======
	dense_tensor<4, double, allocator_t> ta(dims), tb(dims), tc(dims),
		tc_ref(dims);
	tod_btconv<4> conva(bta);
	conva.perform(ta);
	tod_btconv<4> convb(btb);
	convb.perform(tb);
	tod_btconv<4> convc(btc);
	convc.perform(tc);
>>>>>>> 01f32582

        //  Compute reference tensor

        tod_contract2<2, 2, 2> op_ref(contr, ta, tb);
        op_ref.perform(cpus, true, 1.0, tc_ref);

        //  Compare against reference

        compare_ref<4>::compare(testname, tc, tc_ref, 1e-13);

    } catch(exception &e) {
        fail_test(testname, __FILE__, __LINE__, e.what());
    }
}


void btod_contract2_test::test_contr_3() throw(libtest::test_exception) {

    //
    //  c_ijkl = a_ijpq b_pqkl
    //  Dimensions [ij]=10, [kl]=12, [pq]=6, no symmetry
    //

    static const char *testname = "btod_contract2_test::test_contr_3()";

    typedef std_allocator<double> allocator_t;

    cpu_pool cpus(1);

    try {

        index<4> i1, i2;
        i2[0] = 9; i2[1] = 9; i2[2] = 5; i2[3] = 5;
        dimensions<4> dimsa(index_range<4>(i1, i2));
        i2[0] = 5; i2[1] = 5; i2[2] = 11; i2[3] = 11;
        dimensions<4> dimsb(index_range<4>(i1, i2));
        i2[0] = 9; i2[1] = 9; i2[2] = 11; i2[3] = 11;
        dimensions<4> dimsc(index_range<4>(i1, i2));
        block_index_space<4> bisa(dimsa), bisb(dimsb), bisc(dimsc);

        mask<4> msk1, msk2;
        msk1[0] = true; msk1[1] = true;
        msk2[2] = true; msk2[3] = true;

        bisa.split(msk1, 3);
        bisa.split(msk1, 5);
        bisa.split(msk2, 4);

        bisb.split(msk1, 4);
        bisb.split(msk2, 6);

        bisc.split(msk1, 3);
        bisc.split(msk1, 5);
        bisc.split(msk2, 6);

        block_tensor<4, double, allocator_t> bta(bisa), btb(bisb), btc(bisc);

        //  Load random data for input

        btod_random<4> rand;
        rand.perform(bta);
        rand.perform(btb);
        bta.set_immutable();
        btb.set_immutable();

        //  Run contraction

        contraction2<2, 2, 2> contr;
        contr.contract(2, 0);
        contr.contract(3, 1);

        btod_contract2<2, 2, 2> op(contr, bta, btb);
        op.perform(btc);

        //  Convert block tensors to regular tensors

<<<<<<< HEAD
        dense_tensor<4, double, allocator_t> ta(dimsa), tb(dimsb), tc(dimsc),
                tc_ref(dimsc);
        tod_btconv<4> conva(bta);
        conva.perform(ta);
        tod_btconv<4> convb(btb);
        convb.perform(tb);
        tod_btconv<4> convc(btc);
        convc.perform(tc);
=======
	dense_tensor<4, double, allocator_t> ta(dimsa), tb(dimsb), tc(dimsc),
		tc_ref(dimsc);
	tod_btconv<4> conva(bta);
	conva.perform(ta);
	tod_btconv<4> convb(btb);
	convb.perform(tb);
	tod_btconv<4> convc(btc);
	convc.perform(tc);
>>>>>>> 01f32582

        //  Compute reference tensor

        tod_contract2<2, 2, 2> op_ref(contr, ta, tb);
        op_ref.perform(cpus, true, 1.0, tc_ref);

        //  Compare against reference

        compare_ref<4>::compare(testname, tc, tc_ref, 1e-13);

    } catch(exception &e) {
        fail_test(testname, __FILE__, __LINE__, e.what());
    }
}


void btod_contract2_test::test_contr_4() throw(libtest::test_exception) {

    //
    //  c_ijkl = a_ijpq b_pqkl
    //  Dimensions [ij]=10, [kl]=12, [pq]=6, permutational symmetry
    //

    static const char *testname = "btod_contract2_test::test_contr_4()";

    typedef std_allocator<double> allocator_t;

    cpu_pool cpus(1);

    try {

        index<4> i1, i2;
        i2[0] = 9; i2[1] = 9; i2[2] = 5; i2[3] = 5;
        dimensions<4> dimsa(index_range<4>(i1, i2));
        i2[0] = 5; i2[1] = 5; i2[2] = 11; i2[3] = 11;
        dimensions<4> dimsb(index_range<4>(i1, i2));
        i2[0] = 9; i2[1] = 9; i2[2] = 11; i2[3] = 11;
        dimensions<4> dimsc(index_range<4>(i1, i2));
        block_index_space<4> bisa(dimsa), bisb(dimsb), bisc(dimsc);

        mask<4> msk1, msk2;
        msk1[0] = true; msk1[1] = true;
        msk2[2] = true; msk2[3] = true;

        bisa.split(msk1, 3);
        bisa.split(msk1, 5);
        bisa.split(msk2, 4);

        bisb.split(msk1, 4);
        bisb.split(msk2, 6);

        bisc.split(msk1, 3);
        bisc.split(msk1, 5);
        bisc.split(msk2, 6);

        block_tensor<4, double, allocator_t> bta(bisa), btb(bisb), btc(bisc);

        //  Set up symmetry

        permutation<4> p1023, p0132;
        p1023.permute(0, 1);
        p0132.permute(2, 3);
        scalar_transf<double> tr0, tr1(-1.);
        se_perm<4, double> cycle1(p1023, tr0), cycle2(p0132, tr0);
        block_tensor_ctrl<4, double> ctrla(bta), ctrlb(btb);
        ctrla.req_symmetry().insert(cycle1);
        ctrla.req_symmetry().insert(cycle2);
        ctrlb.req_symmetry().insert(cycle1);
        ctrlb.req_symmetry().insert(cycle2);

        //  Load random data for input

        btod_random<4> rand;
        rand.perform(bta);
        rand.perform(btb);
        bta.set_immutable();
        btb.set_immutable();

        //  Run contraction

        contraction2<2, 2, 2> contr;
        contr.contract(2, 0);
        contr.contract(3, 1);

        btod_contract2<2, 2, 2> op(contr, bta, btb);
        op.perform(btc);

        //  Convert block tensors to regular tensors

<<<<<<< HEAD
        dense_tensor<4, double, allocator_t> ta(dimsa), tb(dimsb), tc(dimsc),
                tc_ref(dimsc);
        tod_btconv<4> conva(bta);
        conva.perform(ta);
        tod_btconv<4> convb(btb);
        convb.perform(tb);
        tod_btconv<4> convc(btc);
        convc.perform(tc);
=======
	dense_tensor<4, double, allocator_t> ta(dimsa), tb(dimsb), tc(dimsc),
		tc_ref(dimsc);
	tod_btconv<4> conva(bta);
	conva.perform(ta);
	tod_btconv<4> convb(btb);
	convb.perform(tb);
	tod_btconv<4> convc(btc);
	convc.perform(tc);
>>>>>>> 01f32582

        //  Compute reference tensor

        tod_contract2<2, 2, 2> op_ref(contr, ta, tb);
        op_ref.perform(cpus, true, 1.0, tc_ref);

        //  Compare against reference

        compare_ref<4>::compare(testname, tc, tc_ref, 1e-13);

    } catch(exception &e) {
        fail_test(testname, __FILE__, __LINE__, e.what());
    }
}


void btod_contract2_test::test_contr_5() throw(libtest::test_exception) {

    //
    //  c_ijkl = c_ijkl + a_ijpq b_pqkl
    //  Dimensions [ij]=10, [kl]=12, [pq]=6, permutational symmetry
    //  Sym(C) = Sym(A*B)
    //

    static const char *testname = "btod_contract2_test::test_contr_5()";

    typedef std_allocator<double> allocator_t;

    cpu_pool cpus(1);

    try {

        index<4> i1, i2;
        i2[0] = 9; i2[1] = 9; i2[2] = 5; i2[3] = 5;
        dimensions<4> dimsa(index_range<4>(i1, i2));
        i2[0] = 5; i2[1] = 5; i2[2] = 11; i2[3] = 11;
        dimensions<4> dimsb(index_range<4>(i1, i2));
        i2[0] = 9; i2[1] = 9; i2[2] = 11; i2[3] = 11;
        dimensions<4> dimsc(index_range<4>(i1, i2));
        block_index_space<4> bisa(dimsa), bisb(dimsb), bisc(dimsc);

        mask<4> msk1, msk2;
        msk1[0] = true; msk1[1] = true;
        msk2[2] = true; msk2[3] = true;

        bisa.split(msk1, 3);
        bisa.split(msk1, 5);
        bisa.split(msk2, 4);

        bisb.split(msk1, 4);
        bisb.split(msk2, 6);

        bisc.split(msk1, 3);
        bisc.split(msk1, 5);
        bisc.split(msk2, 6);

        block_tensor<4, double, allocator_t> bta(bisa), btb(bisb), btc(bisc);

        //  Set up symmetry

        permutation<4> p1023, p0132;
        p1023.permute(0, 1);
        p0132.permute(2, 3);
        scalar_transf<double> tr0, tr1(-1.);
        se_perm<4, double> cycle1(p1023, tr0), cycle2(p0132, tr0);
        block_tensor_ctrl<4, double> ctrla(bta), ctrlb(btb), ctrlc(btc);
        ctrla.req_symmetry().insert(cycle1);
        ctrla.req_symmetry().insert(cycle2);
        ctrlb.req_symmetry().insert(cycle1);
        ctrlb.req_symmetry().insert(cycle2);
        ctrlc.req_symmetry().insert(cycle1);
        ctrlc.req_symmetry().insert(cycle2);

        //  Load random data for input

        btod_random<4> rand;
        rand.perform(bta);
        rand.perform(btb);
        rand.perform(btc);
        bta.set_immutable();
        btb.set_immutable();

        //  Convert input block tensors to regular tensors

<<<<<<< HEAD
        dense_tensor<4, double, allocator_t> ta(dimsa), tb(dimsb), tc(dimsc),
                tc_ref(dimsc);
        tod_btconv<4> conva(bta);
        conva.perform(ta);
        tod_btconv<4> convb(btb);
        convb.perform(tb);
        tod_btconv<4> convc_ref(btc);
        convc_ref.perform(tc_ref);
=======
	dense_tensor<4, double, allocator_t> ta(dimsa), tb(dimsb), tc(dimsc),
		tc_ref(dimsc);
	tod_btconv<4> conva(bta);
	conva.perform(ta);
	tod_btconv<4> convb(btb);
	convb.perform(tb);
	tod_btconv<4> convc_ref(btc);
	convc_ref.perform(tc_ref);
>>>>>>> 01f32582

        //  Run contraction

        contraction2<2, 2, 2> contr;
        contr.contract(2, 0);
        contr.contract(3, 1);

        btod_contract2<2, 2, 2> op(contr, bta, btb);
        op.perform(btc, 2.0);

        tod_btconv<4> convc(btc);
        convc.perform(tc);

        //  Compute reference tensor

        tod_contract2<2, 2, 2> op_ref(contr, ta, tb);
        op_ref.perform(cpus, false, 2.0, tc_ref);

        //  Compare against reference

        compare_ref<4>::compare(testname, tc, tc_ref, 1e-13);

    } catch(exception &e) {
        fail_test(testname, __FILE__, __LINE__, e.what());
    }
}


void btod_contract2_test::test_contr_6() throw(libtest::test_exception) {

    //
    //  c_ijkl = c_ijkl + a_ijpq b_pqkl
    //  Dimensions [ij]=10, [kl]=12, [pq]=6, permutational symmetry
    //  Sym(C) > Sym(A*B)
    //

    static const char *testname = "btod_contract2_test::test_contr_6()";

    typedef std_allocator<double> allocator_t;

    cpu_pool cpus(1);

    try {

        index<4> i1, i2;
        i2[0] = 9; i2[1] = 9; i2[2] = 5; i2[3] = 5;
        dimensions<4> dimsa(index_range<4>(i1, i2));
        i2[0] = 5; i2[1] = 5; i2[2] = 11; i2[3] = 11;
        dimensions<4> dimsb(index_range<4>(i1, i2));
        i2[0] = 9; i2[1] = 9; i2[2] = 11; i2[3] = 11;
        dimensions<4> dimsc(index_range<4>(i1, i2));
        block_index_space<4> bisa(dimsa), bisb(dimsb), bisc(dimsc);

        mask<4> msk1, msk2;
        msk1[0] = true; msk1[1] = true;
        msk2[2] = true; msk2[3] = true;

        bisa.split(msk1, 3);
        bisa.split(msk1, 5);
        bisa.split(msk2, 4);

        bisb.split(msk1, 4);
        bisb.split(msk2, 6);

        bisc.split(msk1, 3);
        bisc.split(msk1, 5);
        bisc.split(msk2, 6);

        block_tensor<4, double, allocator_t> bta(bisa), btb(bisb), btc(bisc);

        //  Set up symmetry

        permutation<4> p1023, p0132;
        p1023.permute(0, 1);
        p0132.permute(2, 3);
        scalar_transf<double> tr0;
        se_perm<4, double> cycle1(p1023, tr0), cycle2(p0132, tr0);
        block_tensor_ctrl<4, double> ctrla(bta), ctrlb(btb), ctrlc(btc);
        ctrla.req_symmetry().insert(cycle2);
        ctrlb.req_symmetry().insert(cycle1);
        ctrlb.req_symmetry().insert(cycle2);
        ctrlc.req_symmetry().insert(cycle1);
        ctrlc.req_symmetry().insert(cycle2);

        //  Load random data for input

        btod_random<4> rand;
        rand.perform(bta);
        rand.perform(btb);
        rand.perform(btc);
        bta.set_immutable();
        btb.set_immutable();

        //  Convert input block tensors to regular tensors

<<<<<<< HEAD
        dense_tensor<4, double, allocator_t> ta(dimsa), tb(dimsb), tc(dimsc),
                tc_ref(dimsc);
        tod_btconv<4> conva(bta);
        conva.perform(ta);
        tod_btconv<4> convb(btb);
        convb.perform(tb);
        tod_btconv<4> convc_ref(btc);
        convc_ref.perform(tc_ref);
=======
	dense_tensor<4, double, allocator_t> ta(dimsa), tb(dimsb), tc(dimsc),
		tc_ref(dimsc);
	tod_btconv<4> conva(bta);
	conva.perform(ta);
	tod_btconv<4> convb(btb);
	convb.perform(tb);
	tod_btconv<4> convc_ref(btc);
	convc_ref.perform(tc_ref);
>>>>>>> 01f32582

        //  Run contraction

        contraction2<2, 2, 2> contr;
        contr.contract(2, 0);
        contr.contract(3, 1);

        btod_contract2<2, 2, 2> op(contr, bta, btb);
        op.perform(btc, 2.0);

        tod_btconv<4> convc(btc);
        convc.perform(tc);

        //  Compute reference tensor

        tod_contract2<2, 2, 2> op_ref(contr, ta, tb);
        op_ref.perform(cpus, false, 2.0, tc_ref);

        //  Compare against reference

        compare_ref<4>::compare(testname, tc, tc_ref, 1e-13);

    } catch(exception &e) {
        fail_test(testname, __FILE__, __LINE__, e.what());
    }
}


void btod_contract2_test::test_contr_7() throw(libtest::test_exception) {

    //
    //  c_ijkl = a_pi b_jklp
    //  Dimensions [ijkl]=10, [p]=6, no symmetry
    //

    static const char *testname = "btod_contract2_test::test_contr_7()";

    typedef std_allocator<double> allocator_t;

    cpu_pool cpus(1);

    try {

        index<2> i21, i22;
        i22[0] = 5; i22[1] = 9;
        dimensions<2> dimsa(index_range<2>(i21, i22));
        index<4> i41, i42;
        i42[0] = 9; i42[1] = 9; i42[2] = 9; i42[3] = 5;
        dimensions<4> dimsb(index_range<4>(i41, i42));
        i42[0] = 9; i42[1] = 9; i42[2] = 9; i42[3] = 9;
        dimensions<4> dimsc(index_range<4>(i41, i42));
        block_index_space<2> bisa(dimsa);
        block_index_space<4> bisb(dimsb), bisc(dimsc);

        mask<2> mska;
        mask<4> mskb, mskc;
        mska[1] = true;
        mskb[0] = true; mskb[1] = true; mskb[2] = true;
        mskc[0] = true; mskc[1] = true; mskc[2] = true; mskc[3] = true;

        bisa.split(mska, 3);
        bisb.split(mskb, 3);
        bisc.split(mskc, 3);

        block_tensor<2, double, allocator_t> bta(bisa);
        block_tensor<4, double, allocator_t> btb(bisb), btc(bisc);

        //  Load random data for input

        btod_random<2>().perform(bta);
        btod_random<4>().perform(btb);
        bta.set_immutable();
        btb.set_immutable();

        //  Run contraction

        contraction2<1, 3, 1> contr;
        contr.contract(0, 3);

        btod_contract2<1, 3, 1> op(contr, bta, btb);
        op.perform(btc);

        //  Convert block tensors to regular tensors

<<<<<<< HEAD
        dense_tensor<2, double, allocator_t> ta(dimsa);
        dense_tensor<4, double, allocator_t> tb(dimsb), tc(dimsc), tc_ref(dimsc);
        tod_btconv<2> conva(bta);
        conva.perform(ta);
        tod_btconv<4> convb(btb);
        convb.perform(tb);
        tod_btconv<4> convc(btc);
        convc.perform(tc);
=======
	dense_tensor<2, double, allocator_t> ta(dimsa);
	dense_tensor<4, double, allocator_t> tb(dimsb), tc(dimsc), tc_ref(dimsc);
	tod_btconv<2> conva(bta);
	conva.perform(ta);
	tod_btconv<4> convb(btb);
	convb.perform(tb);
	tod_btconv<4> convc(btc);
	convc.perform(tc);
>>>>>>> 01f32582

        //  Compute reference tensor

        tod_contract2<1, 3, 1> op_ref(contr, ta, tb);
        op_ref.perform(cpus, true, 1.0, tc_ref);

        //  Compare against reference

        compare_ref<4>::compare(testname, tc, tc_ref, 1e-13);

    } catch(exception &e) {
        fail_test(testname, __FILE__, __LINE__, e.what());
    }
}


void btod_contract2_test::test_contr_8() throw(libtest::test_exception) {

    //
    //  c_ijkl = a_pi b_jklp
    //  Dimensions [ijkl]=10, [p]=6, no symmetry
    //

    static const char *testname = "btod_contract2_test::test_contr_8()";

    typedef std_allocator<double> allocator_t;

    cpu_pool cpus(1);

    try {

        index<2> i21, i22;
        i22[0] = 9; i22[1] = 19;
        dimensions<2> dimsa(index_range<2>(i21, i22));
        index<4> i41, i42;
        i42[0] = 19; i42[1] = 19; i42[2] = 19; i42[3] = 9;
        dimensions<4> dimsb(index_range<4>(i41, i42));
        i42[0] = 19; i42[1] = 19; i42[2] = 19; i42[3] = 19;
        dimensions<4> dimsc(index_range<4>(i41, i42));
        block_index_space<2> bisa(dimsa);
        block_index_space<4> bisb(dimsb), bisc(dimsc);

        block_tensor<2, double, allocator_t> bta(bisa);
        block_tensor<4, double, allocator_t> btb(bisb), btc(bisc);

        //  Load random data for input

        btod_random<2>().perform(bta);
        btod_random<4>().perform(btb);
        btod_random<4>().perform(btc);
        bta.set_immutable();
        btb.set_immutable();

        //  Convert block tensors to regular tensors

<<<<<<< HEAD
        dense_tensor<2, double, allocator_t> ta(dimsa);
        dense_tensor<4, double, allocator_t> tb(dimsb), tc(dimsc), tc_ref(dimsc);
        tod_btconv<2>(bta).perform(ta);
        tod_btconv<4>(btb).perform(tb);
        tod_btconv<4>(btc).perform(tc_ref);
=======
	dense_tensor<2, double, allocator_t> ta(dimsa);
	dense_tensor<4, double, allocator_t> tb(dimsb), tc(dimsc), tc_ref(dimsc);
	tod_btconv<2>(bta).perform(ta);
	tod_btconv<4>(btb).perform(tb);
	tod_btconv<4>(btc).perform(tc_ref);
>>>>>>> 01f32582

        //  Run contraction

        contraction2<1, 3, 1> contr;
        contr.contract(0, 3);

        btod_contract2<1, 3, 1> op(contr, bta, btb);
        op.perform(btc, 1.0);

        tod_btconv<4>(btc).perform(tc);

        //  Compute reference tensor

        tod_contract2<1, 3, 1> op_ref(contr, ta, tb);
        op_ref.perform(cpus, false, 1.0, tc_ref);

        //  Compare against reference

        compare_ref<4>::compare(testname, tc, tc_ref, 1e-13);

    } catch(exception &e) {
        fail_test(testname, __FILE__, __LINE__, e.what());
    }
}


void btod_contract2_test::test_contr_9() throw(libtest::test_exception) {

    //
    //  c_ijkl = - a_pi b_jklp
    //  Dimensions [ijkl]=10, [p]=6, no symmetry
    //

    static const char *testname = "btod_contract2_test::test_contr_9()";

    typedef std_allocator<double> allocator_t;

    cpu_pool cpus(1);

    try {

        index<2> i21, i22;
        i22[0] = 9; i22[1] = 19;
        dimensions<2> dimsa(index_range<2>(i21, i22));
        index<4> i41, i42;
        i42[0] = 19; i42[1] = 19; i42[2] = 19; i42[3] = 9;
        dimensions<4> dimsb(index_range<4>(i41, i42));
        i42[0] = 19; i42[1] = 19; i42[2] = 19; i42[3] = 19;
        dimensions<4> dimsc(index_range<4>(i41, i42));
        block_index_space<2> bisa(dimsa);
        block_index_space<4> bisb(dimsb), bisc(dimsc);

        block_tensor<2, double, allocator_t> bta(bisa);
        block_tensor<4, double, allocator_t> btb(bisb), btc(bisc);

        //  Load random data for input

        btod_random<2>().perform(bta);
        btod_random<4>().perform(btb);
        bta.set_immutable();
        btb.set_immutable();

        //  Convert block tensors to regular tensors

<<<<<<< HEAD
        dense_tensor<2, double, allocator_t> ta(dimsa);
        dense_tensor<4, double, allocator_t> tb(dimsb), tc(dimsc), tc_ref(dimsc);
        tod_btconv<2>(bta).perform(ta);
        tod_btconv<4>(btb).perform(tb);
        tod_btconv<4>(btc).perform(tc_ref);
=======
	dense_tensor<2, double, allocator_t> ta(dimsa);
	dense_tensor<4, double, allocator_t> tb(dimsb), tc(dimsc), tc_ref(dimsc);
	tod_btconv<2>(bta).perform(ta);
	tod_btconv<4>(btb).perform(tb);
	tod_btconv<4>(btc).perform(tc_ref);
>>>>>>> 01f32582

        //  Run contraction

        contraction2<1, 3, 1> contr;
        contr.contract(0, 3);

        btod_contract2<1, 3, 1> op(contr, bta, btb);
        op.perform(btc, -1.0);

        tod_btconv<4>(btc).perform(tc);

        //  Compute reference tensor

        tod_contract2<1, 3, 1> op_ref(contr, ta, tb);
        op_ref.perform(cpus, false, -1.0, tc_ref);

        //  Compare against reference

        compare_ref<4>::compare(testname, tc, tc_ref, 1e-13);

    } catch(exception &e) {
        fail_test(testname, __FILE__, __LINE__, e.what());
    }
}


void btod_contract2_test::test_contr_10() throw(libtest::test_exception) {

    //
    //  c_ijkl = - a_pi b_jklp
    //  Dimensions [ijkl]=10, [p]=6, no symmetry
    //  Copy with -1.0 vs. a coefficient in btod_contract2
    //

    static const char *testname = "btod_contract2_test::test_contr_10()";

    typedef std_allocator<double> allocator_t;

    cpu_pool cpus(1);

    try {

        index<2> i21, i22;
        i22[0] = 9; i22[1] = 19;
        dimensions<2> dimsa(index_range<2>(i21, i22));
        index<4> i41, i42;
        i42[0] = 19; i42[1] = 19; i42[2] = 19; i42[3] = 9;
        dimensions<4> dimsb(index_range<4>(i41, i42));
        i42[0] = 19; i42[1] = 19; i42[2] = 19; i42[3] = 19;
        dimensions<4> dimsc(index_range<4>(i41, i42));
        block_index_space<2> bisa(dimsa);
        block_index_space<4> bisb(dimsb), bisc(dimsc);

        block_tensor<2, double, allocator_t> bta(bisa);
        block_tensor<4, double, allocator_t> btb(bisb);
        block_tensor<4, double, allocator_t> btc(bisc), btc_ref(bisc),
                btc_ref_tmp(bisc);

        //  Load random data for input

        btod_random<2>().perform(bta);
        btod_random<4>().perform(btb);
        bta.set_immutable();
        btb.set_immutable();

        //  Convert block tensors to regular tensors

        //  Run contraction and compute the reference

        contraction2<1, 3, 1> contr;
        contr.contract(0, 3);

        btod_contract2<1, 3, 1>(contr, bta, btb).perform(btc, -1.0);
        btod_contract2<1, 3, 1>(contr, bta, btb).perform(btc_ref_tmp);
        btod_copy<4>(btc_ref_tmp, -1.0).perform(btc_ref);

        //  Compare against reference

        compare_ref<4>::compare(testname, btc, btc_ref, 1e-13);

    } catch(exception &e) {
        fail_test(testname, __FILE__, __LINE__, e.what());
    }
}


void btod_contract2_test::test_contr_11() throw(libtest::test_exception) {

    //
    //  c_ijkl = a_ij b_kl
    //  Dimensions [ij] = 10, [kl]=20, no symmetry
    //

    static const char *testname = "btod_contract2_test::test_contr_11()";

    typedef std_allocator<double> allocator_t;

    cpu_pool cpus(1);

    try {

        index<2> i21, i22;
        i22[0] = 9; i22[1] = 9;
        dimensions<2> dimsa(index_range<2>(i21, i22));
        i22[0] = 19; i22[1] = 19;
        dimensions<2> dimsb(index_range<2>(i21, i22));
        index<4> i41, i42;
        i42[0] = 9; i42[1] = 9; i42[2] = 19; i42[3] = 19;
        dimensions<4> dimsc(index_range<4>(i41, i42));
        block_index_space<2> bisa(dimsa), bisb(dimsb);
        block_index_space<4> bisc(dimsc);

        block_tensor<2, double, allocator_t> bta(bisa);
        block_tensor<2, double, allocator_t> btb(bisb);
        block_tensor<4, double, allocator_t> btc(bisc), btc_ref(bisc),
                btc_ref_tmp(bisc);

        //  Load random data for input

        btod_random<2>().perform(bta);
        btod_random<2>().perform(btb);
        bta.set_immutable();
        btb.set_immutable();

        //  Convert block tensors to regular tensors

<<<<<<< HEAD
        dense_tensor<2, double, allocator_t> ta(dimsa);
        dense_tensor<2, double, allocator_t> tb(dimsb);
        dense_tensor<4, double, allocator_t> tc(dimsc), tc_ref(dimsc);
        tod_btconv<2>(bta).perform(ta);
        tod_btconv<2>(btb).perform(tb);
=======
	dense_tensor<2, double, allocator_t> ta(dimsa);
	dense_tensor<2, double, allocator_t> tb(dimsb);
	dense_tensor<4, double, allocator_t> tc(dimsc), tc_ref(dimsc);
	tod_btconv<2>(bta).perform(ta);
	tod_btconv<2>(btb).perform(tb);
>>>>>>> 01f32582

        //  Run contraction and compute the reference

        contraction2<2, 2, 0> contr;

        btod_contract2<2, 2, 0>(contr, bta, btb).perform(btc);
        tod_btconv<4>(btc).perform(tc);
        tod_contract2<2, 2, 0>(contr, ta, tb).perform(cpus, true, 1.0, tc_ref);

        //  Compare against reference

        compare_ref<4>::compare(testname, tc, tc_ref, 1e-13);

    } catch(exception &e) {
        fail_test(testname, __FILE__, __LINE__, e.what());
    }
}


void btod_contract2_test::test_contr_12() throw(libtest::test_exception) {

    //
    //  c_ijkl = a_ij b_lk
    //  Dimensions [ij] = 10, [kl]=20, no symmetry
    //

    static const char *testname = "btod_contract2_test::test_contr_12()";

    typedef std_allocator<double> allocator_t;

    cpu_pool cpus(1);

    try {

        index<2> i21, i22;
        i22[0] = 9; i22[1] = 9;
        dimensions<2> dimsa(index_range<2>(i21, i22));
        i22[0] = 19; i22[1] = 19;
        dimensions<2> dimsb(index_range<2>(i21, i22));
        index<4> i41, i42;
        i42[0] = 9; i42[1] = 9; i42[2] = 19; i42[3] = 19;
        dimensions<4> dimsc(index_range<4>(i41, i42));
        block_index_space<2> bisa(dimsa), bisb(dimsb);
        block_index_space<4> bisc(dimsc);

        block_tensor<2, double, allocator_t> bta(bisa);
        block_tensor<2, double, allocator_t> btb(bisb);
        block_tensor<4, double, allocator_t> btc(bisc), btc_ref(bisc),
                btc_ref_tmp(bisc);

        //  Load random data for input

        btod_random<2>().perform(bta);
        btod_random<2>().perform(btb);
        bta.set_immutable();
        btb.set_immutable();

        //  Convert block tensors to regular tensors

<<<<<<< HEAD
        dense_tensor<2, double, allocator_t> ta(dimsa);
        dense_tensor<2, double, allocator_t> tb(dimsb);
        dense_tensor<4, double, allocator_t> tc(dimsc), tc_ref(dimsc);
        tod_btconv<2>(bta).perform(ta);
        tod_btconv<2>(btb).perform(tb);
=======
	dense_tensor<2, double, allocator_t> ta(dimsa);
	dense_tensor<2, double, allocator_t> tb(dimsb);
	dense_tensor<4, double, allocator_t> tc(dimsc), tc_ref(dimsc);
	tod_btconv<2>(bta).perform(ta);
	tod_btconv<2>(btb).perform(tb);
>>>>>>> 01f32582

        //  Run contraction and compute the reference

        permutation<4> permc;
        permc.permute(2, 3);
        contraction2<2, 2, 0> contr(permc);

        btod_contract2<2, 2, 0>(contr, bta, btb).perform(btc);
        tod_btconv<4>(btc).perform(tc);
        tod_contract2<2, 2, 0>(contr, ta, tb).perform(cpus, true, 1.0, tc_ref);

        //  Compare against reference

        compare_ref<4>::compare(testname, tc, tc_ref, 1e-13);

    } catch(exception &e) {
        fail_test(testname, __FILE__, __LINE__, e.what());
    }
}


void btod_contract2_test::test_contr_13() throw(libtest::test_exception) {

    //
    //  c_ij = a_kijl b_kl
    //  Dimensions [ij] = 10, [kl]=20, no symmetry
    //

    static const char *testname = "btod_contract2_test::test_contr_13()";

    typedef std_allocator<double> allocator_t;

    cpu_pool cpus(1);

    try {

        index<4> i41, i42;
        i42[0] = 19; i42[1] = 9; i42[2] = 9; i42[3] = 19;
        dimensions<4> dimsa(index_range<4>(i41, i42));
        index<2> i21, i22;
        i22[0] = 19; i22[1] = 19;
        dimensions<2> dimsb(index_range<2>(i21, i22));
        i22[0] = 9; i22[1] = 9;
        dimensions<2> dimsc(index_range<2>(i21, i22));
        block_index_space<4> bisa(dimsa);
        block_index_space<2> bisb(dimsb);
        block_index_space<2> bisc(dimsc);

        block_tensor<4, double, allocator_t> bta(bisa);
        block_tensor<2, double, allocator_t> btb(bisb);
        block_tensor<2, double, allocator_t> btc(bisc), btc_ref(bisc),
                btc_ref_tmp(bisc);

        //  Load random data for input

        btod_random<4>().perform(bta);
        btod_random<2>().perform(btb);
        bta.set_immutable();
        btb.set_immutable();

        //  Convert block tensors to regular tensors

<<<<<<< HEAD
        dense_tensor<4, double, allocator_t> ta(dimsa);
        dense_tensor<2, double, allocator_t> tb(dimsb);
        dense_tensor<2, double, allocator_t> tc(dimsc), tc_ref(dimsc);
        tod_btconv<4>(bta).perform(ta);
        tod_btconv<2>(btb).perform(tb);
=======
	dense_tensor<4, double, allocator_t> ta(dimsa);
	dense_tensor<2, double, allocator_t> tb(dimsb);
	dense_tensor<2, double, allocator_t> tc(dimsc), tc_ref(dimsc);
	tod_btconv<4>(bta).perform(ta);
	tod_btconv<2>(btb).perform(tb);
>>>>>>> 01f32582

        //  Run contraction and compute the reference

        contraction2<2, 0, 2> contr;
        contr.contract(0, 0);
        contr.contract(3, 1);

        btod_contract2<2, 0, 2> op(contr, bta, btb);
        op.perform(btc);
        tod_btconv<2>(btc).perform(tc);
        tod_contract2<2, 0, 2>(contr, ta, tb).perform(cpus, true, 1.0, tc_ref);

        //  Compare against reference

        compare_ref<2>::compare(testname, tc, tc_ref, 1e-13);

    } catch(exception &e) {
        fail_test(testname, __FILE__, __LINE__, e.what());
    }
}


void btod_contract2_test::test_contr_14(double c)
throw(libtest::test_exception) {

    //
    //  c_ijkl = a_ijmn b_klmn
    //  Dimensions [ijlkmn] = 15 (three blocks), no symmetry
    //  bis of the operation and the output tensor are not equal
    //

    std::ostringstream ss;
    ss << "btod_contract2_test::test_contr_14(" << c << ")";
    std::string tn = ss.str();

    typedef std_allocator<double> allocator_t;

    cpu_pool cpus(1);

    try {

        index<4> i1, i2;
        i2[0] = 14; i2[1] = 14; i2[2] = 14; i2[3] = 14;
        dimensions<4> dims(index_range<4>(i1, i2));
        block_index_space<4> bisa(dims);
        mask<4> m1, m2, m3, m4;
        m1[0] = true; m2[1] = true; m3[2] = true; m4[3] = true;
        bisa.split(m1, 5); bisa.split(m1, 10);
        bisa.split(m2, 5); bisa.split(m2, 10);
        bisa.split(m3, 5); bisa.split(m3, 10);
        bisa.split(m4, 5); bisa.split(m4, 10);
        block_index_space<4> bisb(bisa), bisc(bisa);

        block_tensor<4, double, allocator_t> bta(bisa);
        block_tensor<4, double, allocator_t> btb(bisb);
        block_tensor<4, double, allocator_t> btc(bisc);

        //  Load random data for input

        btod_random<4>().perform(bta);
        btod_random<4>().perform(btb);
        btod_random<4>().perform(btc);
        bta.set_immutable();
        btb.set_immutable();

        //  Convert block tensors to regular tensors

<<<<<<< HEAD
        dense_tensor<4, double, allocator_t> ta(dims);
        dense_tensor<4, double, allocator_t> tb(dims);
        dense_tensor<4, double, allocator_t> tc(dims), tc_ref(dims);
        tod_btconv<4>(bta).perform(ta);
        tod_btconv<4>(btb).perform(tb);
        if(c != 0.0) tod_btconv<4>(btc).perform(tc_ref);
=======
	dense_tensor<4, double, allocator_t> ta(dims);
	dense_tensor<4, double, allocator_t> tb(dims);
	dense_tensor<4, double, allocator_t> tc(dims), tc_ref(dims);
	tod_btconv<4>(bta).perform(ta);
	tod_btconv<4>(btb).perform(tb);
	if(c != 0.0) tod_btconv<4>(btc).perform(tc_ref);
>>>>>>> 01f32582

        //  Run contraction and compute the reference

        contraction2<2, 2, 2> contr;
        contr.contract(2, 2);
        contr.contract(3, 3);

        if(c == 0.0) btod_contract2<2, 2, 2>(contr, bta, btb).perform(btc);
        else btod_contract2<2, 2, 2>(contr, bta, btb).perform(btc, c);
        tod_btconv<4>(btc).perform(tc);
        if(c == 0.0) tod_contract2<2, 2, 2>(contr, ta, tb).perform(cpus, true, 1.0, tc_ref);
        else tod_contract2<2, 2, 2>(contr, ta, tb).perform(cpus, false, c, tc_ref);

        //  Compare against reference

        compare_ref<4>::compare(tn.c_str(), tc, tc_ref, 2e-13);

    } catch(exception &e) {
        fail_test(tn.c_str(), __FILE__, __LINE__, e.what());
    }
}


void btod_contract2_test::test_contr_15(double c)
throw(libtest::test_exception) {

    //
    //  c_ijkl = a_ijmn b_klmn
    //  Dimensions [ijlkmn] = 15 (three blocks), no symmetry,
    //  only diagonal blocks are non-zero
    //  bis of the operation and the output tensor are not equal
    //

    std::ostringstream ss;
    ss << "btod_contract2_test::test_contr_15(" << c << ")";
    std::string tn = ss.str();

    typedef std_allocator<double> allocator_t;

    cpu_pool cpus(1);

<<<<<<< HEAD
    try {

        index<4> i1, i2;
        i2[0] = 14; i2[1] = 14; i2[2] = 14; i2[3] = 14;
        dimensions<4> dims(index_range<4>(i1, i2));
        block_index_space<4> bisa(dims);
        mask<4> m1, m2, m3, m4;
        m1[0] = true; m2[1] = true; m3[2] = true; m4[3] = true;
        bisa.split(m1, 5); bisa.split(m1, 10);
        bisa.split(m2, 5); bisa.split(m2, 10);
        bisa.split(m3, 5); bisa.split(m3, 10);
        bisa.split(m4, 5); bisa.split(m4, 10);
        block_index_space<4> bisb(bisa), bisc(bisa);

        block_tensor<4, double, allocator_t> bta(bisa);
        block_tensor<4, double, allocator_t> btb(bisb);
        block_tensor<4, double, allocator_t> btc(bisc);

        //  Load random data for input

        for(size_t i = 0; i < 3; i++) {
            index<4> blkidx;
            blkidx[0] = i; blkidx[1] = i; blkidx[2] = i;
            btod_random<4>().perform(bta, blkidx);
            btod_random<4>().perform(btb, blkidx);
            btod_random<4>().perform(btc, blkidx);
        }
        bta.set_immutable();
        btb.set_immutable();

        //  Convert block tensors to regular tensors

        dense_tensor<4, double, allocator_t> ta(dims);
        dense_tensor<4, double, allocator_t> tb(dims);
        dense_tensor<4, double, allocator_t> tc(dims), tc_ref(dims);
        tod_btconv<4>(bta).perform(ta);
        tod_btconv<4>(btb).perform(tb);
        if(c != 0.0) tod_btconv<4>(btc).perform(tc_ref);

        //  Run contraction and compute the reference

        contraction2<2, 2, 2> contr;
        contr.contract(2, 2);
        contr.contract(3, 3);

        if(c == 0.0) btod_contract2<2, 2, 2>(contr, bta, btb).perform(btc);
        else btod_contract2<2, 2, 2>(contr, bta, btb).perform(btc, c);
        tod_btconv<4>(btc).perform(tc);
        if(c == 0.0) tod_contract2<2, 2, 2>(contr, ta, tb).perform(cpus, true, 1.0, tc_ref);
        else tod_contract2<2, 2, 2>(contr, ta, tb).perform(cpus, false, c, tc_ref);

        //  Compare against reference

        compare_ref<4>::compare(tn.c_str(), tc, tc_ref, 2e-13);

    } catch(exception &e) {
        fail_test(tn.c_str(), __FILE__, __LINE__, e.what());
    }
=======
	try {

	index<4> i1, i2;
	i2[0] = 14; i2[1] = 14; i2[2] = 14; i2[3] = 14;
	dimensions<4> dims(index_range<4>(i1, i2));
	block_index_space<4> bisa(dims);
	mask<4> m1, m2, m3, m4;
	m1[0] = true; m2[1] = true; m3[2] = true; m4[3] = true;
	bisa.split(m1, 5); bisa.split(m1, 10);
	bisa.split(m2, 5); bisa.split(m2, 10);
	bisa.split(m3, 5); bisa.split(m3, 10);
	bisa.split(m4, 5); bisa.split(m4, 10);
	block_index_space<4> bisb(bisa), bisc(bisa);

	block_tensor<4, double, allocator_t> bta(bisa);
	block_tensor<4, double, allocator_t> btb(bisb);
	block_tensor<4, double, allocator_t> btc(bisc);

	//	Load random data for input

	for(size_t i = 0; i < 3; i++) {
		index<4> blkidx;
		blkidx[0] = i; blkidx[1] = i; blkidx[2] = i;
		btod_random<4>().perform(bta, blkidx);
		btod_random<4>().perform(btb, blkidx);
		btod_random<4>().perform(btc, blkidx);
	}
	bta.set_immutable();
	btb.set_immutable();

	//	Convert block tensors to regular tensors

	dense_tensor<4, double, allocator_t> ta(dims);
	dense_tensor<4, double, allocator_t> tb(dims);
	dense_tensor<4, double, allocator_t> tc(dims), tc_ref(dims);
	tod_btconv<4>(bta).perform(ta);
	tod_btconv<4>(btb).perform(tb);
	if(c != 0.0) tod_btconv<4>(btc).perform(tc_ref);

	//	Run contraction and compute the reference

	contraction2<2, 2, 2> contr;
	contr.contract(2, 2);
	contr.contract(3, 3);

	if(c == 0.0) btod_contract2<2, 2, 2>(contr, bta, btb).perform(btc);
	else btod_contract2<2, 2, 2>(contr, bta, btb).perform(btc, c);
	tod_btconv<4>(btc).perform(tc);
	if(c == 0.0) tod_contract2<2, 2, 2>(contr, ta, tb).perform(cpus, true, 1.0, tc_ref);
	else tod_contract2<2, 2, 2>(contr, ta, tb).perform(cpus, false, c, tc_ref);

	//	Compare against reference

	compare_ref<4>::compare(tn.c_str(), tc, tc_ref, 2e-13);

	} catch(exception &e) {
		fail_test(tn.c_str(), __FILE__, __LINE__, e.what());
	}
>>>>>>> 01f32582
}


void btod_contract2_test::test_contr_16(double c)
<<<<<<< HEAD
throw(libtest::test_exception) {

    //
    //  c_iabc = a_kcad b_ikbd
    //  Dimensions [ik] = 13 (three blocks), [abcd] = 7 (three blocks),
    //  no symmetry, all blocks non-zero, empty initial result tensor
    //

    std::ostringstream ss;
    ss << "btod_contract2_test::test_contr_16(" << c << ")";
    std::string tn = ss.str();

    typedef std_allocator<double> allocator_t;

    cpu_pool cpus(1);

    try {

        index<4> i1, i2;
        i2[0] = 12; i2[1] = 12; i2[2] = 6; i2[3] = 6;
        dimensions<4> dims_iiaa(index_range<4>(i1, i2));
        i2[0] = 12; i2[1] = 6; i2[2] = 6; i2[3] = 6;
        dimensions<4> dims_iaaa(index_range<4>(i1, i2));
        block_index_space<4> bis_iiaa(dims_iiaa), bis_iaaa(dims_iaaa);
        mask<4> m1, m2, m3, m4;
        m1[0] = true; m1[1] = true; m2[2] = true; m2[3] = true;
        m3[0] = true; m4[1] = true; m4[2] = true; m4[3] = true;
        bis_iiaa.split(m1, 3);
        bis_iiaa.split(m1, 7);
        bis_iiaa.split(m1, 10);
        bis_iiaa.split(m2, 2);
        bis_iiaa.split(m2, 3);
        bis_iiaa.split(m2, 5);
        bis_iaaa.split(m3, 3);
        bis_iaaa.split(m3, 7);
        bis_iaaa.split(m3, 10);
        bis_iaaa.split(m4, 2);
        bis_iaaa.split(m4, 3);
        bis_iaaa.split(m4, 5);

        block_tensor<4, double, allocator_t> bta(bis_iaaa);
        block_tensor<4, double, allocator_t> btb(bis_iiaa);
        block_tensor<4, double, allocator_t> btc(bis_iaaa);

        //  Load random data for input

        btod_random<4>().perform(bta);
        btod_random<4>().perform(btb);
        bta.set_immutable();
        btb.set_immutable();

        //  Convert block tensors to regular tensors

        dense_tensor<4, double, allocator_t> ta(dims_iaaa);
        dense_tensor<4, double, allocator_t> tb(dims_iiaa);
        dense_tensor<4, double, allocator_t> tc(dims_iaaa), tc_ref(dims_iaaa);
        tod_btconv<4>(bta).perform(ta);
        tod_btconv<4>(btb).perform(tb);
        tod_set<4>().perform(cpus, tc_ref);

        //  Run contraction and compute the reference

        //  iabc = kcad ikbd
        //  caib->iabc
        contraction2<2, 2, 2> contr(permutation<4>().permute(0, 2).
                permute(2, 3));
        contr.contract(0, 1);
        contr.contract(3, 3);

        if(c == 0.0) btod_contract2<2, 2, 2>(contr, bta, btb).perform(btc);
        else btod_contract2<2, 2, 2>(contr, bta, btb).perform(btc, c);
        tod_btconv<4>(btc).perform(tc);
        if(c == 0.0) tod_contract2<2, 2, 2>(contr, ta, tb).perform(cpus, true, 1.0, tc_ref);
        else tod_contract2<2, 2, 2>(contr, ta, tb).perform(cpus, false, c, tc_ref);

        //  Compare against reference

        compare_ref<4>::compare(tn.c_str(), tc, tc_ref, 5e-15);

    } catch(exception &e) {
        fail_test(tn.c_str(), __FILE__, __LINE__, e.what());
    }
=======
	throw(libtest::test_exception) {

	//
	//	c_iabc = a_kcad b_ikbd
	//	Dimensions [ik] = 13 (three blocks), [abcd] = 7 (three blocks),
	//	no symmetry, all blocks non-zero, empty initial result tensor
	//

	std::ostringstream ss;
	ss << "btod_contract2_test::test_contr_16(" << c << ")";
	std::string tn = ss.str();

	typedef std_allocator<double> allocator_t;

	cpu_pool cpus(1);

	try {

	index<4> i1, i2;
	i2[0] = 12; i2[1] = 12; i2[2] = 6; i2[3] = 6;
	dimensions<4> dims_iiaa(index_range<4>(i1, i2));
	i2[0] = 12; i2[1] = 6; i2[2] = 6; i2[3] = 6;
	dimensions<4> dims_iaaa(index_range<4>(i1, i2));
	block_index_space<4> bis_iiaa(dims_iiaa), bis_iaaa(dims_iaaa);
	mask<4> m1, m2, m3, m4;
	m1[0] = true; m1[1] = true; m2[2] = true; m2[3] = true;
	m3[0] = true; m4[1] = true; m4[2] = true; m4[3] = true;
	bis_iiaa.split(m1, 3);
	bis_iiaa.split(m1, 7);
	bis_iiaa.split(m1, 10);
	bis_iiaa.split(m2, 2);
	bis_iiaa.split(m2, 3);
	bis_iiaa.split(m2, 5);
	bis_iaaa.split(m3, 3);
	bis_iaaa.split(m3, 7);
	bis_iaaa.split(m3, 10);
	bis_iaaa.split(m4, 2);
	bis_iaaa.split(m4, 3);
	bis_iaaa.split(m4, 5);

	block_tensor<4, double, allocator_t> bta(bis_iaaa);
	block_tensor<4, double, allocator_t> btb(bis_iiaa);
	block_tensor<4, double, allocator_t> btc(bis_iaaa);

	//	Load random data for input

	btod_random<4>().perform(bta);
	btod_random<4>().perform(btb);
	bta.set_immutable();
	btb.set_immutable();

	//	Convert block tensors to regular tensors

	dense_tensor<4, double, allocator_t> ta(dims_iaaa);
	dense_tensor<4, double, allocator_t> tb(dims_iiaa);
	dense_tensor<4, double, allocator_t> tc(dims_iaaa), tc_ref(dims_iaaa);
	tod_btconv<4>(bta).perform(ta);
	tod_btconv<4>(btb).perform(tb);
	tod_set<4>().perform(cpus, tc_ref);

	//	Run contraction and compute the reference

	//	iabc = kcad ikbd
	//	caib->iabc
	contraction2<2, 2, 2> contr(permutation<4>().permute(0, 2).
		permute(2, 3));
	contr.contract(0, 1);
	contr.contract(3, 3);

	if(c == 0.0) btod_contract2<2, 2, 2>(contr, bta, btb).perform(btc);
	else btod_contract2<2, 2, 2>(contr, bta, btb).perform(btc, c);
	tod_btconv<4>(btc).perform(tc);
	if(c == 0.0) tod_contract2<2, 2, 2>(contr, ta, tb).perform(cpus, true, 1.0, tc_ref);
	else tod_contract2<2, 2, 2>(contr, ta, tb).perform(cpus, false, c, tc_ref);

	//	Compare against reference

	compare_ref<4>::compare(tn.c_str(), tc, tc_ref, 5e-15);

	} catch(exception &e) {
		fail_test(tn.c_str(), __FILE__, __LINE__, e.what());
	}
>>>>>>> 01f32582
}


void btod_contract2_test::test_contr_17(double c)
throw(libtest::test_exception) {

    //
    //  c_ij = a_jkab b_ikab
    //  Dimensions [ijk] = 13 (three blocks), [ab] = 7 (three blocks),
    //  Perm anti-symmetry in a, no symmetry in b,
    //  all blocks non-zero
    //

    std::ostringstream ss;
    ss << "btod_contract2_test::test_contr_17(" << c << ")";
    std::string tn = ss.str();

    typedef std_allocator<double> allocator_t;

    cpu_pool cpus(1);

<<<<<<< HEAD
    try {

        index<4> i1, i2;
        i2[0] = 12; i2[1] = 12; i2[2] = 6; i2[3] = 6;
        dimensions<4> dims_iiaa(index_range<4>(i1, i2));
        index<2> i3, i4;
        i4[0] = 12; i4[1] = 12;
        dimensions<2> dims_ii(index_range<2>(i3, i4));
        block_index_space<4> bis_iiaa(dims_iiaa);
        block_index_space<2> bis_ii(dims_ii);
        mask<4> m1, m2;
        mask<2> m3;
        m1[0] = true; m1[1] = true; m2[2] = true; m2[3] = true;
        m3[0] = true; m3[1] = true;
        bis_iiaa.split(m1, 3);
        bis_iiaa.split(m1, 7);
        bis_iiaa.split(m1, 10);
        bis_iiaa.split(m2, 2);
        bis_iiaa.split(m2, 3);
        bis_iiaa.split(m2, 5);
        bis_ii.split(m3, 3);
        bis_ii.split(m3, 7);
        bis_ii.split(m3, 10);

        block_tensor<4, double, allocator_t> bta(bis_iiaa);
        block_tensor<4, double, allocator_t> btb(bis_iiaa);
        block_tensor<2, double, allocator_t> btc(bis_ii);

        //  Install symmetry
        {
            scalar_transf<double> tr0;
            block_tensor_ctrl<4, double> ca(bta);
            ca.req_symmetry().insert(se_perm<4, double>(permutation<4>().
                    permute(0, 1), tr0));
            ca.req_symmetry().insert(se_perm<4, double>(permutation<4>().
                    permute(2, 3), tr0));
        }

        //  Load random data for input

        btod_random<4>().perform(bta);
        btod_random<4>().perform(btb);
        if(c != 0.0) btod_random<2>().perform(btc);
        bta.set_immutable();
        btb.set_immutable();

        //  Convert block tensors to regular tensors

        dense_tensor<4, double, allocator_t> ta(dims_iiaa);
        dense_tensor<4, double, allocator_t> tb(dims_iiaa);
        dense_tensor<2, double, allocator_t> tc(dims_ii), tc_ref(dims_ii);
        tod_btconv<4>(bta).perform(ta);
        tod_btconv<4>(btb).perform(tb);
        tod_btconv<2>(btc).perform(tc_ref);

        //  Run contraction and compute the reference

        contraction2<1, 1, 3> contr(permutation<2>().permute(0, 1));
        contr.contract(1, 1);
        contr.contract(2, 2);
        contr.contract(3, 3);

        if(c == 0.0) btod_contract2<1, 1, 3>(contr, bta, btb).perform(btc);
        else btod_contract2<1, 1, 3>(contr, bta, btb).perform(btc, c);
        tod_btconv<2>(btc).perform(tc);
        if(c == 0.0) tod_contract2<1, 1, 3>(contr, ta, tb).perform(cpus, true, 1.0, tc_ref);
        else tod_contract2<1, 1, 3>(contr, ta, tb).perform(cpus, false, c, tc_ref);

        //  Compare against reference

        compare_ref<2>::compare(tn.c_str(), tc, tc_ref, 1e-14);

    } catch(exception &e) {
        fail_test(tn.c_str(), __FILE__, __LINE__, e.what());
    }
=======
	try {

	index<4> i1, i2;
	i2[0] = 12; i2[1] = 12; i2[2] = 6; i2[3] = 6;
	dimensions<4> dims_iiaa(index_range<4>(i1, i2));
	index<2> i3, i4;
	i4[0] = 12; i4[1] = 12;
	dimensions<2> dims_ii(index_range<2>(i3, i4));
	block_index_space<4> bis_iiaa(dims_iiaa);
	block_index_space<2> bis_ii(dims_ii);
	mask<4> m1, m2;
	mask<2> m3;
	m1[0] = true; m1[1] = true; m2[2] = true; m2[3] = true;
	m3[0] = true; m3[1] = true;
	bis_iiaa.split(m1, 3);
	bis_iiaa.split(m1, 7);
	bis_iiaa.split(m1, 10);
	bis_iiaa.split(m2, 2);
	bis_iiaa.split(m2, 3);
	bis_iiaa.split(m2, 5);
	bis_ii.split(m3, 3);
	bis_ii.split(m3, 7);
	bis_ii.split(m3, 10);

	block_tensor<4, double, allocator_t> bta(bis_iiaa);
	block_tensor<4, double, allocator_t> btb(bis_iiaa);
	block_tensor<2, double, allocator_t> btc(bis_ii);

	//	Install symmetry
	{
		block_tensor_ctrl<4, double> ca(bta);
		ca.req_symmetry().insert(se_perm<4, double>(permutation<4>().
			permute(0, 1), true));
		ca.req_symmetry().insert(se_perm<4, double>(permutation<4>().
			permute(2, 3), true));
	}

	//	Load random data for input

	btod_random<4>().perform(bta);
	btod_random<4>().perform(btb);
	if(c != 0.0) btod_random<2>().perform(btc);
	bta.set_immutable();
	btb.set_immutable();

	//	Convert block tensors to regular tensors

	dense_tensor<4, double, allocator_t> ta(dims_iiaa);
	dense_tensor<4, double, allocator_t> tb(dims_iiaa);
	dense_tensor<2, double, allocator_t> tc(dims_ii), tc_ref(dims_ii);
	tod_btconv<4>(bta).perform(ta);
	tod_btconv<4>(btb).perform(tb);
	tod_btconv<2>(btc).perform(tc_ref);

	//	Run contraction and compute the reference

	contraction2<1, 1, 3> contr(permutation<2>().permute(0, 1));
	contr.contract(1, 1);
	contr.contract(2, 2);
	contr.contract(3, 3);

	if(c == 0.0) btod_contract2<1, 1, 3>(contr, bta, btb).perform(btc);
	else btod_contract2<1, 1, 3>(contr, bta, btb).perform(btc, c);
	tod_btconv<2>(btc).perform(tc);
	if(c == 0.0) tod_contract2<1, 1, 3>(contr, ta, tb).perform(cpus, true, 1.0, tc_ref);
	else tod_contract2<1, 1, 3>(contr, ta, tb).perform(cpus, false, c, tc_ref);

	//	Compare against reference

	compare_ref<2>::compare(tn.c_str(), tc, tc_ref, 1e-14);

	} catch(exception &e) {
		fail_test(tn.c_str(), __FILE__, __LINE__, e.what());
	}
>>>>>>> 01f32582
}


void btod_contract2_test::test_contr_18(double c)
throw(libtest::test_exception) {

    //
    //  c_ij = a_jkab b_iakb
    //  Dimensions [ijk] = 13 (two blocks), [ab] = 7 (three blocks),
    //  no symmetry,
    //  all blocks non-zero
    //

    std::ostringstream ss;
    ss << "btod_contract2_test::test_contr_18(" << c << ")";
    std::string tn = ss.str();

    typedef std_allocator<double> allocator_t;

    cpu_pool cpus(1);

<<<<<<< HEAD
    try {

        index<4> i1, i2;
        i2[0] = 12; i2[1] = 12; i2[2] = 6; i2[3] = 6;
        dimensions<4> dims_iiaa(index_range<4>(i1, i2));
        i2[0] = 12; i2[1] = 6; i2[2] = 12; i2[3] = 6;
        dimensions<4> dims_iaia(index_range<4>(i1, i2));
        index<2> i3, i4;
        i4[0] = 12; i4[1] = 12;
        dimensions<2> dims_ii(index_range<2>(i3, i4));
        block_index_space<4> bis_iiaa(dims_iiaa), bis_iaia(dims_iaia);
        block_index_space<2> bis_ii(dims_ii);
        mask<4> m1, m2, m3, m4;
        mask<2> m5;
        m1[0] = true; m1[1] = true; m2[2] = true; m2[3] = true;
        m3[0] = true; m4[1] = true; m3[2] = true; m4[3] = true;
        m5[0] = true; m5[1] = true;
        bis_iiaa.split(m1, 3);
        bis_iiaa.split(m1, 7);
        bis_iiaa.split(m2, 2);
        bis_iiaa.split(m2, 3);
        bis_iiaa.split(m2, 5);
        bis_iaia.split(m3, 3);
        bis_iaia.split(m3, 7);
        bis_iaia.split(m4, 2);
        bis_iaia.split(m4, 3);
        bis_iaia.split(m4, 5);
        bis_ii.split(m5, 3);
        bis_ii.split(m5, 7);

        block_tensor<4, double, allocator_t> bta(bis_iiaa);
        block_tensor<4, double, allocator_t> btb(bis_iaia);
        block_tensor<2, double, allocator_t> btc(bis_ii);

        //  Load random data for input

        btod_random<4>().perform(bta);
        btod_random<4>().perform(btb);
        if(c != 0.0) btod_random<2>().perform(btc);
        bta.set_immutable();
        btb.set_immutable();

        //  Convert block tensors to regular tensors

        dense_tensor<4, double, allocator_t> ta(dims_iiaa);
        dense_tensor<4, double, allocator_t> tb(dims_iaia);
        dense_tensor<2, double, allocator_t> tc(dims_ii), tc_ref(dims_ii);
        tod_btconv<4>(bta).perform(ta);
        tod_btconv<4>(btb).perform(tb);
        tod_btconv<2>(btc).perform(tc_ref);

        //  Run contraction and compute the reference

        contraction2<1, 1, 3> contr(permutation<2>().permute(0, 1));
        contr.contract(1, 2);
        contr.contract(2, 1);
        contr.contract(3, 3);

        if(c == 0.0) btod_contract2<1, 1, 3>(contr, bta, btb).perform(btc);
        else btod_contract2<1, 1, 3>(contr, bta, btb).perform(btc, c);
        tod_btconv<2>(btc).perform(tc);
        if(c == 0.0) tod_contract2<1, 1, 3>(contr, ta, tb).perform(cpus, true, 1.0, tc_ref);
        else tod_contract2<1, 1, 3>(contr, ta, tb).perform(cpus, false, c, tc_ref);

        //  Compare against reference

        compare_ref<2>::compare(tn.c_str(), tc, tc_ref, 1e-14);

    } catch(exception &e) {
        fail_test(tn.c_str(), __FILE__, __LINE__, e.what());
    }
=======
	try {

	index<4> i1, i2;
	i2[0] = 12; i2[1] = 12; i2[2] = 6; i2[3] = 6;
	dimensions<4> dims_iiaa(index_range<4>(i1, i2));
	i2[0] = 12; i2[1] = 6; i2[2] = 12; i2[3] = 6;
	dimensions<4> dims_iaia(index_range<4>(i1, i2));
	index<2> i3, i4;
	i4[0] = 12; i4[1] = 12;
	dimensions<2> dims_ii(index_range<2>(i3, i4));
	block_index_space<4> bis_iiaa(dims_iiaa), bis_iaia(dims_iaia);
	block_index_space<2> bis_ii(dims_ii);
	mask<4> m1, m2, m3, m4;
	mask<2> m5;
	m1[0] = true; m1[1] = true; m2[2] = true; m2[3] = true;
	m3[0] = true; m4[1] = true; m3[2] = true; m4[3] = true;
	m5[0] = true; m5[1] = true;
	bis_iiaa.split(m1, 3);
	bis_iiaa.split(m1, 7);
	bis_iiaa.split(m2, 2);
	bis_iiaa.split(m2, 3);
	bis_iiaa.split(m2, 5);
	bis_iaia.split(m3, 3);
	bis_iaia.split(m3, 7);
	bis_iaia.split(m4, 2);
	bis_iaia.split(m4, 3);
	bis_iaia.split(m4, 5);
	bis_ii.split(m5, 3);
	bis_ii.split(m5, 7);

	block_tensor<4, double, allocator_t> bta(bis_iiaa);
	block_tensor<4, double, allocator_t> btb(bis_iaia);
	block_tensor<2, double, allocator_t> btc(bis_ii);

	//	Load random data for input

	btod_random<4>().perform(bta);
	btod_random<4>().perform(btb);
	if(c != 0.0) btod_random<2>().perform(btc);
	bta.set_immutable();
	btb.set_immutable();

	//	Convert block tensors to regular tensors

	dense_tensor<4, double, allocator_t> ta(dims_iiaa);
	dense_tensor<4, double, allocator_t> tb(dims_iaia);
	dense_tensor<2, double, allocator_t> tc(dims_ii), tc_ref(dims_ii);
	tod_btconv<4>(bta).perform(ta);
	tod_btconv<4>(btb).perform(tb);
	tod_btconv<2>(btc).perform(tc_ref);

	//	Run contraction and compute the reference

	contraction2<1, 1, 3> contr(permutation<2>().permute(0, 1));
	contr.contract(1, 2);
	contr.contract(2, 1);
	contr.contract(3, 3);

	if(c == 0.0) btod_contract2<1, 1, 3>(contr, bta, btb).perform(btc);
	else btod_contract2<1, 1, 3>(contr, bta, btb).perform(btc, c);
	tod_btconv<2>(btc).perform(tc);
	if(c == 0.0) tod_contract2<1, 1, 3>(contr, ta, tb).perform(cpus, true, 1.0, tc_ref);
	else tod_contract2<1, 1, 3>(contr, ta, tb).perform(cpus, false, c, tc_ref);

	//	Compare against reference

	compare_ref<2>::compare(tn.c_str(), tc, tc_ref, 1e-14);

	} catch(exception &e) {
		fail_test(tn.c_str(), __FILE__, __LINE__, e.what());
	}
>>>>>>> 01f32582
}

void btod_contract2_test::test_contr_19()
throw(libtest::test_exception) {

    //
    //  c_ijab = a_ijkl b_klab
    //  Dimensions [ijkl] = 10 (four blocks), [ab] = 16 (six blocks),
    //  perm and label symmetry
    //

    std::ostringstream ss;
    ss << "btod_contract2_test::test_contr_19()";
    std::string tn = ss.str();

    std::vector<std::string> irreps(2);
    irreps[0] = "g"; irreps[1] = "u";
    point_group_table pg(ss.str(), irreps, irreps[0]);
    pg.add_product(1, 1, 0);

    product_table_container::get_instance().add(pg);

    typedef std_allocator<double> allocator_t;

    cpu_pool cpus(1);

<<<<<<< HEAD
    try {

    index<4> i1a, i2a, i1b, i2b;
    i2a[0] = 9; i2a[1] = 9; i2a[2] = 9; i2a[3] = 9;
    i2b[0] = 9; i2b[1] = 9; i2b[2] = 15; i2b[3] = 15;
    dimensions<4> dims_iiii(index_range<4>(i1a, i2a));
    dimensions<4> dims_iiaa(index_range<4>(i1b, i2b));

    block_index_space<4> bis_iiaa(dims_iiaa), bis_iiii(dims_iiii);
    mask<4> m1, m2, m3;
    m1[0] = true; m1[1] = true; m1[2] = true; m1[3] = true;
    m2[0] = true; m2[1] = true; m3[2] = true; m3[3] = true;
    bis_iiii.split(m1, 4);
    bis_iiii.split(m1, 7);
    bis_iiaa.split(m2, 4);
    bis_iiaa.split(m2, 7);
    bis_iiaa.split(m3, 5);
    bis_iiaa.split(m3, 9);
    bis_iiaa.split(m3, 15);

    block_tensor<4, double, allocator_t> bta(bis_iiii);
    block_tensor<4, double, allocator_t> btb(bis_iiaa);
    block_tensor<4, double, allocator_t> btc(bis_iiaa);
    symmetry<4, double> symc_ref(bis_iiaa);

    { // set symmetry
    scalar_transf<double> tr0, tr1(-1.);
    se_perm<4, double> sp1023(permutation<4>().permute(0, 1), tr1);
    se_perm<4, double> sp0132(permutation<4>().permute(2, 3), tr1);
    se_perm<4, double> sp2301(
            permutation<4>().permute(0, 2).permute(1, 3), tr0);

    se_label<4, double> sla(bis_iiii.get_block_index_dims(), ss.str());
    block_labeling<4> &bla = sla.get_labeling();
    bla.assign(m1, 0, 0);
    bla.assign(m1, 1, 1);
    bla.assign(m1, 2, 1);
    sla.set_rule(0);
    se_label<4, double> slb(bis_iiaa.get_block_index_dims(), ss.str());
    block_labeling<4> &blb = slb.get_labeling();
    blb.assign(m2, 0, 0);
    blb.assign(m2, 1, 1);
    blb.assign(m2, 2, 1);
    blb.assign(m3, 0, 0);
    blb.assign(m3, 1, 0);
    blb.assign(m3, 2, 1);
    blb.assign(m3, 3, 1);
    slb.set_rule(0);

    block_tensor_ctrl<4, double> ca(bta), cb(btb);
    ca.req_symmetry().insert(sp1023);
    ca.req_symmetry().insert(sp0132);
    ca.req_symmetry().insert(sp2301);
    ca.req_symmetry().insert(sla);
    cb.req_symmetry().insert(sp1023);
    cb.req_symmetry().insert(sp0132);
    cb.req_symmetry().insert(slb);

    symc_ref.insert(sp1023);
    symc_ref.insert(sp0132);
    symc_ref.insert(slb);

    }

    //  Load random data for input

    btod_random<4>().perform(bta);
    btod_random<4>().perform(btb);
    bta.set_immutable();
    btb.set_immutable();

    //  Convert block tensors to regular tensors

    dense_tensor<4, double, allocator_t> ta(dims_iiii);
    dense_tensor<4, double, allocator_t> tb(dims_iiaa);
    dense_tensor<4, double, allocator_t> tc(dims_iiaa), tc_ref(dims_iiaa);
    tod_btconv<4>(bta).perform(ta);
    tod_btconv<4>(btb).perform(tb);
    tod_btconv<4>(btc).perform(tc_ref);

    //  Run contraction and compute the reference

    contraction2<2, 2, 2> contr;
    contr.contract(2, 0);
    contr.contract(3, 1);
    btod_contract2<2, 2, 2>(contr, bta, btb).perform(btc);
    tod_btconv<4>(btc).perform(tc);
    tod_contract2<2, 2, 2>(contr, ta, tb).perform(cpus, true, 1.0, tc_ref);

    //  Compare against reference

    block_tensor_ctrl<4, double> cc(btc);
    compare_ref<4>::compare(tn.c_str(), cc.req_const_symmetry(), symc_ref);

    compare_ref<4>::compare(tn.c_str(), tc, tc_ref, 1e-14);

    } catch(exception &e) {
        product_table_container::get_instance().erase(ss.str());
        fail_test(tn.c_str(), __FILE__, __LINE__, e.what());
    } catch(libtest::test_exception &e) {
        product_table_container::get_instance().erase(ss.str());
        fail_test(tn.c_str(), __FILE__, __LINE__, e.what());
    }

    product_table_container::get_instance().erase(ss.str());
=======
	try {

	index<4> i1a, i2a, i1b, i2b;
	i2a[0] = 9; i2a[1] = 9; i2a[2] = 9; i2a[3] = 9;
	i2b[0] = 9; i2b[1] = 9; i2b[2] = 15; i2b[3] = 15;
	dimensions<4> dims_iiii(index_range<4>(i1a, i2a));
	dimensions<4> dims_iiaa(index_range<4>(i1b, i2b));

	block_index_space<4> bis_iiaa(dims_iiaa), bis_iiii(dims_iiii);
	mask<4> m1, m2, m3;
	m1[0] = true; m1[1] = true; m1[2] = true; m1[3] = true;
	m2[0] = true; m2[1] = true; m3[2] = true; m3[3] = true;
	bis_iiii.split(m1, 4);
	bis_iiii.split(m1, 7);
	bis_iiaa.split(m2, 4);
	bis_iiaa.split(m2, 7);
	bis_iiaa.split(m3, 5);
	bis_iiaa.split(m3, 9);
	bis_iiaa.split(m3, 15);

	block_tensor<4, double, allocator_t> bta(bis_iiii);
	block_tensor<4, double, allocator_t> btb(bis_iiaa);
	block_tensor<4, double, allocator_t> btc(bis_iiaa);

	{ // set symmetry
	se_perm<4, double> sp1023(permutation<4>().permute(0, 1), false);
	se_perm<4, double> sp0132(permutation<4>().permute(2, 3), false);
	se_perm<4, double> sp2301(permutation<4>().permute(0, 2).permute(1, 3), true);

	se_label<4, double> sla(bis_iiii.get_block_index_dims(), ss.str());
	sla.assign(m1, 0, 0);
	sla.assign(m1, 1, 1);
	sla.assign(m1, 2, 1);
	sla.add_target(0);
	se_label<4, double> slb(bis_iiaa.get_block_index_dims(), ss.str());
	slb.assign(m2, 0, 0);
	slb.assign(m2, 1, 1);
	slb.assign(m2, 2, 1);
	slb.assign(m3, 0, 0);
	slb.assign(m3, 1, 0);
	slb.assign(m3, 2, 1);
	slb.assign(m3, 3, 1);
	slb.add_target(0);

	block_tensor_ctrl<4, double> ca(bta), cb(btb), cc(btc);
	ca.req_symmetry().insert(sp1023);
	ca.req_symmetry().insert(sp0132);
	ca.req_symmetry().insert(sp2301);
	ca.req_symmetry().insert(sla);
	cb.req_symmetry().insert(sp1023);
	cb.req_symmetry().insert(sp0132);
	cb.req_symmetry().insert(slb);
	}

	//	Load random data for input

	btod_random<4>().perform(bta);
	btod_random<4>().perform(btb);
	bta.set_immutable();
	btb.set_immutable();

	//	Convert block tensors to regular tensors

	dense_tensor<4, double, allocator_t> ta(dims_iiii);
	dense_tensor<4, double, allocator_t> tb(dims_iiaa);
	dense_tensor<4, double, allocator_t> tc(dims_iiaa), tc_ref(dims_iiaa);
	tod_btconv<4>(bta).perform(ta);
	tod_btconv<4>(btb).perform(tb);
	tod_btconv<4>(btc).perform(tc_ref);

	//	Run contraction and compute the reference

	contraction2<2, 2, 2> contr;
	contr.contract(2, 0);
	contr.contract(3, 1);
	btod_contract2<2, 2, 2>(contr, bta, btb).perform(btc);
	tod_btconv<4>(btc).perform(tc);
	tod_contract2<2, 2, 2>(contr, ta, tb).perform(cpus, true, 1.0, tc_ref);

	//	Compare against reference

	compare_ref<4>::compare(tn.c_str(), tc, tc_ref, 1e-14);

	} catch(exception &e) {
		product_table_container::get_instance().erase(ss.str());
		fail_test(tn.c_str(), __FILE__, __LINE__, e.what());
	}

	product_table_container::get_instance().erase(ss.str());

>>>>>>> 01f32582
}


void btod_contract2_test::test_contr_20a()
throw(libtest::test_exception) {

    //
    //  c_iy = a_ix b_xy
    //  Dimensions [i] = 10 (four blocks), [xy] = 16 (two blocks),
    //  perm and part symmetry
    //

    std::ostringstream ss;
    ss << "btod_contract2_test::test_contr_20a()";
    std::string tn = ss.str();

    typedef std_allocator<double> allocator_t;

    cpu_pool cpus(1);

    try {

        index<2> i1a, i2a, i1b, i2b;
        i2a[0] = 9; i2a[1] = 15;
        i2b[0] = 15; i2b[1] = 15;

        block_index_space<2> bisa(dimensions<2>(index_range<2>(i1a, i2a)));
        block_index_space<2> bisb(dimensions<2>(index_range<2>(i1b, i2b)));

        mask<2> m01, m10, m11;
        m10[0] = true; m01[1] = true;
        m11[0] = true; m11[1] = true;
        bisa.split(m10, 3);
        bisa.split(m10, 5);
        bisa.split(m10, 8);
        bisa.split(m01, 8);
        bisb.split(m11, 8);

        block_tensor<2, double, allocator_t> bta(bisa);
        block_tensor<2, double, allocator_t> btb(bisb);
        block_tensor<2, double, allocator_t> btc(bisa);

        { // set symmetry
            scalar_transf<double> tr0;
            se_perm<2, double> sp10(permutation<2>().permute(0, 1), tr0);
            se_part<2, double> spa(bisa, m10, 2);
            index<2> i00, i10; i10[0] = 1;
            spa.add_map(i00, i10, tr0);

            block_tensor_ctrl<2, double> ca(bta), cb(btb);
            ca.req_symmetry().insert(spa);
            cb.req_symmetry().insert(sp10);
        }

        //  Load random data for input

        btod_random<2>().perform(bta);
        btod_random<2>().perform(btb);
        bta.set_immutable();
        btb.set_immutable();

        //  Convert block tensors to regular tensors

<<<<<<< HEAD
        dense_tensor<2, double, allocator_t> ta(bisa.get_dims());
        dense_tensor<2, double, allocator_t> tb(bisb.get_dims());
        dense_tensor<2, double, allocator_t> tc(bisa.get_dims()), tc_ref(bisa.get_dims());
        tod_btconv<2>(bta).perform(ta);
        tod_btconv<2>(btb).perform(tb);
=======
	dense_tensor<2, double, allocator_t> ta(bisa.get_dims());
	dense_tensor<2, double, allocator_t> tb(bisb.get_dims());
	dense_tensor<2, double, allocator_t> tc(bisa.get_dims()), tc_ref(bisa.get_dims());
	tod_btconv<2>(bta).perform(ta);
	tod_btconv<2>(btb).perform(tb);
>>>>>>> 01f32582

        //  Run contraction and compute the reference

        contraction2<1, 1, 1> contr;
        contr.contract(1, 0);
        btod_contract2<1, 1, 1>(contr, bta, btb).perform(btc);
        tod_btconv<2>(btc).perform(tc);
        tod_contract2<1, 1, 1>(contr, ta, tb).perform(cpus, true, 1.0, tc_ref);

        //  Compare against reference

        compare_ref<2>::compare(tn.c_str(), tc, tc_ref, 1e-14);

    } catch(exception &e) {
        fail_test(tn.c_str(), __FILE__, __LINE__, e.what());
    }

}

void btod_contract2_test::test_contr_20b()
throw(libtest::test_exception) {

    //
    //  c_iy = a_ix b_xy
    //  Dimensions [i] = 10 (four blocks), [xy] = 16 (six blocks),
    //  perm and part symmetry
    //

    std::ostringstream ss;
    ss << "btod_contract2_test::test_contr_20b()";
    std::string tn = ss.str();

    typedef libvmm::std_allocator<double> allocator_t;

    try {

        index<2> i1a, i2a, i1b, i2b;
        i2a[0] = 9; i2a[1] = 15;
        i2b[0] = 15; i2b[1] = 15;

        block_index_space<2> bisa(dimensions<2>(index_range<2>(i1a, i2a)));
        block_index_space<2> bisb(dimensions<2>(index_range<2>(i1b, i2b)));

        mask<2> m01, m10, m11;
        m10[0] = true; m01[1] = true;
        m11[0] = true; m11[1] = true;
        bisa.split(m10, 3);
        bisa.split(m10, 5);
        bisa.split(m10, 8);
        bisa.split(m01, 2);
        bisa.split(m01, 5);
        bisa.split(m01, 8);
        bisa.split(m01, 10);
        bisa.split(m01, 13);
        bisb.split(m11, 2);
        bisb.split(m11, 5);
        bisb.split(m11, 8);
        bisb.split(m11, 10);
        bisb.split(m11, 13);

        block_tensor<2, double, allocator_t> bta(bisa);
        block_tensor<2, double, allocator_t> btb(bisb);
        block_tensor<2, double, allocator_t> btc(bisa);

        symmetry<2, double> sym_ref(bisa);

        { // Set symmetry
            scalar_transf<double> tr0;
            se_perm<2, double> sp10(permutation<2>().permute(0, 1), tr0);
            se_part<2, double> spa(bisa, m11, 2), spb(bisb, m11, 2);
            index<2> i00, i01, i10, i11;
            i10[0] = 1; i01[1] = 1;
            i11[0] = 1; i11[1] = 1;
            spa.add_map(i00, i11, tr0);
            spa.mark_forbidden(i01);
            spa.mark_forbidden(i10);
            spb.add_map(i00, i11, tr0);
            spb.mark_forbidden(i01);
            spb.mark_forbidden(i10);

            block_tensor_ctrl<2, double> ca(bta), cb(btb);
            ca.req_symmetry().insert(spa);
            cb.req_symmetry().insert(spb);
            cb.req_symmetry().insert(sp10);
            sym_ref.insert(spa);
        }

        //  Load random data for input

        btod_random<2>().perform(bta);
        btod_random<2>().perform(btb);
        bta.set_immutable();
        btb.set_immutable();

        //  Convert block tensors to regular tensors

        dense_tensor<2, double, allocator_t> ta(bisa.get_dims());
        dense_tensor<2, double, allocator_t> tb(bisb.get_dims());
        dense_tensor<2, double, allocator_t> tc(bisa.get_dims()), tc_ref(bisa.get_dims());
        tod_btconv<2>(bta).perform(ta);
        tod_btconv<2>(btb).perform(tb);

        //  Run contraction and compute the reference

        contraction2<1, 1, 1> contr;
        contr.contract(1, 0);
        btod_contract2<1, 1, 1>(contr, bta, btb).perform(btc);
        tod_btconv<2>(btc).perform(tc);
        cpu_pool cpus(1);
        tod_contract2<1, 1, 1>(contr, ta, tb).perform(cpus, true, 1.0, tc_ref);

        //  Compare against reference
        {
            block_tensor_ctrl<2, double> cc(btc);
            compare_ref<2>::compare(tn.c_str(), cc.req_const_symmetry(), sym_ref);
        }

        compare_ref<2>::compare(tn.c_str(), tc, tc_ref, 1e-14);

    } catch(exception &e) {
        fail_test(tn.c_str(), __FILE__, __LINE__, e.what());
    }

}

/** \test Tests contraction \f$ c_{ij} = a_{ip} b_{jp} \f$.
Dimensions [ij] = 10 (two blocks), [p] = 12 (two blocks).
No symmetry in A, partition symmetry in B.
Zero non-diagonal blocks.
 **/
void btod_contract2_test::test_contr_21() throw(libtest::test_exception) {

    std::ostringstream ss;
    ss << "btod_contract2_test::test_contr_21()";
    std::string tn = ss.str();

    typedef std_allocator<double> allocator_t;

    cpu_pool cpus(1);

    try {

        index<2> i1a, i2a, i1c, i2c;
        i2a[0] = 9; i2a[1] = 11;
        i2c[0] = 9; i2c[1] = 9;
        index<2> i00, i01, i10, i11;
        i10[0] = 1; i01[1] = 1;
        i11[0] = 1; i11[1] = 1;

        block_index_space<2> bisa(dimensions<2>(index_range<2>(i1a, i2a)));
        block_index_space<2> bisc(dimensions<2>(index_range<2>(i1c, i2c)));

        mask<2> m01, m10, m11;
        m10[0] = true; m01[1] = true;
        m11[0] = true; m11[1] = true;
        bisa.split(m10, 5);
        bisa.split(m01, 6);
        bisc.split(m11, 5);

        block_tensor<2, double, allocator_t> bta(bisa);
        block_tensor<2, double, allocator_t> btb(bisa);
        block_tensor<2, double, allocator_t> btc(bisc);

        { // set symmetry
            scalar_transf<double> tr0;
            se_part<2, double> spa(bisa, m11, 2);
            spa.add_map(i00, i11, tr0);
            spa.mark_forbidden(i01);
            spa.mark_forbidden(i10);

            block_tensor_ctrl<2, double> ca(bta), cb(btb);
            //      ca.req_symmetry().insert(spa);
            cb.req_symmetry().insert(spa);
        }

        //  Load random data for input

        btod_random<2>().perform(bta);
        btod_random<2>().perform(btb);

        { // zero out non-diagonal blocks
            block_tensor_ctrl<2, double> ca(bta), cb(btb);
            ca.req_zero_block(i01);
            ca.req_zero_block(i10);
        }
        bta.set_immutable();
        btb.set_immutable();

        //  Convert block tensors to regular tensors

<<<<<<< HEAD
        dense_tensor<2, double, allocator_t> ta(bisa.get_dims());
        dense_tensor<2, double, allocator_t> tb(bisa.get_dims());
        dense_tensor<2, double, allocator_t> tc(bisc.get_dims()),
                tc_ref(bisc.get_dims());
        tod_btconv<2>(bta).perform(ta);
        tod_btconv<2>(btb).perform(tb);
=======
	dense_tensor<2, double, allocator_t> ta(bisa.get_dims());
	dense_tensor<2, double, allocator_t> tb(bisa.get_dims());
	dense_tensor<2, double, allocator_t> tc(bisc.get_dims()),
		tc_ref(bisc.get_dims());
	tod_btconv<2>(bta).perform(ta);
	tod_btconv<2>(btb).perform(tb);
>>>>>>> 01f32582

        //  Run contraction and compute the reference

        contraction2<1, 1, 1> contr;
        contr.contract(1, 1);
        btod_contract2<1, 1, 1>(contr, bta, btb).perform(btc);
        tod_btconv<2>(btc).perform(tc);
        tod_contract2<1, 1, 1>(contr, ta, tb).perform(cpus, true, 1.0, tc_ref);

        //  Compare against reference

        compare_ref<2>::compare(tn.c_str(), tc, tc_ref, 1e-14);

    } catch(exception &e) {
        fail_test(tn.c_str(), __FILE__, __LINE__, e.what());
    }

}


/** \test Tests \f$ c_{ijab} = a_{ia} a_{jb} \f$, expected perm symmetry
\f$ c_{ijab} = c_{jiba} \f$.
 **/
void btod_contract2_test::test_self_1() throw(libtest::test_exception) {

    static const char *testname = "btod_contract2_test::test_self_1()";

    typedef std_allocator<double> allocator_t;

    cpu_pool cpus(1);

<<<<<<< HEAD
    try {

        index<2> i2a, i2b;
        i2b[0] = 10; i2b[1] = 20;
        dimensions<2> dims_ia(index_range<2>(i2a, i2b));
        index<4> i4a, i4b;
        i4b[0] = 10; i4b[1] = 10; i4b[2] = 20; i4b[3] = 20;
        dimensions<4> dims_ijab(index_range<4>(i4a, i4b));
        block_index_space<2> bis_ia(dims_ia);
        block_index_space<4> bis_ijab(dims_ijab);
        mask<2> m2i, m2a;
        m2i[0] = true; m2a[1] = true;
        mask<4> m4i, m4a;
        m4i[0] = true; m4i[1] = true; m4a[2] = true; m4a[3] = true;
        bis_ia.split(m2i, 3);
        bis_ia.split(m2i, 5);
        bis_ia.split(m2a, 10);
        bis_ia.split(m2a, 14);
        bis_ijab.split(m4i, 3);
        bis_ijab.split(m4i, 5);
        bis_ijab.split(m4a, 10);
        bis_ijab.split(m4a, 14);

        block_tensor<2, double, allocator_t> bta(bis_ia);
        block_tensor<4, double, allocator_t> btc(bis_ijab);

        //  Load random data for input

        btod_random<2>().perform(bta);
        bta.set_immutable();

        //  Run contraction

        contraction2<2, 2, 0> contr(permutation<4>().permute(1, 2));
        btod_contract2<2, 2, 0>(contr, bta, bta).perform(btc);

        //  Convert block tensors to regular tensors

        dense_tensor<2, double, allocator_t> ta(dims_ia);
        dense_tensor<4, double, allocator_t> tc(dims_ijab), tc_ref(dims_ijab);
        tod_btconv<2>(bta).perform(ta);
        tod_btconv<4>(btc).perform(tc);

        //  Compute reference symmetry and tensor

        symmetry<4, double> symc(bis_ijab), symc_ref(bis_ijab);
        scalar_transf<double> tr0;
       symc_ref.insert(se_perm<4, double>(permutation<4>().
                permute(0, 1).permute(2, 3), tr0));
        {
            block_tensor_ctrl<4, double> cc(btc);
            so_copy<4, double>(cc.req_const_symmetry()).perform(symc);
        }
        tod_contract2<2, 2, 0>(contr, ta, ta).perform(cpus, true, 1.0, tc_ref);

        //  Compare against reference

        compare_ref<4>::compare(testname, symc, symc_ref);
        compare_ref<4>::compare(testname, tc, tc_ref, 5e-15);

    } catch(exception &e) {
        fail_test(testname, __FILE__, __LINE__, e.what());
    }
=======
	try {

	index<2> i2a, i2b;
	i2b[0] = 10; i2b[1] = 20;
	dimensions<2> dims_ia(index_range<2>(i2a, i2b));
	index<4> i4a, i4b;
	i4b[0] = 10; i4b[1] = 10; i4b[2] = 20; i4b[3] = 20;
	dimensions<4> dims_ijab(index_range<4>(i4a, i4b));
	block_index_space<2> bis_ia(dims_ia);
	block_index_space<4> bis_ijab(dims_ijab);
	mask<2> m2i, m2a;
	m2i[0] = true; m2a[1] = true;
	mask<4> m4i, m4a;
	m4i[0] = true; m4i[1] = true; m4a[2] = true; m4a[3] = true;
	bis_ia.split(m2i, 3);
	bis_ia.split(m2i, 5);
	bis_ia.split(m2a, 10);
	bis_ia.split(m2a, 14);
	bis_ijab.split(m4i, 3);
	bis_ijab.split(m4i, 5);
	bis_ijab.split(m4a, 10);
	bis_ijab.split(m4a, 14);

	block_tensor<2, double, allocator_t> bta(bis_ia);
	block_tensor<4, double, allocator_t> btc(bis_ijab);

	//	Load random data for input

	btod_random<2>().perform(bta);
	bta.set_immutable();

	//	Run contraction

	contraction2<2, 2, 0> contr(permutation<4>().permute(1, 2));
	btod_contract2<2, 2, 0>(contr, bta, bta).perform(btc);

	//	Convert block tensors to regular tensors

	dense_tensor<2, double, allocator_t> ta(dims_ia);
	dense_tensor<4, double, allocator_t> tc(dims_ijab), tc_ref(dims_ijab);
	tod_btconv<2>(bta).perform(ta);
	tod_btconv<4>(btc).perform(tc);

	//	Compute reference symmetry and tensor

	symmetry<4, double> symc(bis_ijab), symc_ref(bis_ijab);
	symc_ref.insert(se_perm<4, double>(permutation<4>().
		permute(0, 1).permute(2, 3), true));
	{
		block_tensor_ctrl<4, double> cc(btc);
		so_copy<4, double>(cc.req_const_symmetry()).perform(symc);
	}
	tod_contract2<2, 2, 0>(contr, ta, ta).perform(cpus, true, 1.0, tc_ref);

	//	Compare against reference

	compare_ref<4>::compare(testname, symc, symc_ref);
	compare_ref<4>::compare(testname, tc, tc_ref, 5e-15);

	} catch(exception &e) {
		fail_test(testname, __FILE__, __LINE__, e.what());
	}
>>>>>>> 01f32582
}


/** \test Tests \f$ c_{ijab} = \sum_c a_{iac} a_{jbc} \f$,
expected perm symmetry \f$ c_{ijab} = c_{jiba} \f$.
 **/
void btod_contract2_test::test_self_2() throw(libtest::test_exception) {

    static const char *testname = "btod_contract2_test::test_self_2()";

    typedef std_allocator<double> allocator_t;

    cpu_pool cpus(1);

<<<<<<< HEAD
    try {

        index<3> i3a, i3b;
        i3b[0] = 10; i3b[1] = 20; i3b[2] = 20;
        dimensions<3> dims_iac(index_range<3>(i3a, i3b));
        index<4> i4a, i4b;
        i4b[0] = 10; i4b[1] = 10; i4b[2] = 20; i4b[3] = 20;
        dimensions<4> dims_ijab(index_range<4>(i4a, i4b));
        block_index_space<3> bis_iac(dims_iac);
        block_index_space<4> bis_ijab(dims_ijab);
        mask<3> m3i, m3a;
        m3i[0] = true; m3a[1] = true; m3a[2] = true;
        mask<4> m4i, m4a;
        m4i[0] = true; m4i[1] = true; m4a[2] = true; m4a[3] = true;
        bis_iac.split(m3i, 3);
        bis_iac.split(m3i, 5);
        bis_iac.split(m3a, 10);
        bis_iac.split(m3a, 14);
        bis_ijab.split(m4i, 3);
        bis_ijab.split(m4i, 5);
        bis_ijab.split(m4a, 10);
        bis_ijab.split(m4a, 14);

        block_tensor<3, double, allocator_t> bta(bis_iac);
        block_tensor<4, double, allocator_t> btc(bis_ijab);

        //  Load random data for input

        btod_random<3>().perform(bta);
        bta.set_immutable();

        //  Run contraction

        contraction2<2, 2, 1> contr(permutation<4>().permute(1, 2));
        contr.contract(2, 2);
        btod_contract2<2, 2, 1>(contr, bta, bta).perform(btc);

        //  Convert block tensors to regular tensors

        dense_tensor<3, double, allocator_t> ta(dims_iac);
        dense_tensor<4, double, allocator_t> tc(dims_ijab), tc_ref(dims_ijab);
        tod_btconv<3>(bta).perform(ta);
        tod_btconv<4>(btc).perform(tc);

        //  Compute reference symmetry and tensor

        symmetry<4, double> symc(bis_ijab), symc_ref(bis_ijab);
        scalar_transf<double> tr0;
        symc_ref.insert(se_perm<4, double>(permutation<4>().
                permute(0, 1).permute(2, 3), tr0));
        {
            block_tensor_ctrl<4, double> cc(btc);
            so_copy<4, double>(cc.req_const_symmetry()).perform(symc);
        }
        tod_contract2<2, 2, 1>(contr, ta, ta).perform(cpus, true, 1.0, tc_ref);

        //  Compare against reference

        compare_ref<4>::compare(testname, symc, symc_ref);
        compare_ref<4>::compare(testname, tc, tc_ref, 5e-15);

    } catch(exception &e) {
        fail_test(testname, __FILE__, __LINE__, e.what());
    }
=======
	try {

	index<3> i3a, i3b;
	i3b[0] = 10; i3b[1] = 20; i3b[2] = 20;
	dimensions<3> dims_iac(index_range<3>(i3a, i3b));
	index<4> i4a, i4b;
	i4b[0] = 10; i4b[1] = 10; i4b[2] = 20; i4b[3] = 20;
	dimensions<4> dims_ijab(index_range<4>(i4a, i4b));
	block_index_space<3> bis_iac(dims_iac);
	block_index_space<4> bis_ijab(dims_ijab);
	mask<3> m3i, m3a;
	m3i[0] = true; m3a[1] = true; m3a[2] = true;
	mask<4> m4i, m4a;
	m4i[0] = true; m4i[1] = true; m4a[2] = true; m4a[3] = true;
	bis_iac.split(m3i, 3);
	bis_iac.split(m3i, 5);
	bis_iac.split(m3a, 10);
	bis_iac.split(m3a, 14);
	bis_ijab.split(m4i, 3);
	bis_ijab.split(m4i, 5);
	bis_ijab.split(m4a, 10);
	bis_ijab.split(m4a, 14);

	block_tensor<3, double, allocator_t> bta(bis_iac);
	block_tensor<4, double, allocator_t> btc(bis_ijab);

	//	Load random data for input

	btod_random<3>().perform(bta);
	bta.set_immutable();

	//	Run contraction

	contraction2<2, 2, 1> contr(permutation<4>().permute(1, 2));
	contr.contract(2, 2);
	btod_contract2<2, 2, 1>(contr, bta, bta).perform(btc);

	//	Convert block tensors to regular tensors

	dense_tensor<3, double, allocator_t> ta(dims_iac);
	dense_tensor<4, double, allocator_t> tc(dims_ijab), tc_ref(dims_ijab);
	tod_btconv<3>(bta).perform(ta);
	tod_btconv<4>(btc).perform(tc);

	//	Compute reference symmetry and tensor

	symmetry<4, double> symc(bis_ijab), symc_ref(bis_ijab);
	symc_ref.insert(se_perm<4, double>(permutation<4>().
		permute(0, 1).permute(2, 3), true));
	{
		block_tensor_ctrl<4, double> cc(btc);
		so_copy<4, double>(cc.req_const_symmetry()).perform(symc);
	}
	tod_contract2<2, 2, 1>(contr, ta, ta).perform(cpus, true, 1.0, tc_ref);

	//	Compare against reference

	compare_ref<4>::compare(testname, symc, symc_ref);
	compare_ref<4>::compare(testname, tc, tc_ref, 5e-15);

	} catch(exception &e) {
		fail_test(testname, __FILE__, __LINE__, e.what());
	}
>>>>>>> 01f32582
}


/** \test Tests \f$ c_{ijab} = \sum_c a_{iac} a_{jcb} \f$,
initial perm symmetry \f$ a_{iac} = a_{ica} \f$,
expected perm symmetry \f$ c_{ijab} = c_{jiba} \f$.
 **/
void btod_contract2_test::test_self_3() throw(libtest::test_exception) {

    static const char *testname = "btod_contract2_test::test_self_3()";

    typedef std_allocator<double> allocator_t;

    cpu_pool cpus(1);

<<<<<<< HEAD
    try {

        index<3> i3a, i3b;
        i3b[0] = 10; i3b[1] = 20; i3b[2] = 20;
        dimensions<3> dims_iac(index_range<3>(i3a, i3b));
        index<4> i4a, i4b;
        i4b[0] = 10; i4b[1] = 10; i4b[2] = 20; i4b[3] = 20;
        dimensions<4> dims_ijab(index_range<4>(i4a, i4b));
        block_index_space<3> bis_iac(dims_iac);
        block_index_space<4> bis_ijab(dims_ijab);
        mask<3> m3i, m3a;
        m3i[0] = true; m3a[1] = true; m3a[2] = true;
        mask<4> m4i, m4a;
        m4i[0] = true; m4i[1] = true; m4a[2] = true; m4a[3] = true;
        bis_iac.split(m3i, 3);
        bis_iac.split(m3i, 5);
        bis_iac.split(m3a, 10);
        bis_iac.split(m3a, 14);
        bis_ijab.split(m4i, 3);
        bis_ijab.split(m4i, 5);
        bis_ijab.split(m4a, 10);
        bis_ijab.split(m4a, 14);

        block_tensor<3, double, allocator_t> bta(bis_iac);
        block_tensor<4, double, allocator_t> btc(bis_ijab);

        //  Install initial symmetry

        {
            block_tensor_ctrl<3, double> ca(bta);
            scalar_transf<double> tr0;
            ca.req_symmetry().insert(se_perm<3, double>(
                    permutation<3>().permute(1, 2), tr0));
        }

        //  Load random data for input

        btod_random<3>().perform(bta);
        bta.set_immutable();

        //  Run contraction

        contraction2<2, 2, 1> contr(permutation<4>().permute(1, 2));
        contr.contract(2, 1);
        btod_contract2<2, 2, 1>(contr, bta, bta).perform(btc);

        //  Convert block tensors to regular tensors

        dense_tensor<3, double, allocator_t> ta(dims_iac);
        dense_tensor<4, double, allocator_t> tc(dims_ijab), tc_ref(dims_ijab);
        tod_btconv<3>(bta).perform(ta);
        tod_btconv<4>(btc).perform(tc);

        //  Compute reference symmetry and tensor

        symmetry<4, double> symc(bis_ijab), symc_ref(bis_ijab);
        scalar_transf<double> tr0;
        symc_ref.insert(se_perm<4, double>(permutation<4>().
                permute(0, 1).permute(2, 3), tr0));
        {
            block_tensor_ctrl<4, double> cc(btc);
            so_copy<4, double>(cc.req_const_symmetry()).perform(symc);
        }
        tod_contract2<2, 2, 1>(contr, ta, ta).perform(cpus, true, 1.0, tc_ref);

        //  Compare against reference

        compare_ref<4>::compare(testname, symc, symc_ref);
        compare_ref<4>::compare(testname, tc, tc_ref, 5e-15);

    } catch(exception &e) {
        fail_test(testname, __FILE__, __LINE__, e.what());
    }
=======
	try {

	index<3> i3a, i3b;
	i3b[0] = 10; i3b[1] = 20; i3b[2] = 20;
	dimensions<3> dims_iac(index_range<3>(i3a, i3b));
	index<4> i4a, i4b;
	i4b[0] = 10; i4b[1] = 10; i4b[2] = 20; i4b[3] = 20;
	dimensions<4> dims_ijab(index_range<4>(i4a, i4b));
	block_index_space<3> bis_iac(dims_iac);
	block_index_space<4> bis_ijab(dims_ijab);
	mask<3> m3i, m3a;
	m3i[0] = true; m3a[1] = true; m3a[2] = true;
	mask<4> m4i, m4a;
	m4i[0] = true; m4i[1] = true; m4a[2] = true; m4a[3] = true;
	bis_iac.split(m3i, 3);
	bis_iac.split(m3i, 5);
	bis_iac.split(m3a, 10);
	bis_iac.split(m3a, 14);
	bis_ijab.split(m4i, 3);
	bis_ijab.split(m4i, 5);
	bis_ijab.split(m4a, 10);
	bis_ijab.split(m4a, 14);

	block_tensor<3, double, allocator_t> bta(bis_iac);
	block_tensor<4, double, allocator_t> btc(bis_ijab);

	//	Install initial symmetry

	{
		block_tensor_ctrl<3, double> ca(bta);
		ca.req_symmetry().insert(se_perm<3, double>(
			permutation<3>().permute(1, 2), true));
	}

	//	Load random data for input

	btod_random<3>().perform(bta);
	bta.set_immutable();

	//	Run contraction

	contraction2<2, 2, 1> contr(permutation<4>().permute(1, 2));
	contr.contract(2, 1);
	btod_contract2<2, 2, 1>(contr, bta, bta).perform(btc);

	//	Convert block tensors to regular tensors

	dense_tensor<3, double, allocator_t> ta(dims_iac);
	dense_tensor<4, double, allocator_t> tc(dims_ijab), tc_ref(dims_ijab);
	tod_btconv<3>(bta).perform(ta);
	tod_btconv<4>(btc).perform(tc);

	//	Compute reference symmetry and tensor

	symmetry<4, double> symc(bis_ijab), symc_ref(bis_ijab);
	symc_ref.insert(se_perm<4, double>(permutation<4>().
		permute(0, 1).permute(2, 3), true));
	{
		block_tensor_ctrl<4, double> cc(btc);
		so_copy<4, double>(cc.req_const_symmetry()).perform(symc);
	}
	tod_contract2<2, 2, 1>(contr, ta, ta).perform(cpus, true, 1.0, tc_ref);

	//	Compare against reference

	compare_ref<4>::compare(testname, symc, symc_ref);
	compare_ref<4>::compare(testname, tc, tc_ref, 5e-15);

	} catch(exception &e) {
		fail_test(testname, __FILE__, __LINE__, e.what());
	}
>>>>>>> 01f32582
}


} // namespace libtensor
<|MERGE_RESOLUTION|>--- conflicted
+++ resolved
@@ -1,4 +1,5 @@
 #include <sstream>
+#include <libtensor/core/allocator.h>
 #include <libtensor/core/block_tensor.h>
 #include <libtensor/btod/scalar_transf_double.h>
 #include <libtensor/btod/btod_contract2.h>
@@ -1081,7 +1082,6 @@
 
         //  Convert block tensors to regular tensors
 
-<<<<<<< HEAD
         dense_tensor<4, double, allocator_t> ta(dims), tb(dims), tc(dims),
                 tc_ref(dims);
         tod_btconv<4> conva(bta);
@@ -1090,16 +1090,6 @@
         convb.perform(tb);
         tod_btconv<4> convc(btc);
         convc.perform(tc);
-=======
-	dense_tensor<4, double, allocator_t> ta(dims), tb(dims), tc(dims),
-		tc_ref(dims);
-	tod_btconv<4> conva(bta);
-	conva.perform(ta);
-	tod_btconv<4> convb(btb);
-	convb.perform(tb);
-	tod_btconv<4> convc(btc);
-	convc.perform(tc);
->>>>>>> 01f32582
 
         //  Compute reference tensor
 
@@ -1164,7 +1154,6 @@
 
         //  Convert block tensors to regular tensors
 
-<<<<<<< HEAD
         dense_tensor<4, double, allocator_t> ta(dims), tb(dims), tc(dims),
                 tc_ref(dims);
         tod_btconv<4> conva(bta);
@@ -1173,16 +1162,6 @@
         convb.perform(tb);
         tod_btconv<4> convc(btc);
         convc.perform(tc);
-=======
-	dense_tensor<4, double, allocator_t> ta(dims), tb(dims), tc(dims),
-		tc_ref(dims);
-	tod_btconv<4> conva(bta);
-	conva.perform(ta);
-	tod_btconv<4> convb(btb);
-	convb.perform(tb);
-	tod_btconv<4> convc(btc);
-	convc.perform(tc);
->>>>>>> 01f32582
 
         //  Compute reference tensor
 
@@ -1259,7 +1238,6 @@
 
         //  Convert block tensors to regular tensors
 
-<<<<<<< HEAD
         dense_tensor<4, double, allocator_t> ta(dimsa), tb(dimsb), tc(dimsc),
                 tc_ref(dimsc);
         tod_btconv<4> conva(bta);
@@ -1268,16 +1246,6 @@
         convb.perform(tb);
         tod_btconv<4> convc(btc);
         convc.perform(tc);
-=======
-	dense_tensor<4, double, allocator_t> ta(dimsa), tb(dimsb), tc(dimsc),
-		tc_ref(dimsc);
-	tod_btconv<4> conva(bta);
-	conva.perform(ta);
-	tod_btconv<4> convb(btb);
-	convb.perform(tb);
-	tod_btconv<4> convc(btc);
-	convc.perform(tc);
->>>>>>> 01f32582
 
         //  Compute reference tensor
 
@@ -1367,7 +1335,6 @@
 
         //  Convert block tensors to regular tensors
 
-<<<<<<< HEAD
         dense_tensor<4, double, allocator_t> ta(dimsa), tb(dimsb), tc(dimsc),
                 tc_ref(dimsc);
         tod_btconv<4> conva(bta);
@@ -1376,16 +1343,6 @@
         convb.perform(tb);
         tod_btconv<4> convc(btc);
         convc.perform(tc);
-=======
-	dense_tensor<4, double, allocator_t> ta(dimsa), tb(dimsb), tc(dimsc),
-		tc_ref(dimsc);
-	tod_btconv<4> conva(bta);
-	conva.perform(ta);
-	tod_btconv<4> convb(btb);
-	convb.perform(tb);
-	tod_btconv<4> convc(btc);
-	convc.perform(tc);
->>>>>>> 01f32582
 
         //  Compute reference tensor
 
@@ -1470,7 +1427,6 @@
 
         //  Convert input block tensors to regular tensors
 
-<<<<<<< HEAD
         dense_tensor<4, double, allocator_t> ta(dimsa), tb(dimsb), tc(dimsc),
                 tc_ref(dimsc);
         tod_btconv<4> conva(bta);
@@ -1479,16 +1435,6 @@
         convb.perform(tb);
         tod_btconv<4> convc_ref(btc);
         convc_ref.perform(tc_ref);
-=======
-	dense_tensor<4, double, allocator_t> ta(dimsa), tb(dimsb), tc(dimsc),
-		tc_ref(dimsc);
-	tod_btconv<4> conva(bta);
-	conva.perform(ta);
-	tod_btconv<4> convb(btb);
-	convb.perform(tb);
-	tod_btconv<4> convc_ref(btc);
-	convc_ref.perform(tc_ref);
->>>>>>> 01f32582
 
         //  Run contraction
 
@@ -1584,7 +1530,6 @@
 
         //  Convert input block tensors to regular tensors
 
-<<<<<<< HEAD
         dense_tensor<4, double, allocator_t> ta(dimsa), tb(dimsb), tc(dimsc),
                 tc_ref(dimsc);
         tod_btconv<4> conva(bta);
@@ -1593,16 +1538,6 @@
         convb.perform(tb);
         tod_btconv<4> convc_ref(btc);
         convc_ref.perform(tc_ref);
-=======
-	dense_tensor<4, double, allocator_t> ta(dimsa), tb(dimsb), tc(dimsc),
-		tc_ref(dimsc);
-	tod_btconv<4> conva(bta);
-	conva.perform(ta);
-	tod_btconv<4> convb(btb);
-	convb.perform(tb);
-	tod_btconv<4> convc_ref(btc);
-	convc_ref.perform(tc_ref);
->>>>>>> 01f32582
 
         //  Run contraction
 
@@ -1687,7 +1622,6 @@
 
         //  Convert block tensors to regular tensors
 
-<<<<<<< HEAD
         dense_tensor<2, double, allocator_t> ta(dimsa);
         dense_tensor<4, double, allocator_t> tb(dimsb), tc(dimsc), tc_ref(dimsc);
         tod_btconv<2> conva(bta);
@@ -1696,16 +1630,6 @@
         convb.perform(tb);
         tod_btconv<4> convc(btc);
         convc.perform(tc);
-=======
-	dense_tensor<2, double, allocator_t> ta(dimsa);
-	dense_tensor<4, double, allocator_t> tb(dimsb), tc(dimsc), tc_ref(dimsc);
-	tod_btconv<2> conva(bta);
-	conva.perform(ta);
-	tod_btconv<4> convb(btb);
-	convb.perform(tb);
-	tod_btconv<4> convc(btc);
-	convc.perform(tc);
->>>>>>> 01f32582
 
         //  Compute reference tensor
 
@@ -1761,19 +1685,11 @@
 
         //  Convert block tensors to regular tensors
 
-<<<<<<< HEAD
         dense_tensor<2, double, allocator_t> ta(dimsa);
         dense_tensor<4, double, allocator_t> tb(dimsb), tc(dimsc), tc_ref(dimsc);
         tod_btconv<2>(bta).perform(ta);
         tod_btconv<4>(btb).perform(tb);
         tod_btconv<4>(btc).perform(tc_ref);
-=======
-	dense_tensor<2, double, allocator_t> ta(dimsa);
-	dense_tensor<4, double, allocator_t> tb(dimsb), tc(dimsc), tc_ref(dimsc);
-	tod_btconv<2>(bta).perform(ta);
-	tod_btconv<4>(btb).perform(tb);
-	tod_btconv<4>(btc).perform(tc_ref);
->>>>>>> 01f32582
 
         //  Run contraction
 
@@ -1838,19 +1754,11 @@
 
         //  Convert block tensors to regular tensors
 
-<<<<<<< HEAD
         dense_tensor<2, double, allocator_t> ta(dimsa);
         dense_tensor<4, double, allocator_t> tb(dimsb), tc(dimsc), tc_ref(dimsc);
         tod_btconv<2>(bta).perform(ta);
         tod_btconv<4>(btb).perform(tb);
         tod_btconv<4>(btc).perform(tc_ref);
-=======
-	dense_tensor<2, double, allocator_t> ta(dimsa);
-	dense_tensor<4, double, allocator_t> tb(dimsb), tc(dimsc), tc_ref(dimsc);
-	tod_btconv<2>(bta).perform(ta);
-	tod_btconv<4>(btb).perform(tb);
-	tod_btconv<4>(btc).perform(tc_ref);
->>>>>>> 01f32582
 
         //  Run contraction
 
@@ -1977,19 +1885,11 @@
 
         //  Convert block tensors to regular tensors
 
-<<<<<<< HEAD
         dense_tensor<2, double, allocator_t> ta(dimsa);
         dense_tensor<2, double, allocator_t> tb(dimsb);
         dense_tensor<4, double, allocator_t> tc(dimsc), tc_ref(dimsc);
         tod_btconv<2>(bta).perform(ta);
         tod_btconv<2>(btb).perform(tb);
-=======
-	dense_tensor<2, double, allocator_t> ta(dimsa);
-	dense_tensor<2, double, allocator_t> tb(dimsb);
-	dense_tensor<4, double, allocator_t> tc(dimsc), tc_ref(dimsc);
-	tod_btconv<2>(bta).perform(ta);
-	tod_btconv<2>(btb).perform(tb);
->>>>>>> 01f32582
 
         //  Run contraction and compute the reference
 
@@ -2049,19 +1949,11 @@
 
         //  Convert block tensors to regular tensors
 
-<<<<<<< HEAD
         dense_tensor<2, double, allocator_t> ta(dimsa);
         dense_tensor<2, double, allocator_t> tb(dimsb);
         dense_tensor<4, double, allocator_t> tc(dimsc), tc_ref(dimsc);
         tod_btconv<2>(bta).perform(ta);
         tod_btconv<2>(btb).perform(tb);
-=======
-	dense_tensor<2, double, allocator_t> ta(dimsa);
-	dense_tensor<2, double, allocator_t> tb(dimsb);
-	dense_tensor<4, double, allocator_t> tc(dimsc), tc_ref(dimsc);
-	tod_btconv<2>(bta).perform(ta);
-	tod_btconv<2>(btb).perform(tb);
->>>>>>> 01f32582
 
         //  Run contraction and compute the reference
 
@@ -2124,19 +2016,11 @@
 
         //  Convert block tensors to regular tensors
 
-<<<<<<< HEAD
         dense_tensor<4, double, allocator_t> ta(dimsa);
         dense_tensor<2, double, allocator_t> tb(dimsb);
         dense_tensor<2, double, allocator_t> tc(dimsc), tc_ref(dimsc);
         tod_btconv<4>(bta).perform(ta);
         tod_btconv<2>(btb).perform(tb);
-=======
-	dense_tensor<4, double, allocator_t> ta(dimsa);
-	dense_tensor<2, double, allocator_t> tb(dimsb);
-	dense_tensor<2, double, allocator_t> tc(dimsc), tc_ref(dimsc);
-	tod_btconv<4>(bta).perform(ta);
-	tod_btconv<2>(btb).perform(tb);
->>>>>>> 01f32582
 
         //  Run contraction and compute the reference
 
@@ -2204,21 +2088,12 @@
 
         //  Convert block tensors to regular tensors
 
-<<<<<<< HEAD
         dense_tensor<4, double, allocator_t> ta(dims);
         dense_tensor<4, double, allocator_t> tb(dims);
         dense_tensor<4, double, allocator_t> tc(dims), tc_ref(dims);
         tod_btconv<4>(bta).perform(ta);
         tod_btconv<4>(btb).perform(tb);
         if(c != 0.0) tod_btconv<4>(btc).perform(tc_ref);
-=======
-	dense_tensor<4, double, allocator_t> ta(dims);
-	dense_tensor<4, double, allocator_t> tb(dims);
-	dense_tensor<4, double, allocator_t> tc(dims), tc_ref(dims);
-	tod_btconv<4>(bta).perform(ta);
-	tod_btconv<4>(btb).perform(tb);
-	if(c != 0.0) tod_btconv<4>(btc).perform(tc_ref);
->>>>>>> 01f32582
 
         //  Run contraction and compute the reference
 
@@ -2260,7 +2135,6 @@
 
     cpu_pool cpus(1);
 
-<<<<<<< HEAD
     try {
 
         index<4> i1, i2;
@@ -2319,71 +2193,10 @@
     } catch(exception &e) {
         fail_test(tn.c_str(), __FILE__, __LINE__, e.what());
     }
-=======
-	try {
-
-	index<4> i1, i2;
-	i2[0] = 14; i2[1] = 14; i2[2] = 14; i2[3] = 14;
-	dimensions<4> dims(index_range<4>(i1, i2));
-	block_index_space<4> bisa(dims);
-	mask<4> m1, m2, m3, m4;
-	m1[0] = true; m2[1] = true; m3[2] = true; m4[3] = true;
-	bisa.split(m1, 5); bisa.split(m1, 10);
-	bisa.split(m2, 5); bisa.split(m2, 10);
-	bisa.split(m3, 5); bisa.split(m3, 10);
-	bisa.split(m4, 5); bisa.split(m4, 10);
-	block_index_space<4> bisb(bisa), bisc(bisa);
-
-	block_tensor<4, double, allocator_t> bta(bisa);
-	block_tensor<4, double, allocator_t> btb(bisb);
-	block_tensor<4, double, allocator_t> btc(bisc);
-
-	//	Load random data for input
-
-	for(size_t i = 0; i < 3; i++) {
-		index<4> blkidx;
-		blkidx[0] = i; blkidx[1] = i; blkidx[2] = i;
-		btod_random<4>().perform(bta, blkidx);
-		btod_random<4>().perform(btb, blkidx);
-		btod_random<4>().perform(btc, blkidx);
-	}
-	bta.set_immutable();
-	btb.set_immutable();
-
-	//	Convert block tensors to regular tensors
-
-	dense_tensor<4, double, allocator_t> ta(dims);
-	dense_tensor<4, double, allocator_t> tb(dims);
-	dense_tensor<4, double, allocator_t> tc(dims), tc_ref(dims);
-	tod_btconv<4>(bta).perform(ta);
-	tod_btconv<4>(btb).perform(tb);
-	if(c != 0.0) tod_btconv<4>(btc).perform(tc_ref);
-
-	//	Run contraction and compute the reference
-
-	contraction2<2, 2, 2> contr;
-	contr.contract(2, 2);
-	contr.contract(3, 3);
-
-	if(c == 0.0) btod_contract2<2, 2, 2>(contr, bta, btb).perform(btc);
-	else btod_contract2<2, 2, 2>(contr, bta, btb).perform(btc, c);
-	tod_btconv<4>(btc).perform(tc);
-	if(c == 0.0) tod_contract2<2, 2, 2>(contr, ta, tb).perform(cpus, true, 1.0, tc_ref);
-	else tod_contract2<2, 2, 2>(contr, ta, tb).perform(cpus, false, c, tc_ref);
-
-	//	Compare against reference
-
-	compare_ref<4>::compare(tn.c_str(), tc, tc_ref, 2e-13);
-
-	} catch(exception &e) {
-		fail_test(tn.c_str(), __FILE__, __LINE__, e.what());
-	}
->>>>>>> 01f32582
 }
 
 
 void btod_contract2_test::test_contr_16(double c)
-<<<<<<< HEAD
 throw(libtest::test_exception) {
 
     //
@@ -2466,90 +2279,6 @@
     } catch(exception &e) {
         fail_test(tn.c_str(), __FILE__, __LINE__, e.what());
     }
-=======
-	throw(libtest::test_exception) {
-
-	//
-	//	c_iabc = a_kcad b_ikbd
-	//	Dimensions [ik] = 13 (three blocks), [abcd] = 7 (three blocks),
-	//	no symmetry, all blocks non-zero, empty initial result tensor
-	//
-
-	std::ostringstream ss;
-	ss << "btod_contract2_test::test_contr_16(" << c << ")";
-	std::string tn = ss.str();
-
-	typedef std_allocator<double> allocator_t;
-
-	cpu_pool cpus(1);
-
-	try {
-
-	index<4> i1, i2;
-	i2[0] = 12; i2[1] = 12; i2[2] = 6; i2[3] = 6;
-	dimensions<4> dims_iiaa(index_range<4>(i1, i2));
-	i2[0] = 12; i2[1] = 6; i2[2] = 6; i2[3] = 6;
-	dimensions<4> dims_iaaa(index_range<4>(i1, i2));
-	block_index_space<4> bis_iiaa(dims_iiaa), bis_iaaa(dims_iaaa);
-	mask<4> m1, m2, m3, m4;
-	m1[0] = true; m1[1] = true; m2[2] = true; m2[3] = true;
-	m3[0] = true; m4[1] = true; m4[2] = true; m4[3] = true;
-	bis_iiaa.split(m1, 3);
-	bis_iiaa.split(m1, 7);
-	bis_iiaa.split(m1, 10);
-	bis_iiaa.split(m2, 2);
-	bis_iiaa.split(m2, 3);
-	bis_iiaa.split(m2, 5);
-	bis_iaaa.split(m3, 3);
-	bis_iaaa.split(m3, 7);
-	bis_iaaa.split(m3, 10);
-	bis_iaaa.split(m4, 2);
-	bis_iaaa.split(m4, 3);
-	bis_iaaa.split(m4, 5);
-
-	block_tensor<4, double, allocator_t> bta(bis_iaaa);
-	block_tensor<4, double, allocator_t> btb(bis_iiaa);
-	block_tensor<4, double, allocator_t> btc(bis_iaaa);
-
-	//	Load random data for input
-
-	btod_random<4>().perform(bta);
-	btod_random<4>().perform(btb);
-	bta.set_immutable();
-	btb.set_immutable();
-
-	//	Convert block tensors to regular tensors
-
-	dense_tensor<4, double, allocator_t> ta(dims_iaaa);
-	dense_tensor<4, double, allocator_t> tb(dims_iiaa);
-	dense_tensor<4, double, allocator_t> tc(dims_iaaa), tc_ref(dims_iaaa);
-	tod_btconv<4>(bta).perform(ta);
-	tod_btconv<4>(btb).perform(tb);
-	tod_set<4>().perform(cpus, tc_ref);
-
-	//	Run contraction and compute the reference
-
-	//	iabc = kcad ikbd
-	//	caib->iabc
-	contraction2<2, 2, 2> contr(permutation<4>().permute(0, 2).
-		permute(2, 3));
-	contr.contract(0, 1);
-	contr.contract(3, 3);
-
-	if(c == 0.0) btod_contract2<2, 2, 2>(contr, bta, btb).perform(btc);
-	else btod_contract2<2, 2, 2>(contr, bta, btb).perform(btc, c);
-	tod_btconv<4>(btc).perform(tc);
-	if(c == 0.0) tod_contract2<2, 2, 2>(contr, ta, tb).perform(cpus, true, 1.0, tc_ref);
-	else tod_contract2<2, 2, 2>(contr, ta, tb).perform(cpus, false, c, tc_ref);
-
-	//	Compare against reference
-
-	compare_ref<4>::compare(tn.c_str(), tc, tc_ref, 5e-15);
-
-	} catch(exception &e) {
-		fail_test(tn.c_str(), __FILE__, __LINE__, e.what());
-	}
->>>>>>> 01f32582
 }
 
 
@@ -2571,7 +2300,6 @@
 
     cpu_pool cpus(1);
 
-<<<<<<< HEAD
     try {
 
         index<4> i1, i2;
@@ -2647,82 +2375,6 @@
     } catch(exception &e) {
         fail_test(tn.c_str(), __FILE__, __LINE__, e.what());
     }
-=======
-	try {
-
-	index<4> i1, i2;
-	i2[0] = 12; i2[1] = 12; i2[2] = 6; i2[3] = 6;
-	dimensions<4> dims_iiaa(index_range<4>(i1, i2));
-	index<2> i3, i4;
-	i4[0] = 12; i4[1] = 12;
-	dimensions<2> dims_ii(index_range<2>(i3, i4));
-	block_index_space<4> bis_iiaa(dims_iiaa);
-	block_index_space<2> bis_ii(dims_ii);
-	mask<4> m1, m2;
-	mask<2> m3;
-	m1[0] = true; m1[1] = true; m2[2] = true; m2[3] = true;
-	m3[0] = true; m3[1] = true;
-	bis_iiaa.split(m1, 3);
-	bis_iiaa.split(m1, 7);
-	bis_iiaa.split(m1, 10);
-	bis_iiaa.split(m2, 2);
-	bis_iiaa.split(m2, 3);
-	bis_iiaa.split(m2, 5);
-	bis_ii.split(m3, 3);
-	bis_ii.split(m3, 7);
-	bis_ii.split(m3, 10);
-
-	block_tensor<4, double, allocator_t> bta(bis_iiaa);
-	block_tensor<4, double, allocator_t> btb(bis_iiaa);
-	block_tensor<2, double, allocator_t> btc(bis_ii);
-
-	//	Install symmetry
-	{
-		block_tensor_ctrl<4, double> ca(bta);
-		ca.req_symmetry().insert(se_perm<4, double>(permutation<4>().
-			permute(0, 1), true));
-		ca.req_symmetry().insert(se_perm<4, double>(permutation<4>().
-			permute(2, 3), true));
-	}
-
-	//	Load random data for input
-
-	btod_random<4>().perform(bta);
-	btod_random<4>().perform(btb);
-	if(c != 0.0) btod_random<2>().perform(btc);
-	bta.set_immutable();
-	btb.set_immutable();
-
-	//	Convert block tensors to regular tensors
-
-	dense_tensor<4, double, allocator_t> ta(dims_iiaa);
-	dense_tensor<4, double, allocator_t> tb(dims_iiaa);
-	dense_tensor<2, double, allocator_t> tc(dims_ii), tc_ref(dims_ii);
-	tod_btconv<4>(bta).perform(ta);
-	tod_btconv<4>(btb).perform(tb);
-	tod_btconv<2>(btc).perform(tc_ref);
-
-	//	Run contraction and compute the reference
-
-	contraction2<1, 1, 3> contr(permutation<2>().permute(0, 1));
-	contr.contract(1, 1);
-	contr.contract(2, 2);
-	contr.contract(3, 3);
-
-	if(c == 0.0) btod_contract2<1, 1, 3>(contr, bta, btb).perform(btc);
-	else btod_contract2<1, 1, 3>(contr, bta, btb).perform(btc, c);
-	tod_btconv<2>(btc).perform(tc);
-	if(c == 0.0) tod_contract2<1, 1, 3>(contr, ta, tb).perform(cpus, true, 1.0, tc_ref);
-	else tod_contract2<1, 1, 3>(contr, ta, tb).perform(cpus, false, c, tc_ref);
-
-	//	Compare against reference
-
-	compare_ref<2>::compare(tn.c_str(), tc, tc_ref, 1e-14);
-
-	} catch(exception &e) {
-		fail_test(tn.c_str(), __FILE__, __LINE__, e.what());
-	}
->>>>>>> 01f32582
 }
 
 
@@ -2744,7 +2396,6 @@
 
     cpu_pool cpus(1);
 
-<<<<<<< HEAD
     try {
 
         index<4> i1, i2;
@@ -2816,79 +2467,6 @@
     } catch(exception &e) {
         fail_test(tn.c_str(), __FILE__, __LINE__, e.what());
     }
-=======
-	try {
-
-	index<4> i1, i2;
-	i2[0] = 12; i2[1] = 12; i2[2] = 6; i2[3] = 6;
-	dimensions<4> dims_iiaa(index_range<4>(i1, i2));
-	i2[0] = 12; i2[1] = 6; i2[2] = 12; i2[3] = 6;
-	dimensions<4> dims_iaia(index_range<4>(i1, i2));
-	index<2> i3, i4;
-	i4[0] = 12; i4[1] = 12;
-	dimensions<2> dims_ii(index_range<2>(i3, i4));
-	block_index_space<4> bis_iiaa(dims_iiaa), bis_iaia(dims_iaia);
-	block_index_space<2> bis_ii(dims_ii);
-	mask<4> m1, m2, m3, m4;
-	mask<2> m5;
-	m1[0] = true; m1[1] = true; m2[2] = true; m2[3] = true;
-	m3[0] = true; m4[1] = true; m3[2] = true; m4[3] = true;
-	m5[0] = true; m5[1] = true;
-	bis_iiaa.split(m1, 3);
-	bis_iiaa.split(m1, 7);
-	bis_iiaa.split(m2, 2);
-	bis_iiaa.split(m2, 3);
-	bis_iiaa.split(m2, 5);
-	bis_iaia.split(m3, 3);
-	bis_iaia.split(m3, 7);
-	bis_iaia.split(m4, 2);
-	bis_iaia.split(m4, 3);
-	bis_iaia.split(m4, 5);
-	bis_ii.split(m5, 3);
-	bis_ii.split(m5, 7);
-
-	block_tensor<4, double, allocator_t> bta(bis_iiaa);
-	block_tensor<4, double, allocator_t> btb(bis_iaia);
-	block_tensor<2, double, allocator_t> btc(bis_ii);
-
-	//	Load random data for input
-
-	btod_random<4>().perform(bta);
-	btod_random<4>().perform(btb);
-	if(c != 0.0) btod_random<2>().perform(btc);
-	bta.set_immutable();
-	btb.set_immutable();
-
-	//	Convert block tensors to regular tensors
-
-	dense_tensor<4, double, allocator_t> ta(dims_iiaa);
-	dense_tensor<4, double, allocator_t> tb(dims_iaia);
-	dense_tensor<2, double, allocator_t> tc(dims_ii), tc_ref(dims_ii);
-	tod_btconv<4>(bta).perform(ta);
-	tod_btconv<4>(btb).perform(tb);
-	tod_btconv<2>(btc).perform(tc_ref);
-
-	//	Run contraction and compute the reference
-
-	contraction2<1, 1, 3> contr(permutation<2>().permute(0, 1));
-	contr.contract(1, 2);
-	contr.contract(2, 1);
-	contr.contract(3, 3);
-
-	if(c == 0.0) btod_contract2<1, 1, 3>(contr, bta, btb).perform(btc);
-	else btod_contract2<1, 1, 3>(contr, bta, btb).perform(btc, c);
-	tod_btconv<2>(btc).perform(tc);
-	if(c == 0.0) tod_contract2<1, 1, 3>(contr, ta, tb).perform(cpus, true, 1.0, tc_ref);
-	else tod_contract2<1, 1, 3>(contr, ta, tb).perform(cpus, false, c, tc_ref);
-
-	//	Compare against reference
-
-	compare_ref<2>::compare(tn.c_str(), tc, tc_ref, 1e-14);
-
-	} catch(exception &e) {
-		fail_test(tn.c_str(), __FILE__, __LINE__, e.what());
-	}
->>>>>>> 01f32582
 }
 
 void btod_contract2_test::test_contr_19()
@@ -2915,7 +2493,6 @@
 
     cpu_pool cpus(1);
 
-<<<<<<< HEAD
     try {
 
     index<4> i1a, i2a, i1b, i2b;
@@ -3021,98 +2598,6 @@
     }
 
     product_table_container::get_instance().erase(ss.str());
-=======
-	try {
-
-	index<4> i1a, i2a, i1b, i2b;
-	i2a[0] = 9; i2a[1] = 9; i2a[2] = 9; i2a[3] = 9;
-	i2b[0] = 9; i2b[1] = 9; i2b[2] = 15; i2b[3] = 15;
-	dimensions<4> dims_iiii(index_range<4>(i1a, i2a));
-	dimensions<4> dims_iiaa(index_range<4>(i1b, i2b));
-
-	block_index_space<4> bis_iiaa(dims_iiaa), bis_iiii(dims_iiii);
-	mask<4> m1, m2, m3;
-	m1[0] = true; m1[1] = true; m1[2] = true; m1[3] = true;
-	m2[0] = true; m2[1] = true; m3[2] = true; m3[3] = true;
-	bis_iiii.split(m1, 4);
-	bis_iiii.split(m1, 7);
-	bis_iiaa.split(m2, 4);
-	bis_iiaa.split(m2, 7);
-	bis_iiaa.split(m3, 5);
-	bis_iiaa.split(m3, 9);
-	bis_iiaa.split(m3, 15);
-
-	block_tensor<4, double, allocator_t> bta(bis_iiii);
-	block_tensor<4, double, allocator_t> btb(bis_iiaa);
-	block_tensor<4, double, allocator_t> btc(bis_iiaa);
-
-	{ // set symmetry
-	se_perm<4, double> sp1023(permutation<4>().permute(0, 1), false);
-	se_perm<4, double> sp0132(permutation<4>().permute(2, 3), false);
-	se_perm<4, double> sp2301(permutation<4>().permute(0, 2).permute(1, 3), true);
-
-	se_label<4, double> sla(bis_iiii.get_block_index_dims(), ss.str());
-	sla.assign(m1, 0, 0);
-	sla.assign(m1, 1, 1);
-	sla.assign(m1, 2, 1);
-	sla.add_target(0);
-	se_label<4, double> slb(bis_iiaa.get_block_index_dims(), ss.str());
-	slb.assign(m2, 0, 0);
-	slb.assign(m2, 1, 1);
-	slb.assign(m2, 2, 1);
-	slb.assign(m3, 0, 0);
-	slb.assign(m3, 1, 0);
-	slb.assign(m3, 2, 1);
-	slb.assign(m3, 3, 1);
-	slb.add_target(0);
-
-	block_tensor_ctrl<4, double> ca(bta), cb(btb), cc(btc);
-	ca.req_symmetry().insert(sp1023);
-	ca.req_symmetry().insert(sp0132);
-	ca.req_symmetry().insert(sp2301);
-	ca.req_symmetry().insert(sla);
-	cb.req_symmetry().insert(sp1023);
-	cb.req_symmetry().insert(sp0132);
-	cb.req_symmetry().insert(slb);
-	}
-
-	//	Load random data for input
-
-	btod_random<4>().perform(bta);
-	btod_random<4>().perform(btb);
-	bta.set_immutable();
-	btb.set_immutable();
-
-	//	Convert block tensors to regular tensors
-
-	dense_tensor<4, double, allocator_t> ta(dims_iiii);
-	dense_tensor<4, double, allocator_t> tb(dims_iiaa);
-	dense_tensor<4, double, allocator_t> tc(dims_iiaa), tc_ref(dims_iiaa);
-	tod_btconv<4>(bta).perform(ta);
-	tod_btconv<4>(btb).perform(tb);
-	tod_btconv<4>(btc).perform(tc_ref);
-
-	//	Run contraction and compute the reference
-
-	contraction2<2, 2, 2> contr;
-	contr.contract(2, 0);
-	contr.contract(3, 1);
-	btod_contract2<2, 2, 2>(contr, bta, btb).perform(btc);
-	tod_btconv<4>(btc).perform(tc);
-	tod_contract2<2, 2, 2>(contr, ta, tb).perform(cpus, true, 1.0, tc_ref);
-
-	//	Compare against reference
-
-	compare_ref<4>::compare(tn.c_str(), tc, tc_ref, 1e-14);
-
-	} catch(exception &e) {
-		product_table_container::get_instance().erase(ss.str());
-		fail_test(tn.c_str(), __FILE__, __LINE__, e.what());
-	}
-
-	product_table_container::get_instance().erase(ss.str());
-
->>>>>>> 01f32582
 }
 
 
@@ -3176,19 +2661,11 @@
 
         //  Convert block tensors to regular tensors
 
-<<<<<<< HEAD
         dense_tensor<2, double, allocator_t> ta(bisa.get_dims());
         dense_tensor<2, double, allocator_t> tb(bisb.get_dims());
         dense_tensor<2, double, allocator_t> tc(bisa.get_dims()), tc_ref(bisa.get_dims());
         tod_btconv<2>(bta).perform(ta);
         tod_btconv<2>(btb).perform(tb);
-=======
-	dense_tensor<2, double, allocator_t> ta(bisa.get_dims());
-	dense_tensor<2, double, allocator_t> tb(bisb.get_dims());
-	dense_tensor<2, double, allocator_t> tc(bisa.get_dims()), tc_ref(bisa.get_dims());
-	tod_btconv<2>(bta).perform(ta);
-	tod_btconv<2>(btb).perform(tb);
->>>>>>> 01f32582
 
         //  Run contraction and compute the reference
 
@@ -3379,21 +2856,12 @@
 
         //  Convert block tensors to regular tensors
 
-<<<<<<< HEAD
         dense_tensor<2, double, allocator_t> ta(bisa.get_dims());
         dense_tensor<2, double, allocator_t> tb(bisa.get_dims());
         dense_tensor<2, double, allocator_t> tc(bisc.get_dims()),
                 tc_ref(bisc.get_dims());
         tod_btconv<2>(bta).perform(ta);
         tod_btconv<2>(btb).perform(tb);
-=======
-	dense_tensor<2, double, allocator_t> ta(bisa.get_dims());
-	dense_tensor<2, double, allocator_t> tb(bisa.get_dims());
-	dense_tensor<2, double, allocator_t> tc(bisc.get_dims()),
-		tc_ref(bisc.get_dims());
-	tod_btconv<2>(bta).perform(ta);
-	tod_btconv<2>(btb).perform(tb);
->>>>>>> 01f32582
 
         //  Run contraction and compute the reference
 
@@ -3425,7 +2893,6 @@
 
     cpu_pool cpus(1);
 
-<<<<<<< HEAD
     try {
 
         index<2> i2a, i2b;
@@ -3489,70 +2956,6 @@
     } catch(exception &e) {
         fail_test(testname, __FILE__, __LINE__, e.what());
     }
-=======
-	try {
-
-	index<2> i2a, i2b;
-	i2b[0] = 10; i2b[1] = 20;
-	dimensions<2> dims_ia(index_range<2>(i2a, i2b));
-	index<4> i4a, i4b;
-	i4b[0] = 10; i4b[1] = 10; i4b[2] = 20; i4b[3] = 20;
-	dimensions<4> dims_ijab(index_range<4>(i4a, i4b));
-	block_index_space<2> bis_ia(dims_ia);
-	block_index_space<4> bis_ijab(dims_ijab);
-	mask<2> m2i, m2a;
-	m2i[0] = true; m2a[1] = true;
-	mask<4> m4i, m4a;
-	m4i[0] = true; m4i[1] = true; m4a[2] = true; m4a[3] = true;
-	bis_ia.split(m2i, 3);
-	bis_ia.split(m2i, 5);
-	bis_ia.split(m2a, 10);
-	bis_ia.split(m2a, 14);
-	bis_ijab.split(m4i, 3);
-	bis_ijab.split(m4i, 5);
-	bis_ijab.split(m4a, 10);
-	bis_ijab.split(m4a, 14);
-
-	block_tensor<2, double, allocator_t> bta(bis_ia);
-	block_tensor<4, double, allocator_t> btc(bis_ijab);
-
-	//	Load random data for input
-
-	btod_random<2>().perform(bta);
-	bta.set_immutable();
-
-	//	Run contraction
-
-	contraction2<2, 2, 0> contr(permutation<4>().permute(1, 2));
-	btod_contract2<2, 2, 0>(contr, bta, bta).perform(btc);
-
-	//	Convert block tensors to regular tensors
-
-	dense_tensor<2, double, allocator_t> ta(dims_ia);
-	dense_tensor<4, double, allocator_t> tc(dims_ijab), tc_ref(dims_ijab);
-	tod_btconv<2>(bta).perform(ta);
-	tod_btconv<4>(btc).perform(tc);
-
-	//	Compute reference symmetry and tensor
-
-	symmetry<4, double> symc(bis_ijab), symc_ref(bis_ijab);
-	symc_ref.insert(se_perm<4, double>(permutation<4>().
-		permute(0, 1).permute(2, 3), true));
-	{
-		block_tensor_ctrl<4, double> cc(btc);
-		so_copy<4, double>(cc.req_const_symmetry()).perform(symc);
-	}
-	tod_contract2<2, 2, 0>(contr, ta, ta).perform(cpus, true, 1.0, tc_ref);
-
-	//	Compare against reference
-
-	compare_ref<4>::compare(testname, symc, symc_ref);
-	compare_ref<4>::compare(testname, tc, tc_ref, 5e-15);
-
-	} catch(exception &e) {
-		fail_test(testname, __FILE__, __LINE__, e.what());
-	}
->>>>>>> 01f32582
 }
 
 
@@ -3567,7 +2970,6 @@
 
     cpu_pool cpus(1);
 
-<<<<<<< HEAD
     try {
 
         index<3> i3a, i3b;
@@ -3632,71 +3034,6 @@
     } catch(exception &e) {
         fail_test(testname, __FILE__, __LINE__, e.what());
     }
-=======
-	try {
-
-	index<3> i3a, i3b;
-	i3b[0] = 10; i3b[1] = 20; i3b[2] = 20;
-	dimensions<3> dims_iac(index_range<3>(i3a, i3b));
-	index<4> i4a, i4b;
-	i4b[0] = 10; i4b[1] = 10; i4b[2] = 20; i4b[3] = 20;
-	dimensions<4> dims_ijab(index_range<4>(i4a, i4b));
-	block_index_space<3> bis_iac(dims_iac);
-	block_index_space<4> bis_ijab(dims_ijab);
-	mask<3> m3i, m3a;
-	m3i[0] = true; m3a[1] = true; m3a[2] = true;
-	mask<4> m4i, m4a;
-	m4i[0] = true; m4i[1] = true; m4a[2] = true; m4a[3] = true;
-	bis_iac.split(m3i, 3);
-	bis_iac.split(m3i, 5);
-	bis_iac.split(m3a, 10);
-	bis_iac.split(m3a, 14);
-	bis_ijab.split(m4i, 3);
-	bis_ijab.split(m4i, 5);
-	bis_ijab.split(m4a, 10);
-	bis_ijab.split(m4a, 14);
-
-	block_tensor<3, double, allocator_t> bta(bis_iac);
-	block_tensor<4, double, allocator_t> btc(bis_ijab);
-
-	//	Load random data for input
-
-	btod_random<3>().perform(bta);
-	bta.set_immutable();
-
-	//	Run contraction
-
-	contraction2<2, 2, 1> contr(permutation<4>().permute(1, 2));
-	contr.contract(2, 2);
-	btod_contract2<2, 2, 1>(contr, bta, bta).perform(btc);
-
-	//	Convert block tensors to regular tensors
-
-	dense_tensor<3, double, allocator_t> ta(dims_iac);
-	dense_tensor<4, double, allocator_t> tc(dims_ijab), tc_ref(dims_ijab);
-	tod_btconv<3>(bta).perform(ta);
-	tod_btconv<4>(btc).perform(tc);
-
-	//	Compute reference symmetry and tensor
-
-	symmetry<4, double> symc(bis_ijab), symc_ref(bis_ijab);
-	symc_ref.insert(se_perm<4, double>(permutation<4>().
-		permute(0, 1).permute(2, 3), true));
-	{
-		block_tensor_ctrl<4, double> cc(btc);
-		so_copy<4, double>(cc.req_const_symmetry()).perform(symc);
-	}
-	tod_contract2<2, 2, 1>(contr, ta, ta).perform(cpus, true, 1.0, tc_ref);
-
-	//	Compare against reference
-
-	compare_ref<4>::compare(testname, symc, symc_ref);
-	compare_ref<4>::compare(testname, tc, tc_ref, 5e-15);
-
-	} catch(exception &e) {
-		fail_test(testname, __FILE__, __LINE__, e.what());
-	}
->>>>>>> 01f32582
 }
 
 
@@ -3712,7 +3049,6 @@
 
     cpu_pool cpus(1);
 
-<<<<<<< HEAD
     try {
 
         index<3> i3a, i3b;
@@ -3786,79 +3122,6 @@
     } catch(exception &e) {
         fail_test(testname, __FILE__, __LINE__, e.what());
     }
-=======
-	try {
-
-	index<3> i3a, i3b;
-	i3b[0] = 10; i3b[1] = 20; i3b[2] = 20;
-	dimensions<3> dims_iac(index_range<3>(i3a, i3b));
-	index<4> i4a, i4b;
-	i4b[0] = 10; i4b[1] = 10; i4b[2] = 20; i4b[3] = 20;
-	dimensions<4> dims_ijab(index_range<4>(i4a, i4b));
-	block_index_space<3> bis_iac(dims_iac);
-	block_index_space<4> bis_ijab(dims_ijab);
-	mask<3> m3i, m3a;
-	m3i[0] = true; m3a[1] = true; m3a[2] = true;
-	mask<4> m4i, m4a;
-	m4i[0] = true; m4i[1] = true; m4a[2] = true; m4a[3] = true;
-	bis_iac.split(m3i, 3);
-	bis_iac.split(m3i, 5);
-	bis_iac.split(m3a, 10);
-	bis_iac.split(m3a, 14);
-	bis_ijab.split(m4i, 3);
-	bis_ijab.split(m4i, 5);
-	bis_ijab.split(m4a, 10);
-	bis_ijab.split(m4a, 14);
-
-	block_tensor<3, double, allocator_t> bta(bis_iac);
-	block_tensor<4, double, allocator_t> btc(bis_ijab);
-
-	//	Install initial symmetry
-
-	{
-		block_tensor_ctrl<3, double> ca(bta);
-		ca.req_symmetry().insert(se_perm<3, double>(
-			permutation<3>().permute(1, 2), true));
-	}
-
-	//	Load random data for input
-
-	btod_random<3>().perform(bta);
-	bta.set_immutable();
-
-	//	Run contraction
-
-	contraction2<2, 2, 1> contr(permutation<4>().permute(1, 2));
-	contr.contract(2, 1);
-	btod_contract2<2, 2, 1>(contr, bta, bta).perform(btc);
-
-	//	Convert block tensors to regular tensors
-
-	dense_tensor<3, double, allocator_t> ta(dims_iac);
-	dense_tensor<4, double, allocator_t> tc(dims_ijab), tc_ref(dims_ijab);
-	tod_btconv<3>(bta).perform(ta);
-	tod_btconv<4>(btc).perform(tc);
-
-	//	Compute reference symmetry and tensor
-
-	symmetry<4, double> symc(bis_ijab), symc_ref(bis_ijab);
-	symc_ref.insert(se_perm<4, double>(permutation<4>().
-		permute(0, 1).permute(2, 3), true));
-	{
-		block_tensor_ctrl<4, double> cc(btc);
-		so_copy<4, double>(cc.req_const_symmetry()).perform(symc);
-	}
-	tod_contract2<2, 2, 1>(contr, ta, ta).perform(cpus, true, 1.0, tc_ref);
-
-	//	Compare against reference
-
-	compare_ref<4>::compare(testname, symc, symc_ref);
-	compare_ref<4>::compare(testname, tc, tc_ref, 5e-15);
-
-	} catch(exception &e) {
-		fail_test(testname, __FILE__, __LINE__, e.what());
-	}
->>>>>>> 01f32582
 }
 
 
