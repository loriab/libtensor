--- conflicted
+++ resolved
@@ -91,19 +91,11 @@
 
     //  Prepare reference data
 
-<<<<<<< HEAD
     dense_tensor<2, double, allocator_t> ta(dims), tb(dims), tb_ref(dims);
     tod_btconv<2>(bta).perform(ta);
     tod_add<2> refop(ta);
     refop.add_op(ta, permutation<2>().permute(0, 1), 1.0);
     refop.perform(cpus, true, 1.0, tb_ref);
-=======
-	dense_tensor<2, double, allocator_t> ta(dims), tb(dims), tb_ref(dims);
-	tod_btconv<2>(bta).perform(ta);
-	tod_add<2> refop(ta);
-	refop.add_op(ta, permutation<2>().permute(0, 1), 1.0);
-	refop.perform(cpus, true, 1.0, tb_ref);
->>>>>>> 01f32582
 
     //  Run the symmetrization operation
 
@@ -163,19 +155,11 @@
 
     //  Prepare reference data
 
-<<<<<<< HEAD
     dense_tensor<2, double, allocator_t> ta(dims), tb(dims), tb_ref(dims);
     tod_btconv<2>(bta).perform(ta);
     tod_add<2> refop(ta);
     refop.add_op(ta, permutation<2>().permute(0, 1), -1.0);
     refop.perform(cpus, true, 1.0, tb_ref);
-=======
-	dense_tensor<2, double, allocator_t> ta(dims), tb(dims), tb_ref(dims);
-	tod_btconv<2>(bta).perform(ta);
-	tod_add<2> refop(ta);
-	refop.add_op(ta, permutation<2>().permute(0, 1), -1.0);
-	refop.perform(cpus, true, 1.0, tb_ref);
->>>>>>> 01f32582
 
     //  Run the symmetrization operation
 
@@ -244,19 +228,11 @@
 
     //  Prepare reference data
 
-<<<<<<< HEAD
     dense_tensor<4, double, allocator_t> ta(dims), tb(dims), tb_ref(dims);
     tod_btconv<4>(bta).perform(ta);
     tod_add<4> refop(ta);
     refop.add_op(ta, permutation<4>().permute(1, 3), -1.0);
     refop.perform(cpus, true, 1.0, tb_ref);
-=======
-	dense_tensor<4, double, allocator_t> ta(dims), tb(dims), tb_ref(dims);
-	tod_btconv<4>(bta).perform(ta);
-	tod_add<4> refop(ta);
-	refop.add_op(ta, permutation<4>().permute(1, 3), -1.0);
-	refop.perform(cpus, true, 1.0, tb_ref);
->>>>>>> 01f32582
 
     //  Run the symmetrization operation
 
@@ -326,19 +302,11 @@
 
     //  Prepare reference data
 
-<<<<<<< HEAD
     dense_tensor<4, double, allocator_t> ta(dims), tb(dims), tb_ref(dims);
     tod_btconv<4>(bta).perform(ta);
     tod_add<4> refop(ta);
     refop.add_op(ta, permutation<4>().permute(0, 2), 1.0);
     refop.perform(cpus, true, 1.0, tb_ref);
-=======
-	dense_tensor<4, double, allocator_t> ta(dims), tb(dims), tb_ref(dims);
-	tod_btconv<4>(bta).perform(ta);
-	tod_add<4> refop(ta);
-	refop.add_op(ta, permutation<4>().permute(0, 2), 1.0);
-	refop.perform(cpus, true, 1.0, tb_ref);
->>>>>>> 01f32582
 
     //  Run the symmetrization operation
 
@@ -399,21 +367,12 @@
 
     //  Prepare reference data
 
-<<<<<<< HEAD
     dense_tensor<4, double, allocator_t> ta(dims), tb(dims), tb_ref(dims);
     tod_btconv<4>(bta).perform(ta);
     tod_add<4> refop(ta);
     refop.add_op(ta, permutation<4>().permute(0, 2).permute(1, 3),
             (symm ? 1.0 : -1.0));
     refop.perform(cpus, true, 1.0, tb_ref);
-=======
-	dense_tensor<4, double, allocator_t> ta(dims), tb(dims), tb_ref(dims);
-	tod_btconv<4>(bta).perform(ta);
-	tod_add<4> refop(ta);
-	refop.add_op(ta, permutation<4>().permute(0, 2).permute(1, 3),
-			(symm ? 1.0 : -1.0));
-	refop.perform(cpus, true, 1.0, tb_ref);
->>>>>>> 01f32582
 
     //  Run the symmetrization operation
 
@@ -467,7 +426,6 @@
 
     cpu_pool cpus(1);
 
-<<<<<<< HEAD
     try {
 
     index<2> i1, i2;
@@ -566,104 +524,6 @@
         throw;
     }
     if (label) product_table_container::get_instance().erase(tns);
-=======
-	try {
-
-	index<2> i1, i2;
-	i2[0] = 11; i2[1] = 11;
-	dimensions<2> dims(index_range<2>(i1, i2));
-	block_index_space<2> bis(dims);
-	mask<2> m;
-	m[0] = true; m[1] = true;
-	bis.split(m, 2);
-	bis.split(m, 6);
-	bis.split(m, 8);
-
-	permutation<2> p;
-	p.permute(0, 1);
-
-	block_tensor<2, double, allocator_t> bta(bis), btb(bis);
-	symmetry<2, double> sym_ref(bis);
-
-	// setup symmetry
-	{
-	block_tensor_ctrl<2, double> ca(bta), cb(btb);
-
-	se_perm<2, double> se10(p, symm);
-	cb.req_symmetry().insert(se10);
-	sym_ref.insert(se10);
-
-	if (label) {
-		se_label<2, double> sl(bis.get_block_index_dims(), tns);
-		sl.assign(m, 0, 0);
-		sl.assign(m, 1, 1);
-		sl.assign(m, 2, 0);
-		sl.assign(m, 3, 1);
-		sl.add_target(1);
-		ca.req_symmetry().insert(sl);
-		cb.req_symmetry().insert(sl);
-		sym_ref.insert(sl);
-	}
-
-	if (part) {
-		se_part<2, double> sp(bis, m, 2);
-		index<2> i00, i01, i10, i11;
-		i10[0] = 1; i01[1] = 1;
-		i11[0] = 1; i11[1] = 1;
-		sp.add_map(i00, i01);
-		sp.add_map(i01, i10);
-		sp.add_map(i10, i11);
-		ca.req_symmetry().insert(sp);
-		cb.req_symmetry().insert(sp);
-		sym_ref.insert(sp);
-	}
-	}
-	//	Fill in random input
-
-	btod_random<2>().perform(bta);
-	btod_random<2>().perform(btb);
-	bta.set_immutable();
-
-	//	Prepare reference data
-
-	dense_tensor<2, double, allocator_t> ta(dims), tb(dims), tb_ref(dims);
-	tod_btconv<2>(bta).perform(ta);
-	tod_add<2> refop(ta);
-	refop.add_op(ta, p, (symm ? 1.0 : -1.0));
-	if (doadd) {
-		tod_btconv<2>(btb).perform(tb_ref);
-		refop.perform(cpus, false, 0.25, tb_ref);
-	}
-	else {
-		refop.perform(cpus, true, 1.0, tb_ref);
-	}
-
-	//	Run the symmetrization operation
-
-	btod_copy<2> op_copy(bta);
-	if (doadd) btod_symmetrize<2>(op_copy, p, symm).perform(btb, 0.25);
-	else btod_symmetrize<2>(op_copy, p, symm).perform(btb);
-
-	tod_btconv<2>(btb).perform(tb);
-
-	//	Compare against the reference: symmetry and data
-	block_tensor_ctrl<2, double> ctrlb(btb);
-
-	compare_ref<2>::compare(tns.c_str(), ctrlb.req_const_symmetry(), sym_ref);
-
-	compare_ref<2>::compare(tns.c_str(), tb, tb_ref, 1e-15);
-
-	} catch(exception &e) {
-		if (label) product_table_container::get_instance().erase(tns);
-
-		fail_test(tns.c_str(), __FILE__, __LINE__, e.what());
-	} catch(...) {
-		if (label) product_table_container::get_instance().erase(tns);
-
-		throw;
-	}
-	if (label) product_table_container::get_instance().erase(tns);
->>>>>>> 01f32582
 
 }
 
@@ -691,7 +551,6 @@
 
     cpu_pool cpus(1);
 
-<<<<<<< HEAD
     try {
 
     index<4> i1, i2;
@@ -809,122 +668,6 @@
         throw;
     }
     if (label) product_table_container::get_instance().erase(tns);
-=======
-	try {
-
-	index<4> i1, i2;
-	i2[0] = 9; i2[1] = 9; i2[2] = 11; i2[3] = 11;
-	dimensions<4> dims(index_range<4>(i1, i2));
-	block_index_space<4> bis(dims);
-	mask<4> m, m1, m2;
-	m1[0] = true; m1[1] = true;
-	m2[2] = true; m2[3] = true;
-	m[0] = true; m[1] = true; m[2] = true; m[3] = true;
-	bis.split(m1, 4); bis.split(m1, 5); bis.split(m1, 9);
-	bis.split(m2, 1); bis.split(m2, 6); bis.split(m2, 7);
-
-	permutation<4> p1, p2;
-	p1.permute(0, 1);
-	p2.permute(2, 3);
-
-	block_tensor<4, double, allocator_t> bta(bis), btb(bis);
-	symmetry<4, double> sym_ref(bis);
-
-	// setup symmetry
-	{
-	block_tensor_ctrl<4, double> ca(bta);
-
-	se_perm<4, double> se1(p1, symm);
-	se_perm<4, double> se2(p2, symm);
-	sym_ref.insert(se1);
-	sym_ref.insert(se2);
-
-	if (label) {
-		se_label<4, double> sl(bis.get_block_index_dims(), tns);
-		sl.assign(m, 0, 0);
-		sl.assign(m, 1, 1);
-		sl.assign(m, 2, 0);
-		sl.assign(m, 3, 1);
-		sl.add_target(0);
-		sl.add_target(1);
-		ca.req_symmetry().insert(sl);
-		sym_ref.insert(sl);
-	}
-
-	if (part) {
-		se_part<4, double> sp(bis, m, 2);
-		index<4> i0000, i0001, i0010, i0011, i0100, i0101, i0110, i0111,
-			i1000, i1001, i1010, i1011, i1100, i1101, i1110, i1111;
-		i1110[0] = 1; i1110[1] = 1; i1110[2] = 1; i0001[3] = 1;
-		i1101[0] = 1; i1101[1] = 1; i0010[2] = 1; i1101[3] = 1;
-		i1100[0] = 1; i1100[1] = 1; i0011[2] = 1; i0011[3] = 1;
-		i1011[0] = 1; i0100[1] = 1; i1011[2] = 1; i1011[3] = 1;
-		i1010[0] = 1; i0101[1] = 1; i1010[2] = 1; i0101[3] = 1;
-		i1001[0] = 1; i0110[1] = 1; i0110[2] = 1; i1001[3] = 1;
-		i1000[0] = 1; i0111[1] = 1; i0111[2] = 1; i0111[3] = 1;
-		i1111[0] = 1; i1111[1] = 1; i1111[2] = 1; i1111[3] = 1;
-		sp.add_map(i0000, i0001);
-		sp.add_map(i0001, i0010);
-		sp.add_map(i0010, i0011);
-		sp.add_map(i0011, i0100);
-		sp.add_map(i0100, i0101);
-		sp.add_map(i0101, i0110);
-		sp.add_map(i0110, i0111);
-		sp.add_map(i0111, i1000);
-		sp.add_map(i1000, i1001);
-		sp.add_map(i1001, i1010);
-		sp.add_map(i1010, i1011);
-		sp.add_map(i1011, i1100);
-		sp.add_map(i1100, i1101);
-		sp.add_map(i1101, i1110);
-		sp.add_map(i1110, i1111);
-		ca.req_symmetry().insert(sp);
-		sym_ref.insert(sp);
-	}
-	}
-	//	Fill in random input
-
-	btod_random<4>().perform(bta);
-	bta.set_immutable();
-
-	//	Prepare reference data
-
-	dense_tensor<4, double, allocator_t> ta(dims), tb(dims), tb_ref(dims);
-	tod_btconv<4>(bta).perform(ta);
-	tod_add<4> refop(ta);
-	refop.add_op(ta, p1, (symm ? 1.0 : -1.0));
-	refop.add_op(ta, p2, (symm ? 1.0 : -1.0));
-	refop.add_op(ta, permutation<4>().permute(p1).permute(p2), 1.0);
-	refop.perform(cpus, true, 1.0, tb_ref);
-
-	//	Run the symmetrization operation
-
-	btod_copy<4> op_copy(bta);
-	btod_symmetrize<4> sym1(op_copy, p1, symm);
-	btod_symmetrize<4> sym2(sym1, p2, symm);
-	sym2.perform(btb);
-
-	tod_btconv<4>(btb).perform(tb);
-
-	//	Compare against the reference: symmetry and data
-	block_tensor_ctrl<4, double> ctrlb(btb);
-
-	compare_ref<4>::compare(tns.c_str(), sym2.get_symmetry(), sym_ref);
-	compare_ref<4>::compare(tns.c_str(), ctrlb.req_const_symmetry(), sym_ref);
-
-	compare_ref<4>::compare(tns.c_str(), tb, tb_ref, 1e-15);
-
-	} catch(exception &e) {
-		if (label) product_table_container::get_instance().erase(tns);
-
-		fail_test(tns.c_str(), __FILE__, __LINE__, e.what());
-	} catch(...) {
-		if (label) product_table_container::get_instance().erase(tns);
-
-		throw;
-	}
-	if (label) product_table_container::get_instance().erase(tns);
->>>>>>> 01f32582
 
 }
 
