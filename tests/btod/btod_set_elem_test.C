#include <libtensor/core/allocator.h>
#include <libtensor/core/block_tensor.h>
#include <libtensor/dense_tensor/dense_tensor.h>
<<<<<<< HEAD
#include <libtensor/btod/scalar_transf_double.h>
=======
>>>>>>> 01f32582
#include <libtensor/btod/btod_random.h>
#include <libtensor/btod/btod_set_elem.h>
#include <libtensor/symmetry/se_perm.h>
#include <libtensor/dense_tensor/tod_btconv.h>
#include <libtensor/dense_tensor/tod_set_elem.h>
#include "btod_set_elem_test.h"
#include "../compare_ref.h"

namespace libtensor {


void btod_set_elem_test::perform() throw(libtest::test_exception) {

    test_1();
    test_2();
    test_3();
}


void btod_set_elem_test::test_1() throw(libtest::test_exception) {

<<<<<<< HEAD
    static const char *testname = "btod_set_elem_test::test_1()";

    typedef std_allocator<double> allocator_t;

    try {

    index<2> i1, i2;
    i2[0] = 3; i2[1] = 4;
    dimensions<2> dims(index_range<2>(i1, i2));
    block_index_space<2> bis(dims);
    block_tensor<2, double, allocator_t> bt(bis);
    dense_tensor<2, double, allocator_t> t(dims), t_ref(dims);

    //  Fill in random data
    //
    btod_random<2>().perform(bt);
    tod_btconv<2>(bt).perform(t_ref);

    //  Test [0,0] in [0,0]
    //
    index<2> i00;
    btod_set_elem<2>().perform(bt, i00, i00, 2.0);
    tod_set_elem<2>().perform(t_ref, i00, 2.0);
    tod_btconv<2>(bt).perform(t);
    compare_ref<2>::compare(testname, t, t_ref, 0.0);

    //  Test [3,2] in [0,0]
    //
    index<2> i32; i32[0] = 3; i32[1] = 2;
    btod_set_elem<2>().perform(bt, i00, i32, -2.0);
    tod_set_elem<2>().perform(t_ref, i32, -2.0);
    tod_btconv<2>(bt).perform(t);
    compare_ref<2>::compare(testname, t, t_ref, 0.0);

    } catch(exception &e) {
        fail_test(testname, __FILE__, __LINE__, e.what());
    }
=======
	static const char *testname = "btod_set_elem_test::test_1()";

	typedef std_allocator<double> allocator_t;

	try {

	index<2> i1, i2;
	i2[0] = 3; i2[1] = 4;
	dimensions<2> dims(index_range<2>(i1, i2));
	block_index_space<2> bis(dims);
	block_tensor<2, double, allocator_t> bt(bis);
	dense_tensor<2, double, allocator_t> t(dims), t_ref(dims);

	//	Fill in random data
	//
	btod_random<2>().perform(bt);
	tod_btconv<2>(bt).perform(t_ref);

	//	Test [0,0] in [0,0]
	//
	index<2> i00;
	btod_set_elem<2>().perform(bt, i00, i00, 2.0);
	tod_set_elem<2>().perform(t_ref, i00, 2.0);
	tod_btconv<2>(bt).perform(t);
	compare_ref<2>::compare(testname, t, t_ref, 0.0);

	//	Test [3,2] in [0,0]
	//
	index<2> i32; i32[0] = 3; i32[1] = 2;
	btod_set_elem<2>().perform(bt, i00, i32, -2.0);
	tod_set_elem<2>().perform(t_ref, i32, -2.0);
	tod_btconv<2>(bt).perform(t);
	compare_ref<2>::compare(testname, t, t_ref, 0.0);

	} catch(exception &e) {
		fail_test(testname, __FILE__, __LINE__, e.what());
	}
>>>>>>> 01f32582
}


void btod_set_elem_test::test_2() throw(libtest::test_exception) {

<<<<<<< HEAD
    static const char *testname = "btod_set_elem_test::test_2()";

    typedef std_allocator<double> allocator_t;

    try {

    index<2> i1, i2;
    i2[0] = 5; i2[1] = 8;
    dimensions<2> dims(index_range<2>(i1, i2));
    block_index_space<2> bis(dims);
    mask<2> m01, m10;
    m01[1] = true; m10[0] = true;
    bis.split(m10, 3);
    bis.split(m01, 4);
    block_tensor<2, double, allocator_t> bt(bis);
    dense_tensor<2, double, allocator_t> t(dims), t_ref(dims);

    //  Fill in random data
    //
    btod_random<2>().perform(bt);
    tod_btconv<2>(bt).perform(t_ref);

    //  Test element [0,0] in block [0,0]
    //
    index<2> i00;
    btod_set_elem<2>().perform(bt, i00, i00, 2.0);
    tod_set_elem<2>().perform(t_ref, i00, 2.0);
    tod_btconv<2>(bt).perform(t);
    compare_ref<2>::compare(testname, t, t_ref, 0.0);

    //  Test element [1,2] in block [0,0]
    //
    index<2> i12; i12[0] = 1; i12[1] = 2;
    btod_set_elem<2>().perform(bt, i00, i12, -2.0);
    tod_set_elem<2>().perform(t_ref, i12, -2.0);
    tod_btconv<2>(bt).perform(t);
    compare_ref<2>::compare(testname, t, t_ref, 0.0);

    //  Test element [0,1] in block [1,0]
    //
    index<2> i01, i10, i31;
    i01[1] = 1; i10[0] = 1;
    i31[0] = 3; i31[1] = 1;
    btod_set_elem<2>().perform(bt, i10, i01, 1.5);
    tod_set_elem<2>().perform(t_ref, i31, 1.5);
    tod_btconv<2>(bt).perform(t);
    compare_ref<2>::compare(testname, t, t_ref, 0.0);

    //  Test element [1,2] in block [1,1]
    //
    index<2> i11, i46;
    i11[0] = 1; i11[1] = 1;
    i46[0] = 4; i46[1] = 6;
    btod_set_elem<2>().perform(bt, i11, i12, -0.3);
    tod_set_elem<2>().perform(t_ref, i46, -0.3);
    tod_btconv<2>(bt).perform(t);
    compare_ref<2>::compare(testname, t, t_ref, 0.0);

    } catch(exception &e) {
        fail_test(testname, __FILE__, __LINE__, e.what());
    }
=======
	static const char *testname = "btod_set_elem_test::test_2()";

	typedef std_allocator<double> allocator_t;

	try {

	index<2> i1, i2;
	i2[0] = 5; i2[1] = 8;
	dimensions<2> dims(index_range<2>(i1, i2));
	block_index_space<2> bis(dims);
	mask<2> m01, m10;
	m01[1] = true; m10[0] = true;
	bis.split(m10, 3);
	bis.split(m01, 4);
	block_tensor<2, double, allocator_t> bt(bis);
	dense_tensor<2, double, allocator_t> t(dims), t_ref(dims);

	//	Fill in random data
	//
	btod_random<2>().perform(bt);
	tod_btconv<2>(bt).perform(t_ref);

	//	Test element [0,0] in block [0,0]
	//
	index<2> i00;
	btod_set_elem<2>().perform(bt, i00, i00, 2.0);
	tod_set_elem<2>().perform(t_ref, i00, 2.0);
	tod_btconv<2>(bt).perform(t);
	compare_ref<2>::compare(testname, t, t_ref, 0.0);

	//	Test element [1,2] in block [0,0]
	//
	index<2> i12; i12[0] = 1; i12[1] = 2;
	btod_set_elem<2>().perform(bt, i00, i12, -2.0);
	tod_set_elem<2>().perform(t_ref, i12, -2.0);
	tod_btconv<2>(bt).perform(t);
	compare_ref<2>::compare(testname, t, t_ref, 0.0);

	//	Test element [0,1] in block [1,0]
	//
	index<2> i01, i10, i31;
	i01[1] = 1; i10[0] = 1;
	i31[0] = 3; i31[1] = 1;
	btod_set_elem<2>().perform(bt, i10, i01, 1.5);
	tod_set_elem<2>().perform(t_ref, i31, 1.5);
	tod_btconv<2>(bt).perform(t);
	compare_ref<2>::compare(testname, t, t_ref, 0.0);

	//	Test element [1,2] in block [1,1]
	//
	index<2> i11, i46;
	i11[0] = 1; i11[1] = 1;
	i46[0] = 4; i46[1] = 6;
	btod_set_elem<2>().perform(bt, i11, i12, -0.3);
	tod_set_elem<2>().perform(t_ref, i46, -0.3);
	tod_btconv<2>(bt).perform(t);
	compare_ref<2>::compare(testname, t, t_ref, 0.0);

	} catch(exception &e) {
		fail_test(testname, __FILE__, __LINE__, e.what());
	}
>>>>>>> 01f32582
}


void btod_set_elem_test::test_3() throw(libtest::test_exception) {

<<<<<<< HEAD
    static const char *testname = "btod_set_elem_test::test_3()";

    typedef std_allocator<double> allocator_t;

    try {

    index<2> i1, i2;
    i2[0] = 8; i2[1] = 8;
    dimensions<2> dims(index_range<2>(i1, i2));
    block_index_space<2> bis(dims);
    mask<2> m;
    m[0] = true; m[1] = true;
    bis.split(m, 3);
    bis.split(m, 6);
    block_tensor<2, double, allocator_t> bt(bis);
    dense_tensor<2, double, allocator_t> t(dims), t_ref(dims);

    //  Set up symmetry
    //
    {
        block_tensor_ctrl<2, double> ctrl(bt);
        scalar_transf<double> tr0, tr1(-1.);
        se_perm<2, double> elem(permutation<2>().permute(0, 1), tr0);
        ctrl.req_symmetry().insert(elem);
    }

    //  Fill in random data
    //
    btod_random<2>().perform(bt);
    tod_btconv<2>(bt).perform(t_ref);

    //  Test element [0,0] in block [0,0]
    //
    index<2> i00;
    btod_set_elem<2>().perform(bt, i00, i00, 2.0);
    tod_set_elem<2>().perform(t_ref, i00, 2.0);
    tod_btconv<2>(bt).perform(t);
    compare_ref<2>::compare(testname, t, t_ref, 0.0);

    //  Test element [1,2] in block [0,0]
    //
    index<2> i12; i12[0] = 1; i12[1] = 2;
    index<2> i21; i21[0] = 2; i21[1] = 1;
    btod_set_elem<2>().perform(bt, i00, i12, -2.0);
    tod_set_elem<2>().perform(t_ref, i12, -2.0);
    tod_set_elem<2>().perform(t_ref, i21, -2.0);
    tod_btconv<2>(bt).perform(t);
    compare_ref<2>::compare(testname, t, t_ref, 0.0);

    //  Test element [0,1] in block [1,0]
    //
    index<2> i01, i10, i31, i13;
    i01[1] = 1; i10[0] = 1;
    i31[0] = 3; i31[1] = 1;
    i13[0] = 1; i13[1] = 3;
    btod_set_elem<2>().perform(bt, i10, i01, 1.5);
    tod_set_elem<2>().perform(t_ref, i31, 1.5);
    tod_set_elem<2>().perform(t_ref, i13, 1.5);
    tod_btconv<2>(bt).perform(t);
    compare_ref<2>::compare(testname, t, t_ref, 0.0);

    //  Test element [1,2] in block [1,1]
    //
    index<2> i11, i45, i54;
    i11[0] = 1; i11[1] = 1;
    i45[0] = 4; i45[1] = 5;
    i54[0] = 5; i54[1] = 4;
    btod_set_elem<2>().perform(bt, i11, i12, -0.3);
    tod_set_elem<2>().perform(t_ref, i45, -0.3);
    tod_set_elem<2>().perform(t_ref, i54, -0.3);
    tod_btconv<2>(bt).perform(t);
    compare_ref<2>::compare(testname, t, t_ref, 0.0);

    } catch(exception &e) {
        fail_test(testname, __FILE__, __LINE__, e.what());
    }
=======
	static const char *testname = "btod_set_elem_test::test_3()";

	typedef std_allocator<double> allocator_t;

	try {

	index<2> i1, i2;
	i2[0] = 8; i2[1] = 8;
	dimensions<2> dims(index_range<2>(i1, i2));
	block_index_space<2> bis(dims);
	mask<2> m;
	m[0] = true; m[1] = true;
	bis.split(m, 3);
	bis.split(m, 6);
	block_tensor<2, double, allocator_t> bt(bis);
	dense_tensor<2, double, allocator_t> t(dims), t_ref(dims);

	//	Set up symmetry
	//
	{
		block_tensor_ctrl<2, double> ctrl(bt);
		se_perm<2, double> elem(permutation<2>().permute(0, 1), true);
		ctrl.req_symmetry().insert(elem);
	}

	//	Fill in random data
	//
	btod_random<2>().perform(bt);
	tod_btconv<2>(bt).perform(t_ref);

	//	Test element [0,0] in block [0,0]
	//
	index<2> i00;
	btod_set_elem<2>().perform(bt, i00, i00, 2.0);
	tod_set_elem<2>().perform(t_ref, i00, 2.0);
	tod_btconv<2>(bt).perform(t);
	compare_ref<2>::compare(testname, t, t_ref, 0.0);

	//	Test element [1,2] in block [0,0]
	//
	index<2> i12; i12[0] = 1; i12[1] = 2;
	index<2> i21; i21[0] = 2; i21[1] = 1;
	btod_set_elem<2>().perform(bt, i00, i12, -2.0);
	tod_set_elem<2>().perform(t_ref, i12, -2.0);
	tod_set_elem<2>().perform(t_ref, i21, -2.0);
	tod_btconv<2>(bt).perform(t);
	compare_ref<2>::compare(testname, t, t_ref, 0.0);

	//	Test element [0,1] in block [1,0]
	//
	index<2> i01, i10, i31, i13;
	i01[1] = 1; i10[0] = 1;
	i31[0] = 3; i31[1] = 1;
	i13[0] = 1; i13[1] = 3;
	btod_set_elem<2>().perform(bt, i10, i01, 1.5);
	tod_set_elem<2>().perform(t_ref, i31, 1.5);
	tod_set_elem<2>().perform(t_ref, i13, 1.5);
	tod_btconv<2>(bt).perform(t);
	compare_ref<2>::compare(testname, t, t_ref, 0.0);

	//	Test element [1,2] in block [1,1]
	//
	index<2> i11, i45, i54;
	i11[0] = 1; i11[1] = 1;
	i45[0] = 4; i45[1] = 5;
	i54[0] = 5; i54[1] = 4;
	btod_set_elem<2>().perform(bt, i11, i12, -0.3);
	tod_set_elem<2>().perform(t_ref, i45, -0.3);
	tod_set_elem<2>().perform(t_ref, i54, -0.3);
	tod_btconv<2>(bt).perform(t);
	compare_ref<2>::compare(testname, t, t_ref, 0.0);

	} catch(exception &e) {
		fail_test(testname, __FILE__, __LINE__, e.what());
	}
>>>>>>> 01f32582
}


} // namespace libtensor<|MERGE_RESOLUTION|>--- conflicted
+++ resolved
@@ -1,10 +1,7 @@
 #include <libtensor/core/allocator.h>
 #include <libtensor/core/block_tensor.h>
 #include <libtensor/dense_tensor/dense_tensor.h>
-<<<<<<< HEAD
 #include <libtensor/btod/scalar_transf_double.h>
-=======
->>>>>>> 01f32582
 #include <libtensor/btod/btod_random.h>
 #include <libtensor/btod/btod_set_elem.h>
 #include <libtensor/symmetry/se_perm.h>
@@ -26,7 +23,6 @@
 
 void btod_set_elem_test::test_1() throw(libtest::test_exception) {
 
-<<<<<<< HEAD
     static const char *testname = "btod_set_elem_test::test_1()";
 
     typedef std_allocator<double> allocator_t;
@@ -64,51 +60,11 @@
     } catch(exception &e) {
         fail_test(testname, __FILE__, __LINE__, e.what());
     }
-=======
-	static const char *testname = "btod_set_elem_test::test_1()";
-
-	typedef std_allocator<double> allocator_t;
-
-	try {
-
-	index<2> i1, i2;
-	i2[0] = 3; i2[1] = 4;
-	dimensions<2> dims(index_range<2>(i1, i2));
-	block_index_space<2> bis(dims);
-	block_tensor<2, double, allocator_t> bt(bis);
-	dense_tensor<2, double, allocator_t> t(dims), t_ref(dims);
-
-	//	Fill in random data
-	//
-	btod_random<2>().perform(bt);
-	tod_btconv<2>(bt).perform(t_ref);
-
-	//	Test [0,0] in [0,0]
-	//
-	index<2> i00;
-	btod_set_elem<2>().perform(bt, i00, i00, 2.0);
-	tod_set_elem<2>().perform(t_ref, i00, 2.0);
-	tod_btconv<2>(bt).perform(t);
-	compare_ref<2>::compare(testname, t, t_ref, 0.0);
-
-	//	Test [3,2] in [0,0]
-	//
-	index<2> i32; i32[0] = 3; i32[1] = 2;
-	btod_set_elem<2>().perform(bt, i00, i32, -2.0);
-	tod_set_elem<2>().perform(t_ref, i32, -2.0);
-	tod_btconv<2>(bt).perform(t);
-	compare_ref<2>::compare(testname, t, t_ref, 0.0);
-
-	} catch(exception &e) {
-		fail_test(testname, __FILE__, __LINE__, e.what());
-	}
->>>>>>> 01f32582
 }
 
 
 void btod_set_elem_test::test_2() throw(libtest::test_exception) {
 
-<<<<<<< HEAD
     static const char *testname = "btod_set_elem_test::test_2()";
 
     typedef std_allocator<double> allocator_t;
@@ -170,75 +126,11 @@
     } catch(exception &e) {
         fail_test(testname, __FILE__, __LINE__, e.what());
     }
-=======
-	static const char *testname = "btod_set_elem_test::test_2()";
-
-	typedef std_allocator<double> allocator_t;
-
-	try {
-
-	index<2> i1, i2;
-	i2[0] = 5; i2[1] = 8;
-	dimensions<2> dims(index_range<2>(i1, i2));
-	block_index_space<2> bis(dims);
-	mask<2> m01, m10;
-	m01[1] = true; m10[0] = true;
-	bis.split(m10, 3);
-	bis.split(m01, 4);
-	block_tensor<2, double, allocator_t> bt(bis);
-	dense_tensor<2, double, allocator_t> t(dims), t_ref(dims);
-
-	//	Fill in random data
-	//
-	btod_random<2>().perform(bt);
-	tod_btconv<2>(bt).perform(t_ref);
-
-	//	Test element [0,0] in block [0,0]
-	//
-	index<2> i00;
-	btod_set_elem<2>().perform(bt, i00, i00, 2.0);
-	tod_set_elem<2>().perform(t_ref, i00, 2.0);
-	tod_btconv<2>(bt).perform(t);
-	compare_ref<2>::compare(testname, t, t_ref, 0.0);
-
-	//	Test element [1,2] in block [0,0]
-	//
-	index<2> i12; i12[0] = 1; i12[1] = 2;
-	btod_set_elem<2>().perform(bt, i00, i12, -2.0);
-	tod_set_elem<2>().perform(t_ref, i12, -2.0);
-	tod_btconv<2>(bt).perform(t);
-	compare_ref<2>::compare(testname, t, t_ref, 0.0);
-
-	//	Test element [0,1] in block [1,0]
-	//
-	index<2> i01, i10, i31;
-	i01[1] = 1; i10[0] = 1;
-	i31[0] = 3; i31[1] = 1;
-	btod_set_elem<2>().perform(bt, i10, i01, 1.5);
-	tod_set_elem<2>().perform(t_ref, i31, 1.5);
-	tod_btconv<2>(bt).perform(t);
-	compare_ref<2>::compare(testname, t, t_ref, 0.0);
-
-	//	Test element [1,2] in block [1,1]
-	//
-	index<2> i11, i46;
-	i11[0] = 1; i11[1] = 1;
-	i46[0] = 4; i46[1] = 6;
-	btod_set_elem<2>().perform(bt, i11, i12, -0.3);
-	tod_set_elem<2>().perform(t_ref, i46, -0.3);
-	tod_btconv<2>(bt).perform(t);
-	compare_ref<2>::compare(testname, t, t_ref, 0.0);
-
-	} catch(exception &e) {
-		fail_test(testname, __FILE__, __LINE__, e.what());
-	}
->>>>>>> 01f32582
 }
 
 
 void btod_set_elem_test::test_3() throw(libtest::test_exception) {
 
-<<<<<<< HEAD
     static const char *testname = "btod_set_elem_test::test_3()";
 
     typedef std_allocator<double> allocator_t;
@@ -315,83 +207,6 @@
     } catch(exception &e) {
         fail_test(testname, __FILE__, __LINE__, e.what());
     }
-=======
-	static const char *testname = "btod_set_elem_test::test_3()";
-
-	typedef std_allocator<double> allocator_t;
-
-	try {
-
-	index<2> i1, i2;
-	i2[0] = 8; i2[1] = 8;
-	dimensions<2> dims(index_range<2>(i1, i2));
-	block_index_space<2> bis(dims);
-	mask<2> m;
-	m[0] = true; m[1] = true;
-	bis.split(m, 3);
-	bis.split(m, 6);
-	block_tensor<2, double, allocator_t> bt(bis);
-	dense_tensor<2, double, allocator_t> t(dims), t_ref(dims);
-
-	//	Set up symmetry
-	//
-	{
-		block_tensor_ctrl<2, double> ctrl(bt);
-		se_perm<2, double> elem(permutation<2>().permute(0, 1), true);
-		ctrl.req_symmetry().insert(elem);
-	}
-
-	//	Fill in random data
-	//
-	btod_random<2>().perform(bt);
-	tod_btconv<2>(bt).perform(t_ref);
-
-	//	Test element [0,0] in block [0,0]
-	//
-	index<2> i00;
-	btod_set_elem<2>().perform(bt, i00, i00, 2.0);
-	tod_set_elem<2>().perform(t_ref, i00, 2.0);
-	tod_btconv<2>(bt).perform(t);
-	compare_ref<2>::compare(testname, t, t_ref, 0.0);
-
-	//	Test element [1,2] in block [0,0]
-	//
-	index<2> i12; i12[0] = 1; i12[1] = 2;
-	index<2> i21; i21[0] = 2; i21[1] = 1;
-	btod_set_elem<2>().perform(bt, i00, i12, -2.0);
-	tod_set_elem<2>().perform(t_ref, i12, -2.0);
-	tod_set_elem<2>().perform(t_ref, i21, -2.0);
-	tod_btconv<2>(bt).perform(t);
-	compare_ref<2>::compare(testname, t, t_ref, 0.0);
-
-	//	Test element [0,1] in block [1,0]
-	//
-	index<2> i01, i10, i31, i13;
-	i01[1] = 1; i10[0] = 1;
-	i31[0] = 3; i31[1] = 1;
-	i13[0] = 1; i13[1] = 3;
-	btod_set_elem<2>().perform(bt, i10, i01, 1.5);
-	tod_set_elem<2>().perform(t_ref, i31, 1.5);
-	tod_set_elem<2>().perform(t_ref, i13, 1.5);
-	tod_btconv<2>(bt).perform(t);
-	compare_ref<2>::compare(testname, t, t_ref, 0.0);
-
-	//	Test element [1,2] in block [1,1]
-	//
-	index<2> i11, i45, i54;
-	i11[0] = 1; i11[1] = 1;
-	i45[0] = 4; i45[1] = 5;
-	i54[0] = 5; i54[1] = 4;
-	btod_set_elem<2>().perform(bt, i11, i12, -0.3);
-	tod_set_elem<2>().perform(t_ref, i45, -0.3);
-	tod_set_elem<2>().perform(t_ref, i54, -0.3);
-	tod_btconv<2>(bt).perform(t);
-	compare_ref<2>::compare(testname, t, t_ref, 0.0);
-
-	} catch(exception &e) {
-		fail_test(testname, __FILE__, __LINE__, e.what());
-	}
->>>>>>> 01f32582
 }
 
 
