--- conflicted
+++ resolved
@@ -53,13 +53,8 @@
     block_tensor<2, double, allocator_t> bta(bis2);
     block_tensor<1, double, allocator_t> btb(bis1);
 
-<<<<<<< HEAD
     dense_tensor<2, double, allocator_t> ta(dims2);
     dense_tensor<1, double, allocator_t> tb(dims1), tb_ref(dims1);
-=======
-	dense_tensor<2, double, allocator_t> ta(dims2);
-	dense_tensor<1, double, allocator_t> tb(dims1), tb_ref(dims1);
->>>>>>> 01f32582
 
     mask<2> msk;
     msk[0] = false; msk[1] = true;
@@ -113,13 +108,8 @@
     block_tensor<3, double, allocator_t> bta(bis3);
     block_tensor<2, double, allocator_t> btb(bis2);
 
-<<<<<<< HEAD
     dense_tensor<3, double, allocator_t> ta(dims3);
     dense_tensor<2, double, allocator_t> tb(dims2), tb_ref(dims2);
-=======
-	dense_tensor<3, double, allocator_t> ta(dims3);
-	dense_tensor<2, double, allocator_t> tb(dims2), tb_ref(dims2);
->>>>>>> 01f32582
 
     mask<3> msk;
     msk[0] = true; msk[1] = false; msk[2] = true;
@@ -175,13 +165,8 @@
     block_tensor<5, double, allocator_t> bta(bis5);
     block_tensor<3, double, allocator_t> btb(bis3);
 
-<<<<<<< HEAD
     dense_tensor<5, double, allocator_t> ta(dims5);
     dense_tensor<3, double, allocator_t> tb(dims3), tb_ref(dims3);
-=======
-	dense_tensor<5, double, allocator_t> ta(dims5);
-	dense_tensor<3, double, allocator_t> tb(dims3), tb_ref(dims3);
->>>>>>> 01f32582
 
     mask<5> msk;
     msk[0] = false; msk[1] = true;msk[2] = true;msk[3] = false; msk[4] = true;
@@ -236,13 +221,8 @@
     block_tensor<5, double, allocator_t> bta(bis5);
     block_tensor<2, double, allocator_t> btb(bis2);
 
-<<<<<<< HEAD
     dense_tensor<5, double, allocator_t> ta(dims5);
     dense_tensor<2, double, allocator_t> tb(dims2), tb_ref(dims2);
-=======
-	dense_tensor<5, double, allocator_t> ta(dims5);
-	dense_tensor<2, double, allocator_t> tb(dims2), tb_ref(dims2);
->>>>>>> 01f32582
 
     mask<5> msk;
     msk[0] = false; msk[1] = true;msk[2] = false;msk[3] = true; msk[4] = false;
@@ -307,13 +287,8 @@
     block_tensor<2, double, allocator_t> bta(bis2);
     block_tensor<1, double, allocator_t> btb(bis1);
 
-<<<<<<< HEAD
     dense_tensor<2, double, allocator_t> ta(dims2);
     dense_tensor<1, double, allocator_t> tb(dims1), tb_ref(dims1);
-=======
-	dense_tensor<2, double, allocator_t> ta(dims2);
-	dense_tensor<1, double, allocator_t> tb(dims1), tb_ref(dims1);
->>>>>>> 01f32582
 
     mask<2> msk;
     msk[0] = false; msk[1] = true;
@@ -379,13 +354,8 @@
     block_tensor<3, double, allocator_t> bta(bis3);
     block_tensor<2, double, allocator_t> btb(bis2);
 
-<<<<<<< HEAD
     dense_tensor<3, double, allocator_t> ta(dims3);
     dense_tensor<2, double, allocator_t> tb(dims2), tb_ref(dims2);
-=======
-	dense_tensor<3, double, allocator_t> ta(dims3);
-	dense_tensor<2, double, allocator_t> tb(dims2), tb_ref(dims2);
->>>>>>> 01f32582
 
     mask<3> msk;
     msk[0] = true; msk[1] = false;msk[2] = true;
@@ -457,13 +427,8 @@
     block_tensor<4, double, allocator_t> bta(bis4);
     block_tensor<2, double, allocator_t> btb(bis2);
 
-<<<<<<< HEAD
     dense_tensor<4, double, allocator_t> ta(dims4);
     dense_tensor<2, double, allocator_t> tb(dims2), tb_ref(dims2);
-=======
-	dense_tensor<4, double, allocator_t> ta(dims4);
-	dense_tensor<2, double, allocator_t> tb(dims2), tb_ref(dims2);
->>>>>>> 01f32582
 
     mask<4> msk;
     msk[0] = true; msk[1] = false;msk[2] = false;msk[3] = true;
@@ -501,7 +466,6 @@
  **/
 void btod_extract_test::test_8() throw(libtest::test_exception) {
 
-<<<<<<< HEAD
     static const char *testname = "btod_extract_test::test_8()";
 
     typedef std_allocator<double> allocator_t;
@@ -565,71 +529,6 @@
     } catch(exception &e) {
         fail_test(testname, __FILE__, __LINE__, e.what());
     }
-=======
-	static const char *testname = "btod_extract_test::test_8()";
-
-	typedef std_allocator<double> allocator_t;
-
-	try {
-
-	index<2> i2a, i2b;
-	i2b[0] = 12; i2b[1] = 12;
-	index<4> i4a, i4b;
-	i4b[0] = 12; i4b[1] = 12; i4b[2] = 12;i4b[3] = 12;
-	dimensions<2> dims2(index_range<2>(i2a, i2b));
-	dimensions<4> dims4(index_range<4>(i4a, i4b));
-	block_index_space<2> bis2(dims2);
-	block_index_space<4> bis4(dims4);
-
-	mask<2> splmsk2; splmsk2[0] = true;splmsk2[1] = true;
-	bis2.split(splmsk2, 3);
-	bis2.split(splmsk2, 6);
-	bis2.split(splmsk2, 9);
-	bis2.split(splmsk2, 12);
-
-	mask<4> splmsk3; splmsk3[0] = true;splmsk3[1] = true;splmsk3[2] = true;
-	splmsk3[3] = true;
-	bis4.split(splmsk3, 3);
-	bis4.split(splmsk3, 6);
-	bis4.split(splmsk3, 9);
-	bis4.split(splmsk3, 12);
-
-	block_tensor<4, double, allocator_t> bta(bis4);
-	block_tensor<2, double, allocator_t> btb(bis2);
-
-	dense_tensor<4, double, allocator_t> ta(dims4);
-	dense_tensor<2, double, allocator_t> tb(dims2), tb_ref(dims2);
-
-	mask<4> msk;
-	msk[0] = true; msk[1] = false;msk[2] = false;msk[3] = true;
-
-	index<4> idx;
-	idx[0] = 0; idx [1] = 5; idx[2] =11;idx[3] = 0;
-	index<4> idxbl;
-	idxbl[0] = 0; idxbl[1] = 1;idxbl[2] = 3;idxbl[3] = 0;
-	index<4> idxibl;
-	idxibl[0] = idx[0]; idxibl[1] = idx[1] -3;idxibl[2] = idx[2] - 9;
-	idxibl[3] = idx[3];
-
-	//	Fill in random data
-	btod_random<4>().perform(bta);
-	bta.set_immutable();
-
-	//	Prepare the reference
-	tod_btconv<4>(bta).perform(ta);
-	tod_extract<4, 2>(ta, msk, idx).perform(tb_ref);
-
-	//	Invoke the operation
-	btod_extract<4, 2>(bta, msk, idxbl, idxibl).perform(btb);
-	tod_btconv<2>(btb).perform(tb);
-
-	//	Compare against the reference
-	compare_ref<2>::compare(testname, tb, tb_ref, 1e-15);
-
-	} catch(exception &e) {
-		fail_test(testname, __FILE__, __LINE__, e.what());
-	}
->>>>>>> 01f32582
 }
 
 
@@ -657,13 +556,8 @@
     block_tensor<3, double, allocator_t> bta(bis3);
     block_tensor<2, double, allocator_t> btb(bis2);
 
-<<<<<<< HEAD
     dense_tensor<3, double, allocator_t> ta(dims3);
     dense_tensor<2, double, allocator_t> tb(dims2), tb_ref(dims2);
-=======
-	dense_tensor<3, double, allocator_t> ta(dims3);
-	dense_tensor<2, double, allocator_t> tb(dims2), tb_ref(dims2);
->>>>>>> 01f32582
 
     mask<3> msk;
     msk[0] = true; msk[1] = false; msk[2] = true;
@@ -704,7 +598,6 @@
  **/
 void btod_extract_test::test_10() throw(libtest::test_exception) {
 
-<<<<<<< HEAD
     static const char *testname = "btod_extract_test::test_10()";
 
     typedef std_allocator<double> allocator_t;
@@ -788,90 +681,6 @@
     } catch(exception &e) {
         fail_test(testname, __FILE__, __LINE__, e.what());
     }
-=======
-	static const char *testname = "btod_extract_test::test_10()";
-
-	typedef std_allocator<double> allocator_t;
-
-	try {
-
-	index<2> i2a, i2b;
-	i2b[0] = 12; i2b[1] = 12;
-	index<4> i4a, i4b;
-	i4b[0] = 12; i4b[1] = 12; i4b[2] = 12;i4b[3] = 12;
-	dimensions<2> dims2(index_range<2>(i2a, i2b));
-	dimensions<4> dims4(index_range<4>(i4a, i4b));
-	block_index_space<2> bis2(dims2);
-	block_index_space<4> bis4(dims4);
-
-	mask<2> splmsk2; splmsk2[0] = true; splmsk2[1] = true;
-	bis2.split(splmsk2, 3);
-	bis2.split(splmsk2, 6);
-	bis2.split(splmsk2, 9);
-	bis2.split(splmsk2, 12);
-
-	mask<4> splmsk3; splmsk3[0] = true; splmsk3[1] = true; splmsk3[2] = true;
-	splmsk3[3] = true;
-	bis4.split(splmsk3, 3);
-	bis4.split(splmsk3, 6);
-	bis4.split(splmsk3, 9);
-	bis4.split(splmsk3, 12);
-
-	block_tensor<4, double, allocator_t> bta(bis4);
-	block_tensor<2, double, allocator_t> btb(bis2);
-
-	//  Add symmetries
-
-	permutation<4> p30, p21;
-	p30.permute(0, 3);
-	p21.permute(2, 1);
-	se_perm<4, double> sp30(p30, true);
-	se_perm<4, double> ap21(p21, false);
-	block_tensor_ctrl<4, double> cbta(bta);
-	cbta.req_symmetry().insert(sp30);
-	cbta.req_symmetry().insert(ap21);
-
-	permutation<2> p10;
-	p10.permute(0, 1);
-	se_perm<2, double> sp10(p10, true);
-	block_tensor_ctrl<2, double> cbtb(btb);
-	cbtb.req_symmetry().insert(sp10);
-
-	dense_tensor<4, double, allocator_t> ta(dims4);
-	dense_tensor<2, double, allocator_t> tb(dims2), tb_ref(dims2);
-
-	mask<4> msk;
-	msk[0] = true; msk[1] = false; msk[2] = false; msk[3] = true;
-
-	index<4> idx;
-	idx[0] = 0; idx[1] = 5; idx[2] =11; idx[3] = 0;
-	index<4> idxbl;
-	idxbl[0] = 0; idxbl[1] = 1; idxbl[2] = 3; idxbl[3] = 0;
-	index<4> idxibl;
-	idxibl[0] = idx[0]; idxibl[1] = idx[1] -3; idxibl[2] = idx[2] - 9;
-	idxibl[3] = idx[3];
-
-	//	Fill in random data
-
-	btod_random<4>().perform(bta);
-	bta.set_immutable();
-
-	//	Prepare the reference
-
-	tod_btconv<4>(bta).perform(ta);
-	tod_extract<4, 2>(ta, msk, idx).perform(tb_ref);
-
-	//	Invoke the operation
-	btod_extract<4, 2>(bta, msk, idxbl, idxibl).perform(btb);
-	tod_btconv<2>(btb).perform(tb);
-
-	//	Compare against the reference
-	compare_ref<2>::compare(testname, tb, tb_ref, 1e-15);
-
-	} catch(exception &e) {
-		fail_test(testname, __FILE__, __LINE__, e.what());
-	}
->>>>>>> 01f32582
 }
 
 
@@ -908,13 +717,8 @@
     block_tensor_ctrl<3, double> cbta(bta);
     cbta.req_symmetry().insert(ap21);
 
-<<<<<<< HEAD
     dense_tensor<3, double, allocator_t> ta(dims3);
     dense_tensor<2, double, allocator_t> tb(dims2), tb_ref(dims2);
-=======
-	dense_tensor<3, double, allocator_t> ta(dims3);
-	dense_tensor<2, double, allocator_t> tb(dims2), tb_ref(dims2);
->>>>>>> 01f32582
 
     mask<3> msk;
     msk[0] = true; msk[1] = false; msk[2] = true;
@@ -999,13 +803,8 @@
     cbta.req_symmetry().insert(se_perm<4, double>(
         permutation<4>().permute(0, 2).permute(1, 3), tr0));
 
-<<<<<<< HEAD
     dense_tensor<4, double, allocator_t> ta(dims4);
     dense_tensor<2, double, allocator_t> tb(dims2), tb_ref(dims2);
-=======
-	dense_tensor<4, double, allocator_t> ta(dims4);
-	dense_tensor<2, double, allocator_t> tb(dims2), tb_ref(dims2);
->>>>>>> 01f32582
 
     mask<4> msk;
     msk[0] = false; msk[1] = true; msk[2] = false; msk[3] = true;
@@ -1095,13 +894,8 @@
     cbtb.req_symmetry().insert(se_perm<2, double>(
         permutation<2>().permute(0, 1), tr0));
 
-<<<<<<< HEAD
     dense_tensor<4, double, allocator_t> ta(dims4);
     dense_tensor<2, double, allocator_t> tb(dims2), tb_ref(dims2);
-=======
-	dense_tensor<4, double, allocator_t> ta(dims4);
-	dense_tensor<2, double, allocator_t> tb(dims2), tb_ref(dims2);
->>>>>>> 01f32582
 
     mask<4> msk;
     msk[0] = false; msk[1] = true; msk[2] = false; msk[3] = true;
@@ -1189,13 +983,8 @@
     cbta.req_symmetry().insert(se_perm<4, double>(
         permutation<4>().permute(0, 2).permute(1, 3), tr0));
 
-<<<<<<< HEAD
     dense_tensor<4, double, allocator_t> ta(dims4);
     dense_tensor<2, double, allocator_t> tb(dims2), tb_ref(dims2);
-=======
-	dense_tensor<4, double, allocator_t> ta(dims4);
-	dense_tensor<2, double, allocator_t> tb(dims2), tb_ref(dims2);
->>>>>>> 01f32582
 
     mask<4> msk;
     msk[0] = false; msk[1] = true; msk[2] = false; msk[3] = true;
@@ -1280,13 +1069,8 @@
     cbta.req_symmetry().insert(se_perm<4, double>(
         permutation<4>().permute(0, 1), tr1));
 
-<<<<<<< HEAD
     dense_tensor<4, double, allocator_t> ta(dims4);
     dense_tensor<2, double, allocator_t> tb(dims2), tb_ref(dims2);
-=======
-	dense_tensor<4, double, allocator_t> ta(dims4);
-	dense_tensor<2, double, allocator_t> tb(dims2), tb_ref(dims2);
->>>>>>> 01f32582
 
     mask<4> msk;
     msk[0] = false; msk[1] = true; msk[2] = false; msk[3] = true;
