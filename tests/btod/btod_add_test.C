#include <sstream>
#include <libtensor/core/allocator.h>
#include <libtensor/core/block_tensor.h>
#include <libtensor/btod/scalar_transf_double.h>
#include <libtensor/btod/btod_add.h>
#include <libtensor/btod/btod_random.h>
#include <libtensor/symmetry/se_perm.h>
#include <libtensor/dense_tensor/tod_btconv.h>
#include "btod_add_test.h"
#include "../compare_ref.h"

namespace libtensor {

void btod_add_test::perform() throw(libtest::test_exception) {

    test_1(1.0, 1.0);
    test_1(1.0, 0.5);
    test_1(0.5, 1.0);
    test_1(2.5, 1.5);

    test_2(1.0, 1.0, 1.0);
    test_2(1.0, 0.5, 1.0);
    test_2(0.5, 1.0, 1.0);
    test_2(2.5, 1.5, 1.0);
    test_2(1.0, 1.0, -1.0);
    test_2(1.0, 0.5, -1.0);
    test_2(0.5, 1.0, -1.0);
    test_2(2.5, 1.5, -1.0);

    test_3(2.0, 1.0);
    test_3(1.0, 1.0);
    test_4(2.0, 1.0, 1.0, 1.0);
    test_4(1.0, 1.0, 1.0, 1.0);

    test_5();
    test_6();
    test_7();
    test_8();
    test_9();

    test_exc();
}

void btod_add_test::test_1(double ca1, double ca2)
    throw(libtest::test_exception) {

    //
    //  Arg 1: One non-zero block
    //  Arg 2: One non-zero block, permuted
    //  Simple run (replacement of data in B)
    //

    std::ostringstream tnss;
    tnss << "btod_add_test::test_1(" << ca1 << ", " << ca2 << ")";

    typedef std_allocator<double> allocator_t;

    cpu_pool cpus(1);

    try {

    index<2> i0, i1, i2;
    i2[0] = 10; i2[1] = 20;
    dimensions<2> dims_ia(index_range<2>(i1, i2));
    i2[0] = 20; i2[1] = 10;
    dimensions<2> dims_ai(index_range<2>(i1, i2));
    block_index_space<2> bis_ia(dims_ia), bis_ai(dims_ai);

    permutation<2> perma1, perma2;
    perma2.permute(0, 1);

    block_tensor<2, double, allocator_t> bta1(bis_ia), bta2(bis_ai),
        btb(bis_ia);

    //  Fill in random input

    btod_random<2>().perform(bta1);
    btod_random<2>().perform(bta2);

    //  Prepare reference data

<<<<<<< HEAD
    dense_tensor<2, double, allocator_t> ta1(dims_ia), ta2(dims_ai),
        tb(dims_ia), tb_ref(dims_ia);
    tod_btconv<2>(bta1).perform(ta1);
    tod_btconv<2>(bta2).perform(ta2);
    tod_add<2> op_ref(ta1, perma1, ca1);
    op_ref.add_op(ta2, perma2, ca2);
    op_ref.perform(cpus, true, 1.0, tb_ref);
=======
	dense_tensor<2, double, allocator_t> ta1(dims_ia), ta2(dims_ai),
		tb(dims_ia), tb_ref(dims_ia);
	tod_btconv<2>(bta1).perform(ta1);
	tod_btconv<2>(bta2).perform(ta2);
	tod_add<2> op_ref(ta1, perma1, ca1);
	op_ref.add_op(ta2, perma2, ca2);
	op_ref.perform(cpus, true, 1.0, tb_ref);
>>>>>>> 01f32582

    //  Run the addition operation

    btod_add<2> op(bta1, perma1, ca1);
    op.add_op(bta2, perma2, ca2);
    op.perform(btb);

    tod_btconv<2>(btb).perform(tb);

    //  Compare against the reference

    compare_ref<2>::compare(tnss.str().c_str(), tb, tb_ref, 1e-15);

    } catch(exception &e) {
        fail_test(tnss.str().c_str(), __FILE__, __LINE__, e.what());
    }

}


void btod_add_test::test_2(double ca1, double ca2, double cs)
    throw(libtest::test_exception) {

    //
    //  Arg 1: One non-zero block
    //  Arg 2: One non-zero block, permuted
    //  Additive run
    //

    std::ostringstream tnss;
    tnss << "btod_add_test::test_2(" << ca1 << ", " << ca2
        << ", " << cs << ")";

    typedef std_allocator<double> allocator_t;

    cpu_pool cpus(1);

    try {

    index<2> i0, i1, i2;
    i2[0] = 10; i2[1] = 20;
    dimensions<2> dims_ia(index_range<2>(i1, i2));
    i2[0] = 20; i2[1] = 10;
    dimensions<2> dims_ai(index_range<2>(i1, i2));
    block_index_space<2> bis_ia(dims_ia), bis_ai(dims_ai);

    permutation<2> perma1, perma2;
    perma2.permute(0, 1);

    block_tensor<2, double, allocator_t> bta1(bis_ia), bta2(bis_ai),
        btb(bis_ia);

    //  Fill in random input

    btod_random<2>().perform(bta1);
    btod_random<2>().perform(bta2);
    btod_random<2>().perform(btb);

    //  Prepare reference data

<<<<<<< HEAD
    dense_tensor<2, double, allocator_t> ta1(dims_ia), ta2(dims_ai),
        tb(dims_ia), tb_ref(dims_ia);
    tod_btconv<2>(bta1).perform(ta1);
    tod_btconv<2>(bta2).perform(ta2);
    tod_btconv<2>(btb).perform(tb_ref);
    tod_add<2> op_ref(ta1, perma1, ca1);
    op_ref.add_op(ta2, perma2, ca2);
    op_ref.perform(cpus, false, cs, tb_ref);
=======
	dense_tensor<2, double, allocator_t> ta1(dims_ia), ta2(dims_ai),
		tb(dims_ia), tb_ref(dims_ia);
	tod_btconv<2>(bta1).perform(ta1);
	tod_btconv<2>(bta2).perform(ta2);
	tod_btconv<2>(btb).perform(tb_ref);
	tod_add<2> op_ref(ta1, perma1, ca1);
	op_ref.add_op(ta2, perma2, ca2);
	op_ref.perform(cpus, false, cs, tb_ref);
>>>>>>> 01f32582

    //  Run the addition operation

    btod_add<2> op(bta1, perma1, ca1);
    op.add_op(bta2, perma2, ca2);
    op.perform(btb, cs);

    tod_btconv<2>(btb).perform(tb);

    //  Compare against the reference

    compare_ref<2>::compare(tnss.str().c_str(), tb, tb_ref, 1e-15);

    } catch(exception &e) {
        fail_test(tnss.str().c_str(), __FILE__, __LINE__, e.what());
    }

}


void btod_add_test::test_3(double ca1, double ca2)
    throw(libtest::test_exception) {

    //
    //  Arg 1: Non-zero off-diagonal blocks, permutational symmetry
    //  Arg 2: Non-zero diagonal blocks, permutational symmetry
    //

    std::ostringstream tnss;
    tnss << "btod_add_test::test_3(" << ca1 << ", " << ca2 << ")";

    typedef std_allocator<double> allocator_t;

    cpu_pool cpus(1);

    try {

    index<2> i1, i2;
    i2[0] = 10; i2[1] = 10;
    dimensions<2> dims(index_range<2>(i1, i2));
    block_index_space<2> bis(dims);
    mask<2> splmsk; splmsk[0] = true; splmsk[1] = true;
    bis.split(splmsk, 3);

    block_tensor<2, double, allocator_t> bta1(bis), bta2(bis), btb(bis);
    block_tensor_ctrl<2, double> ctrl_bta1(bta1), ctrl_bta2(bta2),
        ctrl_btb(btb);

    scalar_transf<double> tr0;
    se_perm<2, double> cycle(permutation<2>().permute(0, 1), tr0);
    ctrl_bta1.req_symmetry().insert(cycle);
    ctrl_bta2.req_symmetry().insert(cycle);
    ctrl_btb.req_symmetry().insert(cycle);

    index<2> i_00, i_01, i_11;
    i_01[0] = 0; i_01[1] = 1;
    i_11[0] = 1; i_11[1] = 1;

    //  Fill in random input

    btod_random<2>().perform(bta1, i_01);
    btod_random<2>().perform(bta2, i_00);
    btod_random<2>().perform(bta2, i_11);

    //   Prepare the reference

<<<<<<< HEAD
    dense_tensor<2, double, allocator_t> ta1(dims), ta2(dims), tb(dims),
        tb_ref(dims);
=======
	dense_tensor<2, double, allocator_t> ta1(dims), ta2(dims), tb(dims),
		tb_ref(dims);
>>>>>>> 01f32582

    tod_btconv<2>(bta1).perform(ta1);
    tod_btconv<2>(bta2).perform(ta2);

    tod_add<2> op_ref(ta1, ca1);
    op_ref.add_op(ta2, ca2);
    op_ref.perform(cpus, true, 1.0, tb_ref);

    //  Run the addition operation

    btod_add<2> op(bta1, ca1);
    op.add_op(bta2, ca2);
    op.perform(btb);

    tod_btconv<2>(btb).perform(tb);

    //  Compare against the reference

    compare_ref<2>::compare(tnss.str().c_str(), tb, tb_ref, 1e-15);

    } catch(exception &e) {
        fail_test(tnss.str().c_str(), __FILE__, __LINE__, e.what());
    }

}


void btod_add_test::test_4(double ca1, double ca2, double ca3, double ca4)
    throw(libtest::test_exception) {

    //
    //  Arg 1: One non-zero off-diagonal block [0,0,0,1]
    //  Arg 2: Non-zero diagonal blocks [0,0,0,0] and [1,1,1,1]
    //  Arg 3: One non-zero off-diagonal block [0,0,1,1]
    //  Arg 4: One non-zero off-diagonal block, permuted [0,1,1,1]
    //  All arguments have the same permutational symmetry
    //

    std::ostringstream tnss;
    tnss << "btod_add_test::test_4(" << ca1 << ", " << ca2
        << ", " << ca3 << ", " << ca4 << ")";

    typedef std_allocator<double> allocator_t;

    cpu_pool cpus(1);

<<<<<<< HEAD
    try {

    index<4> i1, i2;
    i2[0] = 10; i2[1] = 10; i2[2] = 10; i2[3] = 10;
    dimensions<4> dims(index_range<4>(i1, i2));
    block_index_space<4> bis(dims);
    mask<4> splmsk;
    splmsk[0] = true; splmsk[1] = true; splmsk[2] = true; splmsk[3] = true;
    bis.split(splmsk, 3);

    block_tensor<4, double, allocator_t> bta1(bis), bta2(bis), bta3(bis),
        bta4(bis), btb(bis);
    block_tensor_ctrl<4, double> ctrl_bta1(bta1), ctrl_bta2(bta2),
        ctrl_bta3(bta3), ctrl_bta4(bta4), ctrl_btb(btb);

    scalar_transf<double> tr0;
    se_perm<4, double> cycle1(permutation<4>().permute(0, 1).permute(1, 2).
        permute(2, 3), tr0);
    se_perm<4, double> cycle2(permutation<4>().permute(0, 1), tr0);
    ctrl_bta1.req_symmetry().insert(cycle1);
    ctrl_bta1.req_symmetry().insert(cycle2);
    ctrl_bta2.req_symmetry().insert(cycle1);
    ctrl_bta2.req_symmetry().insert(cycle2);
    ctrl_bta3.req_symmetry().insert(cycle1);
    ctrl_bta3.req_symmetry().insert(cycle2);
    ctrl_bta4.req_symmetry().insert(cycle1);
    ctrl_bta4.req_symmetry().insert(cycle2);
    ctrl_btb.req_symmetry().insert(cycle1);
    ctrl_btb.req_symmetry().insert(cycle2);

    index<4> i_0000, i_0001, i_0011, i_0111, i_1111;
    i_0001[0] = 0; i_0001[1] = 0; i_0001[2] = 0; i_0001[3] = 1;
    i_0011[0] = 0; i_0011[1] = 0; i_0011[2] = 1; i_0011[3] = 1;
    i_0111[0] = 0; i_0111[1] = 1; i_0111[2] = 1; i_0111[3] = 1;
    i_1111[0] = 1; i_1111[1] = 1; i_1111[2] = 1; i_1111[3] = 1;

    //  Fill in random input

    btod_random<4> rand;
    rand.perform(bta1, i_0001);
    rand.perform(bta2, i_0000);
    rand.perform(bta2, i_1111);
    rand.perform(bta3, i_0011);
    rand.perform(bta4, i_0111);

    bta1.set_immutable();
    bta2.set_immutable();
    bta3.set_immutable();
    bta4.set_immutable();

    //   Prepare the reference

    dense_tensor<4, double, allocator_t> ta1(dims), ta2(dims), ta3(dims),
        ta4(dims), tb(dims), tb_ref(dims);
    tod_btconv<4>(bta1).perform(ta1);
    tod_btconv<4>(bta2).perform(ta2);
    tod_btconv<4>(bta3).perform(ta3);
    tod_btconv<4>(bta4).perform(ta4);

    permutation<4> perm4; perm4.permute(1, 2).permute(2, 3);
    tod_add<4> op_ref(ta1, ca1);
    op_ref.add_op(ta2, ca2);
    op_ref.add_op(ta3, ca3);
    op_ref.add_op(ta4, perm4, ca4);
    op_ref.perform(cpus, true, 1.0, tb_ref);

    //  Run the addition operation

    btod_add<4> op(bta1, ca1);
    op.add_op(bta2, ca2);
    op.add_op(bta3, ca3);
    op.add_op(bta4, perm4, ca4);
    op.perform(btb);

    tod_btconv<4>(btb).perform(tb);

    //  Compare against the reference

    compare_ref<4>::compare(tnss.str().c_str(), tb, tb_ref, 1e-15);

    } catch(exception &e) {
        fail_test(tnss.str().c_str(), __FILE__, __LINE__, e.what());
    }
=======
	try {

	index<4> i1, i2;
	i2[0] = 10; i2[1] = 10; i2[2] = 10; i2[3] = 10;
	dimensions<4> dims(index_range<4>(i1, i2));
	block_index_space<4> bis(dims);
	mask<4> splmsk;
	splmsk[0] = true; splmsk[1] = true; splmsk[2] = true; splmsk[3] = true;
	bis.split(splmsk, 3);

	block_tensor<4, double, allocator_t> bta1(bis), bta2(bis), bta3(bis),
		bta4(bis), btb(bis);
	block_tensor_ctrl<4, double> ctrl_bta1(bta1), ctrl_bta2(bta2),
		ctrl_bta3(bta3), ctrl_bta4(bta4), ctrl_btb(btb);

	se_perm<4, double> cycle1(permutation<4>().permute(0, 1).permute(1, 2).
		permute(2, 3), true);
	se_perm<4, double> cycle2(permutation<4>().permute(0, 1), true);
	ctrl_bta1.req_symmetry().insert(cycle1);
	ctrl_bta1.req_symmetry().insert(cycle2);
	ctrl_bta2.req_symmetry().insert(cycle1);
	ctrl_bta2.req_symmetry().insert(cycle2);
	ctrl_bta3.req_symmetry().insert(cycle1);
	ctrl_bta3.req_symmetry().insert(cycle2);
	ctrl_bta4.req_symmetry().insert(cycle1);
	ctrl_bta4.req_symmetry().insert(cycle2);
	ctrl_btb.req_symmetry().insert(cycle1);
	ctrl_btb.req_symmetry().insert(cycle2);

	index<4> i_0000, i_0001, i_0011, i_0111, i_1111;
	i_0001[0] = 0; i_0001[1] = 0; i_0001[2] = 0; i_0001[3] = 1;
	i_0011[0] = 0; i_0011[1] = 0; i_0011[2] = 1; i_0011[3] = 1;
	i_0111[0] = 0; i_0111[1] = 1; i_0111[2] = 1; i_0111[3] = 1;
	i_1111[0] = 1; i_1111[1] = 1; i_1111[2] = 1; i_1111[3] = 1;

	//	Fill in random input

	btod_random<4> rand;
	rand.perform(bta1, i_0001);
	rand.perform(bta2, i_0000);
	rand.perform(bta2, i_1111);
	rand.perform(bta3, i_0011);
	rand.perform(bta4, i_0111);

	bta1.set_immutable();
	bta2.set_immutable();
	bta3.set_immutable();
	bta4.set_immutable();

	//	 Prepare the reference

	dense_tensor<4, double, allocator_t> ta1(dims), ta2(dims), ta3(dims),
		ta4(dims), tb(dims), tb_ref(dims);
	tod_btconv<4>(bta1).perform(ta1);
	tod_btconv<4>(bta2).perform(ta2);
	tod_btconv<4>(bta3).perform(ta3);
	tod_btconv<4>(bta4).perform(ta4);

	permutation<4> perm4; perm4.permute(1, 2).permute(2, 3);
	tod_add<4> op_ref(ta1, ca1);
	op_ref.add_op(ta2, ca2);
	op_ref.add_op(ta3, ca3);
	op_ref.add_op(ta4, perm4, ca4);
	op_ref.perform(cpus, true, 1.0, tb_ref);

	//	Run the addition operation

	btod_add<4> op(bta1, ca1);
	op.add_op(bta2, ca2);
	op.add_op(bta3, ca3);
	op.add_op(bta4, perm4, ca4);
	op.perform(btb);

	tod_btconv<4>(btb).perform(tb);

	//	Compare against the reference

	compare_ref<4>::compare(tnss.str().c_str(), tb, tb_ref, 1e-15);

	} catch(exception &e) {
		fail_test(tnss.str().c_str(), __FILE__, __LINE__, e.what());
	}
>>>>>>> 01f32582

}


void btod_add_test::test_5() throw(libtest::test_exception) {

    //
    //  Tests addition to zero vs. overwrite (single arguments)
    //

    static const char *testname = "btod_add_test::test_5()";

    typedef std_allocator<double> allocator_t;
    typedef block_tensor<2, double, allocator_t> block_tensor_t;

    try {

    index<2> i1, i2;
    i2[0] = 5; i2[1] = 10;
    dimensions<2> dims(index_range<2>(i1, i2));
    block_index_space<2> bis(dims);

    block_tensor_t bt1(bis), bt3(bis), bt3_ref(bis);
    btod_random<2>().perform(bt1);
    bt1.set_immutable();

    btod_add<2> add(bt1);

    add.perform(bt3, 1.0);
    add.perform(bt3_ref);

    compare_ref<2>::compare(testname, bt3, bt3_ref, 1e-15);

    } catch(exception &e) {
        fail_test(testname, __FILE__, __LINE__, e.what());
    }
}


void btod_add_test::test_6() throw(libtest::test_exception) {

    //
    //  Tests addition to zero vs. overwrite (multiple arguments)
    //

    static const char *testname = "btod_add_test::test_6()";

    typedef std_allocator<double> allocator_t;
    typedef block_tensor<2, double, allocator_t> block_tensor_t;

    try {

    index<2> i1, i2;
    i2[0] = 5; i2[1] = 10;
    dimensions<2> dims(index_range<2>(i1, i2));
    block_index_space<2> bis(dims);

    block_tensor_t bt1(bis), bt2(bis), bt3(bis), bt3_ref(bis);
    btod_random<2>().perform(bt1);
    btod_random<2>().perform(bt2);
    bt1.set_immutable();
    bt2.set_immutable();

    btod_add<2> add(bt1);
    add.add_op(bt2, 2.0);

    add.perform(bt3, 1.0);
    add.perform(bt3_ref);

    compare_ref<2>::compare(testname, bt3, bt3_ref, 1e-15);

    } catch(exception &e) {
        fail_test(testname, __FILE__, __LINE__, e.what());
    }
}


/** \brief Tests a particular block %index space that is causing a problem
 **/
void btod_add_test::test_7() throw(libtest::test_exception) {

    static const char *testname = "btod_add_test::test_7()";

    typedef std_allocator<double> allocator_t;

    cpu_pool cpus(1);

<<<<<<< HEAD
    try {

    size_t ni = 13, na = 7;
    index<4> i1, i2;
    i2[0] = na - 1; i2[1] = na - 1; i2[2] = ni - 1; i2[3] = na - 1;
    dimensions<4> dims_caib(index_range<4>(i1, i2));
    block_index_space<4> bis_caib(dims_caib);
    i2[0] = ni - 1; i2[1] = na - 1; i2[2] = na - 1; i2[3] = na - 1;
    dimensions<4> dims_iabc(index_range<4>(i1, i2));
    block_index_space<4> bis_iabc(dims_iabc);

    mask<4> m1, m2;
    m1[0] = true; m1[1] = true; m1[3] = true;
    bis_caib.split(m1, 2);
    bis_caib.split(m1, 3);
    bis_caib.split(m1, 5);
    m2[1] = true; m2[2] = true; m2[3] = true;
    bis_iabc.split(m2, 2);
    bis_iabc.split(m2, 3);
    bis_iabc.split(m2, 5);

    block_tensor<4, double, allocator_t> bt1(bis_caib), bt2(bis_caib),
        bt3(bis_iabc);
    dense_tensor<4, double, allocator_t> t1(dims_caib), t2(dims_caib),
        t3(dims_iabc), t3_ref(dims_iabc);

    btod_random<4>().perform(bt1);
    btod_random<4>().perform(bt2);
    bt1.set_immutable();
    bt2.set_immutable();

    tod_btconv<4>(bt1).perform(t1);
    tod_btconv<4>(bt2).perform(t2);

    permutation<4> p_caib, p_baic;
    p_caib.permute(0, 2).permute(2, 3); // caib -> iabc
    p_baic.permute(0, 2); // baic -> iabc

    btod_add<4> add(bt1, p_caib, 1.0);
    add.add_op(bt2, p_baic, -1.0);
    add.perform(bt3);
    tod_btconv<4>(bt3).perform(t3);

    tod_add<4> addt(t1, p_caib, 1.0);
    addt.add_op(t2, p_baic, -1.0);
    addt.perform(cpus, true, 1.0, t3_ref);

    compare_ref<4>::compare(testname, t3, t3_ref, 1e-15);

    } catch(exception &e) {
        fail_test(testname, __FILE__, __LINE__, e.what());
    }
=======
	try {

	size_t ni = 13, na = 7;
	index<4> i1, i2;
	i2[0] = na - 1; i2[1] = na - 1; i2[2] = ni - 1; i2[3] = na - 1;
	dimensions<4> dims_caib(index_range<4>(i1, i2));
	block_index_space<4> bis_caib(dims_caib);
	i2[0] = ni - 1; i2[1] = na - 1; i2[2] = na - 1; i2[3] = na - 1;
	dimensions<4> dims_iabc(index_range<4>(i1, i2));
	block_index_space<4> bis_iabc(dims_iabc);

	mask<4> m1, m2;
	m1[0] = true; m1[1] = true; m1[3] = true;
	bis_caib.split(m1, 2);
	bis_caib.split(m1, 3);
	bis_caib.split(m1, 5);
	m2[1] = true; m2[2] = true; m2[3] = true;
	bis_iabc.split(m2, 2);
	bis_iabc.split(m2, 3);
	bis_iabc.split(m2, 5);

	block_tensor<4, double, allocator_t> bt1(bis_caib), bt2(bis_caib),
		bt3(bis_iabc);
	dense_tensor<4, double, allocator_t> t1(dims_caib), t2(dims_caib),
		t3(dims_iabc), t3_ref(dims_iabc);

	btod_random<4>().perform(bt1);
	btod_random<4>().perform(bt2);
	bt1.set_immutable();
	bt2.set_immutable();

	tod_btconv<4>(bt1).perform(t1);
	tod_btconv<4>(bt2).perform(t2);

	permutation<4> p_caib, p_baic;
	p_caib.permute(0, 2).permute(2, 3); // caib -> iabc
	p_baic.permute(0, 2); // baic -> iabc

	btod_add<4> add(bt1, p_caib, 1.0);
	add.add_op(bt2, p_baic, -1.0);
	add.perform(bt3);
	tod_btconv<4>(bt3).perform(t3);

	tod_add<4> addt(t1, p_caib, 1.0);
	addt.add_op(t2, p_baic, -1.0);
	addt.perform(cpus, true, 1.0, t3_ref);

	compare_ref<4>::compare(testname, t3, t3_ref, 1e-15);

	} catch(exception &e) {
		fail_test(testname, __FILE__, __LINE__, e.what());
	}
>>>>>>> 01f32582
}


/** \brief Tests \f$ B_{iajb} = B_{iajb} + A_{ijab} qquad
        A \in S^{-}_2 \times S^{-}_2 \f$
 **/
void btod_add_test::test_8() throw(libtest::test_exception) {

    static const char *testname = "btod_add_test::test_8()";

    typedef std_allocator<double> allocator_t;

    cpu_pool cpus(1);

<<<<<<< HEAD
    try {

    size_t ni = 10, na = 4;
    index<4> i1, i2;
    i2[0] = ni - 1; i2[1] = na - 1; i2[2] = ni - 1; i2[3] = na - 1;
    dimensions<4> dims_iajb(index_range<4>(i1, i2));
    block_index_space<4> bis_iajb(dims_iajb);
    i2[0] = ni - 1; i2[1] = ni - 1; i2[2] = na - 1; i2[3] = na - 1;
    dimensions<4> dims_ijab(index_range<4>(i1, i2));
    block_index_space<4> bis_ijab(dims_ijab);

    mask<4> m1, m2, m3, m4;
    m1[0] = true; m2[1] = true; m1[2] = true; m2[3] = true;
    m3[0] = true; m3[1] = true; m4[2] = true; m4[3] = true;
    bis_iajb.split(m1, 5);
    bis_iajb.split(m2, 2);
    bis_ijab.split(m3, 5);
    bis_ijab.split(m4, 2);

    block_tensor<4, double, allocator_t> bta(bis_ijab), btb(bis_iajb);
    dense_tensor<4, double, allocator_t> ta(dims_ijab), tb(dims_iajb),
        tb_ref(dims_iajb);
    symmetry<4, double> syma_ref(bis_iajb);

    scalar_transf<double> tr0, tr1(-1.);
    {
        block_tensor_ctrl<4, double> ca(bta);
        ca.req_symmetry().insert(se_perm<4, double>(permutation<4>().
            permute(0, 1), tr1));
        ca.req_symmetry().insert(se_perm<4, double>(permutation<4>().
            permute(2, 3), tr1));
    }

    btod_random<4>().perform(bta);
    btod_random<4>().perform(btb);
    bta.set_immutable();

    tod_btconv<4>(bta).perform(ta);
    tod_btconv<4>(btb).perform(tb_ref);
    tod_copy<4>(ta, permutation<4>().permute(1, 2), 1.0).
        perform(cpus, false, 1.0, tb_ref);
    syma_ref.insert(se_perm<4, double>(permutation<4>().
        permute(0, 2), tr1));
    syma_ref.insert(se_perm<4, double>(permutation<4>().
        permute(1, 3), tr1));

    btod_add<4> add(bta, permutation<4>().permute(1, 2), 1.0);

    compare_ref<4>::compare(testname, add.get_symmetry(), syma_ref);

    add.perform(btb, 1.0);
    tod_btconv<4>(btb).perform(tb);

    compare_ref<4>::compare(testname, tb, tb_ref, 1e-15);

    } catch(exception &e) {
        fail_test(testname, __FILE__, __LINE__, e.what());
    }
=======
	try {

	size_t ni = 10, na = 4;
	index<4> i1, i2;
	i2[0] = ni - 1; i2[1] = na - 1; i2[2] = ni - 1; i2[3] = na - 1;
	dimensions<4> dims_iajb(index_range<4>(i1, i2));
	block_index_space<4> bis_iajb(dims_iajb);
	i2[0] = ni - 1; i2[1] = ni - 1; i2[2] = na - 1; i2[3] = na - 1;
	dimensions<4> dims_ijab(index_range<4>(i1, i2));
	block_index_space<4> bis_ijab(dims_ijab);

	mask<4> m1, m2, m3, m4;
	m1[0] = true; m2[1] = true; m1[2] = true; m2[3] = true;
	m3[0] = true; m3[1] = true; m4[2] = true; m4[3] = true;
	bis_iajb.split(m1, 5);
	bis_iajb.split(m2, 2);
	bis_ijab.split(m3, 5);
	bis_ijab.split(m4, 2);

	block_tensor<4, double, allocator_t> bta(bis_ijab), btb(bis_iajb);
	dense_tensor<4, double, allocator_t> ta(dims_ijab), tb(dims_iajb),
		tb_ref(dims_iajb);
	symmetry<4, double> syma_ref(bis_iajb);

	{
		block_tensor_ctrl<4, double> ca(bta);
		ca.req_symmetry().insert(se_perm<4, double>(permutation<4>().
			permute(0, 1), false));
		ca.req_symmetry().insert(se_perm<4, double>(permutation<4>().
			permute(2, 3), false));
	}

	btod_random<4>().perform(bta);
	btod_random<4>().perform(btb);
	bta.set_immutable();

	tod_btconv<4>(bta).perform(ta);
	tod_btconv<4>(btb).perform(tb_ref);
	tod_copy<4>(ta, permutation<4>().permute(1, 2), 1.0).
		perform(cpus, false, 1.0, tb_ref);
	syma_ref.insert(se_perm<4, double>(permutation<4>().
		permute(0, 2), false));
	syma_ref.insert(se_perm<4, double>(permutation<4>().
		permute(1, 3), false));

	btod_add<4> add(bta, permutation<4>().permute(1, 2), 1.0);

	compare_ref<4>::compare(testname, add.get_symmetry(), syma_ref);

	add.perform(btb, 1.0);
	tod_btconv<4>(btb).perform(tb);

	compare_ref<4>::compare(testname, tb, tb_ref, 1e-15);

	} catch(exception &e) {
		fail_test(testname, __FILE__, __LINE__, e.what());
	}
>>>>>>> 01f32582
}


/** \brief Tests \f$ B_{jkab} = B_{jkab} + A_{kajb} qquad
        A \in S^{-}_2 \times S^{-}_2 \f$
 **/
void btod_add_test::test_9() throw(libtest::test_exception) {

    static const char *testname = "btod_add_test::test_9()";

    typedef std_allocator<double> allocator_t;

    cpu_pool cpus(1);

<<<<<<< HEAD
    try {

    size_t ni = 10, na = 4;
    index<4> i1, i2;
    i2[0] = ni - 1; i2[1] = na - 1; i2[2] = ni - 1; i2[3] = na - 1;
    dimensions<4> dims_iajb(index_range<4>(i1, i2));
    block_index_space<4> bis_iajb(dims_iajb);
    i2[0] = ni - 1; i2[1] = ni - 1; i2[2] = na - 1; i2[3] = na - 1;
    dimensions<4> dims_ijab(index_range<4>(i1, i2));
    block_index_space<4> bis_ijab(dims_ijab);

    mask<4> m1, m2, m3, m4;
    m1[0] = true; m2[1] = true; m1[2] = true; m2[3] = true;
    m3[0] = true; m3[1] = true; m4[2] = true; m4[3] = true;
    bis_iajb.split(m1, 5);
    bis_iajb.split(m2, 2);
    bis_ijab.split(m3, 5);
    bis_ijab.split(m4, 2);

    block_tensor<4, double, allocator_t> bta(bis_iajb), btb(bis_ijab);
    dense_tensor<4, double, allocator_t> ta(dims_iajb), tb(dims_ijab),
        tb_ref(dims_ijab);
    symmetry<4, double> syma_ref(bis_ijab);

    scalar_transf<double> tr0;
    {
        block_tensor_ctrl<4, double> ca(bta);
        ca.req_symmetry().insert(se_perm<4, double>(permutation<4>().
            permute(0, 2).permute(1, 3), tr0));
    }

    btod_random<4>().perform(bta);
    btod_random<4>().perform(btb);
    bta.set_immutable();

    tod_btconv<4>(bta).perform(ta);
    tod_btconv<4>(btb).perform(tb_ref);
    tod_copy<4>(ta, permutation<4>().permute(2, 1).permute(1, 0), 1.0).
        perform(cpus, false, 1.0, tb_ref);
    syma_ref.insert(se_perm<4, double>(permutation<4>().
        permute(0, 1).permute(2, 3), tr0));

    btod_add<4> add(bta, permutation<4>().permute(2, 1).permute(1, 0), 1.0);

    compare_ref<4>::compare(testname, add.get_symmetry(), syma_ref);

    add.perform(btb, 1.0);
    tod_btconv<4>(btb).perform(tb);

    compare_ref<4>::compare(testname, tb, tb_ref, 1e-15);

    } catch(exception &e) {
        fail_test(testname, __FILE__, __LINE__, e.what());
    }
=======
	try {

	size_t ni = 10, na = 4;
	index<4> i1, i2;
	i2[0] = ni - 1; i2[1] = na - 1; i2[2] = ni - 1; i2[3] = na - 1;
	dimensions<4> dims_iajb(index_range<4>(i1, i2));
	block_index_space<4> bis_iajb(dims_iajb);
	i2[0] = ni - 1; i2[1] = ni - 1; i2[2] = na - 1; i2[3] = na - 1;
	dimensions<4> dims_ijab(index_range<4>(i1, i2));
	block_index_space<4> bis_ijab(dims_ijab);

	mask<4> m1, m2, m3, m4;
	m1[0] = true; m2[1] = true; m1[2] = true; m2[3] = true;
	m3[0] = true; m3[1] = true; m4[2] = true; m4[3] = true;
	bis_iajb.split(m1, 5);
	bis_iajb.split(m2, 2);
	bis_ijab.split(m3, 5);
	bis_ijab.split(m4, 2);

	block_tensor<4, double, allocator_t> bta(bis_iajb), btb(bis_ijab);
	dense_tensor<4, double, allocator_t> ta(dims_iajb), tb(dims_ijab),
		tb_ref(dims_ijab);
	symmetry<4, double> syma_ref(bis_ijab);

	{
		block_tensor_ctrl<4, double> ca(bta);
		ca.req_symmetry().insert(se_perm<4, double>(permutation<4>().
			permute(0, 2).permute(1, 3), true));
	}

	btod_random<4>().perform(bta);
	btod_random<4>().perform(btb);
	bta.set_immutable();

	tod_btconv<4>(bta).perform(ta);
	tod_btconv<4>(btb).perform(tb_ref);
	tod_copy<4>(ta, permutation<4>().permute(2, 1).permute(1, 0), 1.0).
		perform(cpus, false, 1.0, tb_ref);
	syma_ref.insert(se_perm<4, double>(permutation<4>().
		permute(0, 1).permute(2, 3), true));

	btod_add<4> add(bta, permutation<4>().permute(2, 1).permute(1, 0), 1.0);

	compare_ref<4>::compare(testname, add.get_symmetry(), syma_ref);

	add.perform(btb, 1.0);
	tod_btconv<4>(btb).perform(tb);

	compare_ref<4>::compare(testname, tb, tb_ref, 1e-15);

	} catch(exception &e) {
		fail_test(testname, __FILE__, __LINE__, e.what());
	}
>>>>>>> 01f32582
}


void btod_add_test::test_exc() throw(libtest::test_exception) {
    /*
    index<2> i1, i2; i2[0] = 1; i2[1] = 2;
    dimensions<2> dims_ia(index_range<2>(i1, i2));
    i2[0] = 2; i2[1] = 1;
    dimensions<2> dims_ai(index_range<2>(i1, i2));
    block_index_space<2> ia(dims_ia), ai(dims_ai);

    block_tensor2 bt1(ia), bt2(ai);
    permutation<2> p1,p2;
    p1.permute(0,1);

    btod_add<2> add(p1);

    bool ok=false;
    try {
        add.add_op(bt1,p2,0.5);
        add.add_op(bt2,p2,1.0);
    }
    catch(exception e) {
        ok=true;
    }

    if(!ok) {
        fail_test("btod_add_test::test_exc()", __FILE__, __LINE__,
            "Expected an exception due to heterogeneous operands");
    }

    ok=false;
    try {
        add.add_op(bt2,p1,1.0);
        add.perform(bt1);
    }
    catch(exception e) {
        ok=true;
    }

    if(!ok) {
        fail_test("btod_add_test::test_exc()", __FILE__, __LINE__,
            "Expected an exception due to heterogeneous result tensor");
    }
*/
}


} // namespace libtensor
<|MERGE_RESOLUTION|>--- conflicted
+++ resolved
@@ -79,7 +79,6 @@
 
     //  Prepare reference data
 
-<<<<<<< HEAD
     dense_tensor<2, double, allocator_t> ta1(dims_ia), ta2(dims_ai),
         tb(dims_ia), tb_ref(dims_ia);
     tod_btconv<2>(bta1).perform(ta1);
@@ -87,15 +86,6 @@
     tod_add<2> op_ref(ta1, perma1, ca1);
     op_ref.add_op(ta2, perma2, ca2);
     op_ref.perform(cpus, true, 1.0, tb_ref);
-=======
-	dense_tensor<2, double, allocator_t> ta1(dims_ia), ta2(dims_ai),
-		tb(dims_ia), tb_ref(dims_ia);
-	tod_btconv<2>(bta1).perform(ta1);
-	tod_btconv<2>(bta2).perform(ta2);
-	tod_add<2> op_ref(ta1, perma1, ca1);
-	op_ref.add_op(ta2, perma2, ca2);
-	op_ref.perform(cpus, true, 1.0, tb_ref);
->>>>>>> 01f32582
 
     //  Run the addition operation
 
@@ -156,7 +146,6 @@
 
     //  Prepare reference data
 
-<<<<<<< HEAD
     dense_tensor<2, double, allocator_t> ta1(dims_ia), ta2(dims_ai),
         tb(dims_ia), tb_ref(dims_ia);
     tod_btconv<2>(bta1).perform(ta1);
@@ -165,16 +154,6 @@
     tod_add<2> op_ref(ta1, perma1, ca1);
     op_ref.add_op(ta2, perma2, ca2);
     op_ref.perform(cpus, false, cs, tb_ref);
-=======
-	dense_tensor<2, double, allocator_t> ta1(dims_ia), ta2(dims_ai),
-		tb(dims_ia), tb_ref(dims_ia);
-	tod_btconv<2>(bta1).perform(ta1);
-	tod_btconv<2>(bta2).perform(ta2);
-	tod_btconv<2>(btb).perform(tb_ref);
-	tod_add<2> op_ref(ta1, perma1, ca1);
-	op_ref.add_op(ta2, perma2, ca2);
-	op_ref.perform(cpus, false, cs, tb_ref);
->>>>>>> 01f32582
 
     //  Run the addition operation
 
@@ -241,13 +220,8 @@
 
     //   Prepare the reference
 
-<<<<<<< HEAD
     dense_tensor<2, double, allocator_t> ta1(dims), ta2(dims), tb(dims),
         tb_ref(dims);
-=======
-	dense_tensor<2, double, allocator_t> ta1(dims), ta2(dims), tb(dims),
-		tb_ref(dims);
->>>>>>> 01f32582
 
     tod_btconv<2>(bta1).perform(ta1);
     tod_btconv<2>(bta2).perform(ta2);
@@ -294,7 +268,6 @@
 
     cpu_pool cpus(1);
 
-<<<<<<< HEAD
     try {
 
     index<4> i1, i2;
@@ -378,90 +351,6 @@
     } catch(exception &e) {
         fail_test(tnss.str().c_str(), __FILE__, __LINE__, e.what());
     }
-=======
-	try {
-
-	index<4> i1, i2;
-	i2[0] = 10; i2[1] = 10; i2[2] = 10; i2[3] = 10;
-	dimensions<4> dims(index_range<4>(i1, i2));
-	block_index_space<4> bis(dims);
-	mask<4> splmsk;
-	splmsk[0] = true; splmsk[1] = true; splmsk[2] = true; splmsk[3] = true;
-	bis.split(splmsk, 3);
-
-	block_tensor<4, double, allocator_t> bta1(bis), bta2(bis), bta3(bis),
-		bta4(bis), btb(bis);
-	block_tensor_ctrl<4, double> ctrl_bta1(bta1), ctrl_bta2(bta2),
-		ctrl_bta3(bta3), ctrl_bta4(bta4), ctrl_btb(btb);
-
-	se_perm<4, double> cycle1(permutation<4>().permute(0, 1).permute(1, 2).
-		permute(2, 3), true);
-	se_perm<4, double> cycle2(permutation<4>().permute(0, 1), true);
-	ctrl_bta1.req_symmetry().insert(cycle1);
-	ctrl_bta1.req_symmetry().insert(cycle2);
-	ctrl_bta2.req_symmetry().insert(cycle1);
-	ctrl_bta2.req_symmetry().insert(cycle2);
-	ctrl_bta3.req_symmetry().insert(cycle1);
-	ctrl_bta3.req_symmetry().insert(cycle2);
-	ctrl_bta4.req_symmetry().insert(cycle1);
-	ctrl_bta4.req_symmetry().insert(cycle2);
-	ctrl_btb.req_symmetry().insert(cycle1);
-	ctrl_btb.req_symmetry().insert(cycle2);
-
-	index<4> i_0000, i_0001, i_0011, i_0111, i_1111;
-	i_0001[0] = 0; i_0001[1] = 0; i_0001[2] = 0; i_0001[3] = 1;
-	i_0011[0] = 0; i_0011[1] = 0; i_0011[2] = 1; i_0011[3] = 1;
-	i_0111[0] = 0; i_0111[1] = 1; i_0111[2] = 1; i_0111[3] = 1;
-	i_1111[0] = 1; i_1111[1] = 1; i_1111[2] = 1; i_1111[3] = 1;
-
-	//	Fill in random input
-
-	btod_random<4> rand;
-	rand.perform(bta1, i_0001);
-	rand.perform(bta2, i_0000);
-	rand.perform(bta2, i_1111);
-	rand.perform(bta3, i_0011);
-	rand.perform(bta4, i_0111);
-
-	bta1.set_immutable();
-	bta2.set_immutable();
-	bta3.set_immutable();
-	bta4.set_immutable();
-
-	//	 Prepare the reference
-
-	dense_tensor<4, double, allocator_t> ta1(dims), ta2(dims), ta3(dims),
-		ta4(dims), tb(dims), tb_ref(dims);
-	tod_btconv<4>(bta1).perform(ta1);
-	tod_btconv<4>(bta2).perform(ta2);
-	tod_btconv<4>(bta3).perform(ta3);
-	tod_btconv<4>(bta4).perform(ta4);
-
-	permutation<4> perm4; perm4.permute(1, 2).permute(2, 3);
-	tod_add<4> op_ref(ta1, ca1);
-	op_ref.add_op(ta2, ca2);
-	op_ref.add_op(ta3, ca3);
-	op_ref.add_op(ta4, perm4, ca4);
-	op_ref.perform(cpus, true, 1.0, tb_ref);
-
-	//	Run the addition operation
-
-	btod_add<4> op(bta1, ca1);
-	op.add_op(bta2, ca2);
-	op.add_op(bta3, ca3);
-	op.add_op(bta4, perm4, ca4);
-	op.perform(btb);
-
-	tod_btconv<4>(btb).perform(tb);
-
-	//	Compare against the reference
-
-	compare_ref<4>::compare(tnss.str().c_str(), tb, tb_ref, 1e-15);
-
-	} catch(exception &e) {
-		fail_test(tnss.str().c_str(), __FILE__, __LINE__, e.what());
-	}
->>>>>>> 01f32582
 
 }
 
@@ -549,7 +438,6 @@
 
     cpu_pool cpus(1);
 
-<<<<<<< HEAD
     try {
 
     size_t ni = 13, na = 7;
@@ -602,60 +490,6 @@
     } catch(exception &e) {
         fail_test(testname, __FILE__, __LINE__, e.what());
     }
-=======
-	try {
-
-	size_t ni = 13, na = 7;
-	index<4> i1, i2;
-	i2[0] = na - 1; i2[1] = na - 1; i2[2] = ni - 1; i2[3] = na - 1;
-	dimensions<4> dims_caib(index_range<4>(i1, i2));
-	block_index_space<4> bis_caib(dims_caib);
-	i2[0] = ni - 1; i2[1] = na - 1; i2[2] = na - 1; i2[3] = na - 1;
-	dimensions<4> dims_iabc(index_range<4>(i1, i2));
-	block_index_space<4> bis_iabc(dims_iabc);
-
-	mask<4> m1, m2;
-	m1[0] = true; m1[1] = true; m1[3] = true;
-	bis_caib.split(m1, 2);
-	bis_caib.split(m1, 3);
-	bis_caib.split(m1, 5);
-	m2[1] = true; m2[2] = true; m2[3] = true;
-	bis_iabc.split(m2, 2);
-	bis_iabc.split(m2, 3);
-	bis_iabc.split(m2, 5);
-
-	block_tensor<4, double, allocator_t> bt1(bis_caib), bt2(bis_caib),
-		bt3(bis_iabc);
-	dense_tensor<4, double, allocator_t> t1(dims_caib), t2(dims_caib),
-		t3(dims_iabc), t3_ref(dims_iabc);
-
-	btod_random<4>().perform(bt1);
-	btod_random<4>().perform(bt2);
-	bt1.set_immutable();
-	bt2.set_immutable();
-
-	tod_btconv<4>(bt1).perform(t1);
-	tod_btconv<4>(bt2).perform(t2);
-
-	permutation<4> p_caib, p_baic;
-	p_caib.permute(0, 2).permute(2, 3); // caib -> iabc
-	p_baic.permute(0, 2); // baic -> iabc
-
-	btod_add<4> add(bt1, p_caib, 1.0);
-	add.add_op(bt2, p_baic, -1.0);
-	add.perform(bt3);
-	tod_btconv<4>(bt3).perform(t3);
-
-	tod_add<4> addt(t1, p_caib, 1.0);
-	addt.add_op(t2, p_baic, -1.0);
-	addt.perform(cpus, true, 1.0, t3_ref);
-
-	compare_ref<4>::compare(testname, t3, t3_ref, 1e-15);
-
-	} catch(exception &e) {
-		fail_test(testname, __FILE__, __LINE__, e.what());
-	}
->>>>>>> 01f32582
 }
 
 
@@ -670,7 +504,6 @@
 
     cpu_pool cpus(1);
 
-<<<<<<< HEAD
     try {
 
     size_t ni = 10, na = 4;
@@ -729,65 +562,6 @@
     } catch(exception &e) {
         fail_test(testname, __FILE__, __LINE__, e.what());
     }
-=======
-	try {
-
-	size_t ni = 10, na = 4;
-	index<4> i1, i2;
-	i2[0] = ni - 1; i2[1] = na - 1; i2[2] = ni - 1; i2[3] = na - 1;
-	dimensions<4> dims_iajb(index_range<4>(i1, i2));
-	block_index_space<4> bis_iajb(dims_iajb);
-	i2[0] = ni - 1; i2[1] = ni - 1; i2[2] = na - 1; i2[3] = na - 1;
-	dimensions<4> dims_ijab(index_range<4>(i1, i2));
-	block_index_space<4> bis_ijab(dims_ijab);
-
-	mask<4> m1, m2, m3, m4;
-	m1[0] = true; m2[1] = true; m1[2] = true; m2[3] = true;
-	m3[0] = true; m3[1] = true; m4[2] = true; m4[3] = true;
-	bis_iajb.split(m1, 5);
-	bis_iajb.split(m2, 2);
-	bis_ijab.split(m3, 5);
-	bis_ijab.split(m4, 2);
-
-	block_tensor<4, double, allocator_t> bta(bis_ijab), btb(bis_iajb);
-	dense_tensor<4, double, allocator_t> ta(dims_ijab), tb(dims_iajb),
-		tb_ref(dims_iajb);
-	symmetry<4, double> syma_ref(bis_iajb);
-
-	{
-		block_tensor_ctrl<4, double> ca(bta);
-		ca.req_symmetry().insert(se_perm<4, double>(permutation<4>().
-			permute(0, 1), false));
-		ca.req_symmetry().insert(se_perm<4, double>(permutation<4>().
-			permute(2, 3), false));
-	}
-
-	btod_random<4>().perform(bta);
-	btod_random<4>().perform(btb);
-	bta.set_immutable();
-
-	tod_btconv<4>(bta).perform(ta);
-	tod_btconv<4>(btb).perform(tb_ref);
-	tod_copy<4>(ta, permutation<4>().permute(1, 2), 1.0).
-		perform(cpus, false, 1.0, tb_ref);
-	syma_ref.insert(se_perm<4, double>(permutation<4>().
-		permute(0, 2), false));
-	syma_ref.insert(se_perm<4, double>(permutation<4>().
-		permute(1, 3), false));
-
-	btod_add<4> add(bta, permutation<4>().permute(1, 2), 1.0);
-
-	compare_ref<4>::compare(testname, add.get_symmetry(), syma_ref);
-
-	add.perform(btb, 1.0);
-	tod_btconv<4>(btb).perform(tb);
-
-	compare_ref<4>::compare(testname, tb, tb_ref, 1e-15);
-
-	} catch(exception &e) {
-		fail_test(testname, __FILE__, __LINE__, e.what());
-	}
->>>>>>> 01f32582
 }
 
 
@@ -802,7 +576,6 @@
 
     cpu_pool cpus(1);
 
-<<<<<<< HEAD
     try {
 
     size_t ni = 10, na = 4;
@@ -857,61 +630,6 @@
     } catch(exception &e) {
         fail_test(testname, __FILE__, __LINE__, e.what());
     }
-=======
-	try {
-
-	size_t ni = 10, na = 4;
-	index<4> i1, i2;
-	i2[0] = ni - 1; i2[1] = na - 1; i2[2] = ni - 1; i2[3] = na - 1;
-	dimensions<4> dims_iajb(index_range<4>(i1, i2));
-	block_index_space<4> bis_iajb(dims_iajb);
-	i2[0] = ni - 1; i2[1] = ni - 1; i2[2] = na - 1; i2[3] = na - 1;
-	dimensions<4> dims_ijab(index_range<4>(i1, i2));
-	block_index_space<4> bis_ijab(dims_ijab);
-
-	mask<4> m1, m2, m3, m4;
-	m1[0] = true; m2[1] = true; m1[2] = true; m2[3] = true;
-	m3[0] = true; m3[1] = true; m4[2] = true; m4[3] = true;
-	bis_iajb.split(m1, 5);
-	bis_iajb.split(m2, 2);
-	bis_ijab.split(m3, 5);
-	bis_ijab.split(m4, 2);
-
-	block_tensor<4, double, allocator_t> bta(bis_iajb), btb(bis_ijab);
-	dense_tensor<4, double, allocator_t> ta(dims_iajb), tb(dims_ijab),
-		tb_ref(dims_ijab);
-	symmetry<4, double> syma_ref(bis_ijab);
-
-	{
-		block_tensor_ctrl<4, double> ca(bta);
-		ca.req_symmetry().insert(se_perm<4, double>(permutation<4>().
-			permute(0, 2).permute(1, 3), true));
-	}
-
-	btod_random<4>().perform(bta);
-	btod_random<4>().perform(btb);
-	bta.set_immutable();
-
-	tod_btconv<4>(bta).perform(ta);
-	tod_btconv<4>(btb).perform(tb_ref);
-	tod_copy<4>(ta, permutation<4>().permute(2, 1).permute(1, 0), 1.0).
-		perform(cpus, false, 1.0, tb_ref);
-	syma_ref.insert(se_perm<4, double>(permutation<4>().
-		permute(0, 1).permute(2, 3), true));
-
-	btod_add<4> add(bta, permutation<4>().permute(2, 1).permute(1, 0), 1.0);
-
-	compare_ref<4>::compare(testname, add.get_symmetry(), syma_ref);
-
-	add.perform(btb, 1.0);
-	tod_btconv<4>(btb).perform(tb);
-
-	compare_ref<4>::compare(testname, tb, tb_ref, 1e-15);
-
-	} catch(exception &e) {
-		fail_test(testname, __FILE__, __LINE__, e.what());
-	}
->>>>>>> 01f32582
 }
 
 
