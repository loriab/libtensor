--- conflicted
+++ resolved
@@ -36,13 +36,8 @@
     block_index_space<2> bis(dims);
     dimensions<2> bidims(bis.get_block_index_dims());
 
-<<<<<<< HEAD
     block_tensor<2, double, allocator_t> bta(bis);
     dense_tensor<2, double, allocator_t> ta(dims), ta_ref(dims);
-=======
-	block_tensor<2, double, allocator_t> bta(bis);
-	dense_tensor<2, double, allocator_t> ta(dims), ta_ref(dims);
->>>>>>> 01f32582
 
     //  Prepare the reference
 
@@ -81,13 +76,8 @@
     block_index_space<2> bis(dims);
     dimensions<2> bidims(bis.get_block_index_dims());
 
-<<<<<<< HEAD
     block_tensor<2, double, allocator_t> bta(bis);
     dense_tensor<2, double, allocator_t> ta(dims), ta_ref(dims);
-=======
-	block_tensor<2, double, allocator_t> bta(bis);
-	dense_tensor<2, double, allocator_t> ta(dims), ta_ref(dims);
->>>>>>> 01f32582
 
     //  Fill in random data
 
