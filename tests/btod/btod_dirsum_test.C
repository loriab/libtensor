#include <cmath>
#include <ctime>
#include <sstream>
#include <libtensor/core/allocator.h>
#include <libtensor/core/abs_index.h>
#include <libtensor/core/block_tensor.h>
#include <libtensor/dense_tensor/dense_tensor.h>
<<<<<<< HEAD
#include <libtensor/btod/scalar_transf_double.h>
=======
>>>>>>> 01f32582
#include <libtensor/btod/btod_dirsum.h>
#include <libtensor/btod/btod_random.h>
#include <libtensor/symmetry/permutation_group.h>
#include <libtensor/symmetry/point_group_table.h>
#include <libtensor/symmetry/product_table_container.h>
#include <libtensor/symmetry/se_label.h>
#include <libtensor/symmetry/se_part.h>
#include <libtensor/dense_tensor/tod_btconv.h>
#include <libtensor/dense_tensor/tod_dirsum.h>
#include "../compare_ref.h"
#include "btod_dirsum_test.h"
#include <libtensor/btod/btod_print.h>

namespace libtensor {


void btod_dirsum_test::perform() throw(libtest::test_exception) {

    srand48(time(0));

    test_ij_i_j_1(true);
    test_ij_i_j_1(true, -0.5);
    test_ij_i_j_1(false);
    test_ij_i_j_1(false, 0.5);

    test_ij_i_j_2(true);
    test_ij_i_j_2(true, -0.8);
    test_ij_i_j_2(false);
    test_ij_i_j_2(false, 0.8);

    test_ij_i_j_3(true);
    test_ij_i_j_3(true, -0.8);
    test_ij_i_j_3(false);
    test_ij_i_j_3(false, 0.8);

    test_ijk_ij_k_1(true);
    test_ijk_ij_k_1(true, 1.2);
    test_ijk_ij_k_1(false);
    test_ijk_ij_k_1(false, -1.2);

    test_ikjl_ij_kl_1(true);
    test_ikjl_ij_kl_1(true, 2.0);
    test_ikjl_ij_kl_1(false);
    test_ikjl_ij_kl_1(false, -2.0);

    test_ikjl_ij_kl_2(true);
    test_ikjl_ij_kl_2(true, 2.0);
    test_ikjl_ij_kl_2(false);
    test_ikjl_ij_kl_2(false, -2.0);

    test_ikjl_ij_kl_3a(true, true, true);
    test_ikjl_ij_kl_3a(true, false, true);
    test_ikjl_ij_kl_3a(false, true, true);
    test_ikjl_ij_kl_3a(false, false, true);
    test_ikjl_ij_kl_3a(true, true, true, 1.2);
    test_ikjl_ij_kl_3a(true, false, true, -1.2);
    test_ikjl_ij_kl_3a(false, true, true, 1.2);
    test_ikjl_ij_kl_3a(false, false, true, -1.2);
    test_ikjl_ij_kl_3a(true, true, false);
    test_ikjl_ij_kl_3a(true, false, false);
    test_ikjl_ij_kl_3a(false, true, false);
    test_ikjl_ij_kl_3a(false, false, false);
    test_ikjl_ij_kl_3a(true, true, false, 1.2);
    test_ikjl_ij_kl_3a(true, false, false, -1.2);
    test_ikjl_ij_kl_3a(false, true, false, 1.2);
    test_ikjl_ij_kl_3a(false, false, false, -1.2);

    test_ikjl_ij_kl_3b(true);
    test_ikjl_ij_kl_3b(true, 0.2);
    test_ikjl_ij_kl_3b(false);
    test_ikjl_ij_kl_3b(false, -0.2);

    test_ikjl_ij_kl_3c(true);
    test_ikjl_ij_kl_3c(true, -1.5);
    test_ikjl_ij_kl_3c(false);
    test_ikjl_ij_kl_3c(false, 1.5);

    test_iklj_ij_kl_1(true);
    test_iklj_ij_kl_1(true, 1.25);
    test_iklj_ij_kl_1(false);
    test_iklj_ij_kl_1(false, -1.25);

}

void btod_dirsum_test::test_ij_i_j_1(bool rnd, double d)
    throw(libtest::test_exception) {

    //  c_{ij} = a_i + b_j

    std::stringstream tnss;
    tnss << "btod_dirsum_test::test_ij_i_j_1(" << rnd << ", " << d << ")";
    std::string tns = tnss.str();

    typedef std_allocator<double> allocator;

<<<<<<< HEAD
    try {
=======
    cpu_pool cpus(1);

	try {
>>>>>>> 01f32582

    size_t ni = 9, nj = 7;

    index<1> ia1, ia2; ia2[0] = ni - 1;
    index<1> ib1, ib2; ib2[0] = nj - 1;
    index<2> ic1, ic2; ic2[0] = ni - 1; ic2[1] = nj - 1;
    dimensions<1> dima(index_range<1>(ia1, ia2));
    dimensions<1> dimb(index_range<1>(ib1, ib2));
    dimensions<2> dimc(index_range<2>(ic1, ic2));
    block_index_space<1> bisa(dima), bisb(dimb);
    block_index_space<2> bisc(dimc);

    block_tensor<1, double, allocator> bta(bisa);
    block_tensor<1, double, allocator> btb(bisb);
    block_tensor<2, double, allocator> btc(bisc);

<<<<<<< HEAD
    dense_tensor<1, double, allocator> ta(dima);
    dense_tensor<1, double, allocator> tb(dimb);
    dense_tensor<2, double, allocator> tc(dimc);
    dense_tensor<2, double, allocator> tc_ref(dimc);
=======
	dense_tensor<1, double, allocator> ta(dima);
	dense_tensor<1, double, allocator> tb(dimb);
	dense_tensor<2, double, allocator> tc(dimc);
	dense_tensor<2, double, allocator> tc_ref(dimc);
>>>>>>> 01f32582

    //  Fill in random input

    btod_random<1>().perform(bta);
    btod_random<1>().perform(btb);
    if(rnd) btod_random<2>().perform(btc);
    tod_btconv<1>(bta).perform(ta);
    tod_btconv<1>(btb).perform(tb);
    if(d != 0.0) tod_btconv<2>(btc).perform(tc_ref);

    //  Generate reference data

<<<<<<< HEAD
    if(d == 0.0) tod_dirsum<1, 1>(ta, 1.0, tb, 1.0).perform(tc_ref);
    else tod_dirsum<1, 1>(ta, 1.0, tb, 1.0).perform(tc_ref, d);
=======
	if(d == 0.0) {
	    tod_dirsum<1, 1>(ta, 1.0, tb, 1.0).perform(cpus, true, 1.0, tc_ref);
	} else {
	    tod_dirsum<1, 1>(ta, 1.0, tb, 1.0).perform(cpus, false, d, tc_ref);
	}
>>>>>>> 01f32582

    //  Invoke the direct sum routine

    if(d == 0.0) btod_dirsum<1, 1>(bta, 1.0, btb, 1.0).perform(btc);
    else btod_dirsum<1, 1>(bta, 1.0, btb, 1.0).perform(btc, d);
    tod_btconv<2>(btc).perform(tc);

    //  Compare against the reference

    compare_ref<2>::compare(tns.c_str(), tc, tc_ref, 1e-15);

    } catch(exception &e) {
        fail_test(tns.c_str(), __FILE__, __LINE__, e.what());
    }
}

void btod_dirsum_test::test_ij_i_j_2(bool rnd, double d)
    throw(libtest::test_exception) {

    //  c_{ij} = a_i + a_j

    std::stringstream tnss;
    tnss << "btod_dirsum_test::test_ij_i_j_2(" << rnd << ", " << d << ")";
    std::string tns = tnss.str();

    typedef std_allocator<double> allocator;

<<<<<<< HEAD
    try {
=======
    cpu_pool cpus(1);

	try {
>>>>>>> 01f32582

    size_t ni = 9;

    index<1> ia1, ia2; ia2[0] = ni - 1;
    index<2> ic1, ic2; ic2[0] = ni - 1; ic2[1] = ni - 1;
    dimensions<1> dima(index_range<1>(ia1, ia2));
    dimensions<2> dimc(index_range<2>(ic1, ic2));
    block_index_space<1> bisa(dima);
    block_index_space<2> bisc(dimc);

    mask<1> ma; ma[0] = true;
    bisa.split(ma, 3);
    mask<2> mc; mc[0] = true; mc[1] = true;
    bisc.split(mc, 3);

    block_tensor<1, double, allocator> bta(bisa);
    block_tensor<2, double, allocator> btc(bisc);

<<<<<<< HEAD
    dense_tensor<1, double, allocator> ta(dima);
    dense_tensor<2, double, allocator> tc(dimc);
    dense_tensor<2, double, allocator> tc_ref(dimc);
=======
	dense_tensor<1, double, allocator> ta(dima);
	dense_tensor<2, double, allocator> tc(dimc);
	dense_tensor<2, double, allocator> tc_ref(dimc);
>>>>>>> 01f32582

    //  Fill in random input

    btod_random<1>().perform(bta);
    if(rnd) btod_random<2>().perform(btc);

    bta.set_immutable();

    tod_btconv<1>(bta).perform(ta);
    if(d != 0.0) tod_btconv<2>(btc).perform(tc_ref);

    //  Generate reference data

<<<<<<< HEAD
    if(d == 0.0) tod_dirsum<1, 1>(ta, 1.0, ta, 1.0).perform(tc_ref);
    else tod_dirsum<1, 1>(ta, 1.0, ta, 1.0).perform(tc_ref, d);
=======
	if(d == 0.0) {
	    tod_dirsum<1, 1>(ta, 1.0, ta, 1.0).perform(cpus, true, 1.0, tc_ref);
	} else {
	    tod_dirsum<1, 1>(ta, 1.0, ta, 1.0).perform(cpus, false, d, tc_ref);
	}
>>>>>>> 01f32582

    // Check the symmetry of the result

    btod_dirsum<1, 1> op(bta, 1.0, bta, 1.0);
    {
        permutation<2> p01;
        p01.permute(0, 1);
        scalar_transf<double> tr0, tr1(-1.);
        const symmetry<2, double> &sym = op.get_symmetry();
        symmetry<2, double>::iterator is = sym.begin();
        const symmetry_element_set<2, double> &set = sym.get_subset(is);
        symmetry_element_set_adapter<2, double, se_perm<2, double> > adapter(set);
        permutation_group<2, double> grp(set);
        if (! grp.is_member(tr0, p01)) {
            fail_test(tns.c_str(), __FILE__, __LINE__,
                    "Permutational symmetry (0-1) missing.");
        }
    }

    //  Invoke the direct sum routine

    if(d == 0.0) op.perform(btc);
    else op.perform(btc, d);
    tod_btconv<2>(btc).perform(tc);

    //  Compare against the reference

    compare_ref<2>::compare(tns.c_str(), tc, tc_ref, 1e-15);


    } catch(exception &e) {
        fail_test(tns.c_str(), __FILE__, __LINE__, e.what());
    }
}

void btod_dirsum_test::test_ij_i_j_3(bool rnd, double d)
    throw(libtest::test_exception) {

    //  c_{ij} = a_i - a_j

    std::stringstream tnss;
    tnss << "btod_dirsum_test::test_ij_i_j_3(" << rnd << ", " << d << ")";
    std::string tns = tnss.str();

    typedef std_allocator<double> allocator;

<<<<<<< HEAD
    try {
=======
    cpu_pool cpus(1);

	try {
>>>>>>> 01f32582

    size_t ni = 9;

    index<1> ia1, ia2; ia2[0] = ni - 1;
    index<2> ic1, ic2; ic2[0] = ni - 1; ic2[1] = ni - 1;
    dimensions<1> dima(index_range<1>(ia1, ia2));
    dimensions<2> dimc(index_range<2>(ic1, ic2));
    block_index_space<1> bisa(dima);
    block_index_space<2> bisc(dimc);

    mask<1> ma; ma[0] = true;
    bisa.split(ma, 3);
    mask<2> mc; mc[0] = true; mc[1] = true;
    bisc.split(mc, 3);

    block_tensor<1, double, allocator> bta(bisa);
    block_tensor<2, double, allocator> btc(bisc);

<<<<<<< HEAD
    dense_tensor<1, double, allocator> ta(dima);
    dense_tensor<2, double, allocator> tc(dimc);
    dense_tensor<2, double, allocator> tc_ref(dimc);
=======
	dense_tensor<1, double, allocator> ta(dima);
	dense_tensor<2, double, allocator> tc(dimc);
	dense_tensor<2, double, allocator> tc_ref(dimc);
>>>>>>> 01f32582

    //  Fill in random input

    btod_random<1>().perform(bta);
    if(rnd) btod_random<2>().perform(btc);

    bta.set_immutable();

    tod_btconv<1>(bta).perform(ta);
    if(d != 0.0) tod_btconv<2>(btc).perform(tc_ref);

    //  Generate reference data

<<<<<<< HEAD
    if(d == 0.0) tod_dirsum<1, 1>(ta, 1.0, ta, -1.0).perform(tc_ref);
    else tod_dirsum<1, 1>(ta, 1.0, ta, -1.0).perform(tc_ref, d);
=======
	if(d == 0.0) {
	    tod_dirsum<1, 1>(ta, 1.0, ta, -1.0).perform(cpus, true, 1.0, tc_ref);
	} else {
	    tod_dirsum<1, 1>(ta, 1.0, ta, -1.0).perform(cpus, false, d, tc_ref);
	}
>>>>>>> 01f32582

    // Check the symmetry of the result

    btod_dirsum<1, 1> op(bta, 1.0, bta, -1.0);
    {
        permutation<2> p01;
        p01.permute(0, 1);
        scalar_transf<double> tr0, tr1(-1.);
        const symmetry<2, double> &sym = op.get_symmetry();
        symmetry<2, double>::iterator is = sym.begin();
        const symmetry_element_set<2, double> &set = sym.get_subset(is);
        symmetry_element_set_adapter<2, double, se_perm<2, double> > adapter(set);
        permutation_group<2, double> grp(set);
        if (! grp.is_member(tr1, p01)) {
            fail_test(tns.c_str(), __FILE__, __LINE__,
                    "Permutational symmetry (0-1) missing.");
        }
    }

    //  Invoke the direct sum routine

    if(d == 0.0) op.perform(btc);
    else op.perform(btc, d);
    tod_btconv<2>(btc).perform(tc);

    //  Compare against the reference

    compare_ref<2>::compare(tns.c_str(), tc, tc_ref, 1e-15);


    } catch(exception &e) {
        fail_test(tns.c_str(), __FILE__, __LINE__, e.what());
    }
}

void btod_dirsum_test::test_ijk_ij_k_1(bool rnd, double d)
    throw(libtest::test_exception) {

    // c_{ijk} = a_{ij} + b_k

    std::stringstream tnss;
    tnss << "btod_dirsum_test::test_ijk_ij_k_1(" << rnd << ", " << d
        << ")";
    std::string tns = tnss.str();

    typedef std_allocator<double> allocator;

<<<<<<< HEAD
    try {

    size_t ni = 9, nj = 9, nk = 7;

    index<2> ia1, ia2;
    ia2[0] = ni - 1; ia2[1] = nj - 1;
    index<1> ib1, ib2;
    ib2[0] = nk - 1;
    index<3> ic1, ic2;
    ic2[0] = ni - 1; ic2[1] = nj - 1; ic2[2] = nk - 1;
    dimensions<2> dima(index_range<2>(ia1, ia2));
    dimensions<1> dimb(index_range<1>(ib1, ib2));
    dimensions<3> dimc(index_range<3>(ic1, ic2));
    block_index_space<2> bisa(dima);
    block_index_space<1> bisb(dimb);
    block_index_space<3> bisc(dimc);

    block_tensor<2, double, allocator> bta(bisa);
    block_tensor<1, double, allocator> btb(bisb);
    block_tensor<3, double, allocator> btc(bisc);

    dense_tensor<2, double, allocator> ta(dima);
    dense_tensor<1, double, allocator> tb(dimb);
    dense_tensor<3, double, allocator> tc(dimc);
    dense_tensor<3, double, allocator> tc_ref(dimc);

    //  Fill in random input

    btod_random<2>().perform(bta);
    btod_random<1>().perform(btb);
    if(rnd) btod_random<3>().perform(btc);
    tod_btconv<2>(bta).perform(ta);
    tod_btconv<1>(btb).perform(tb);
    if(d != 0.0) tod_btconv<3>(btc).perform(tc_ref);

    //  Generate reference data

    if(d == 0.0) {
        tod_dirsum<2, 1>(ta, 1.5, tb, 1.0).perform(tc_ref);
    } else {
        tod_dirsum<2, 1>(ta, 1.5, tb, 1.0).perform(tc_ref, d);
    }

    //  Invoke the direct sum routine

    if(d == 0.0) {
        btod_dirsum<2, 1>(bta, 1.5, btb, 1.0).perform(btc);
    } else {
        btod_dirsum<2, 1>(bta, 1.5, btb, 1.0).perform(btc, d);
    }
    tod_btconv<3>(btc).perform(tc);

    //  Compare against the reference

    compare_ref<3>::compare(tns.c_str(), tc, tc_ref, 1e-15);

    } catch(exception &e) {
        fail_test(tns.c_str(), __FILE__, __LINE__, e.what());
    }
=======
    cpu_pool cpus(1);

	try {

	size_t ni = 9, nj = 9, nk = 7;

	index<2> ia1, ia2;
	ia2[0] = ni - 1; ia2[1] = nj - 1;
	index<1> ib1, ib2;
	ib2[0] = nk - 1;
	index<3> ic1, ic2;
	ic2[0] = ni - 1; ic2[1] = nj - 1; ic2[2] = nk - 1;
	dimensions<2> dima(index_range<2>(ia1, ia2));
	dimensions<1> dimb(index_range<1>(ib1, ib2));
	dimensions<3> dimc(index_range<3>(ic1, ic2));
	block_index_space<2> bisa(dima);
	block_index_space<1> bisb(dimb);
	block_index_space<3> bisc(dimc);

	block_tensor<2, double, allocator> bta(bisa);
	block_tensor<1, double, allocator> btb(bisb);
	block_tensor<3, double, allocator> btc(bisc);

	dense_tensor<2, double, allocator> ta(dima);
	dense_tensor<1, double, allocator> tb(dimb);
	dense_tensor<3, double, allocator> tc(dimc);
	dense_tensor<3, double, allocator> tc_ref(dimc);

	//	Fill in random input

	btod_random<2>().perform(bta);
	btod_random<1>().perform(btb);
	if(rnd) btod_random<3>().perform(btc);
	tod_btconv<2>(bta).perform(ta);
	tod_btconv<1>(btb).perform(tb);
	if(d != 0.0) tod_btconv<3>(btc).perform(tc_ref);

	//	Generate reference data

	if(d == 0.0) {
		tod_dirsum<2, 1>(ta, 1.5, tb, 1.0).perform(cpus, true, 1.0, tc_ref);
	} else {
		tod_dirsum<2, 1>(ta, 1.5, tb, 1.0).perform(cpus, false, d, tc_ref);
	}

	//	Invoke the direct sum routine

	if(d == 0.0) {
		btod_dirsum<2, 1>(bta, 1.5, btb, 1.0).perform(btc);
	} else {
		btod_dirsum<2, 1>(bta, 1.5, btb, 1.0).perform(btc, d);
	}
	tod_btconv<3>(btc).perform(tc);

	//	Compare against the reference

	compare_ref<3>::compare(tns.c_str(), tc, tc_ref, 1e-15);

	} catch(exception &e) {
		fail_test(tns.c_str(), __FILE__, __LINE__, e.what());
	}
>>>>>>> 01f32582
}

void btod_dirsum_test::test_ikjl_ij_kl_1(bool rnd, double d)
    throw(libtest::test_exception) {

    //  c_{ikjl} = a_{ij} + b_{kl}

    std::stringstream tnss;
    tnss << "btod_dirsum_test::test_ikjl_ij_kl_1(" << rnd << ", " << d
        << ")";
    std::string tns = tnss.str();

    typedef std_allocator<double> allocator;

<<<<<<< HEAD
    try {

    size_t ni = 9, nj = 9, nk = 7, nl = 7;

    index<2> ia1, ia2;
    ia2[0] = ni - 1; ia2[1] = nj - 1;
    index<2> ib1, ib2;
    ib2[0] = nk - 1; ib2[1] = nl - 1;
    index<4> ic1, ic2;
    ic2[0] = ni - 1; ic2[1] = nk - 1; ic2[2] = nj - 1; ic2[3] = nl - 1;
    dimensions<2> dima(index_range<2>(ia1, ia2));
    dimensions<2> dimb(index_range<2>(ib1, ib2));
    dimensions<4> dimc(index_range<4>(ic1, ic2));
    block_index_space<2> bisa(dima), bisb(dimb);
    block_index_space<4> bisc(dimc);

    block_tensor<2, double, allocator> bta(bisa);
    block_tensor<2, double, allocator> btb(bisb);
    block_tensor<4, double, allocator> btc(bisc);

    dense_tensor<2, double, allocator> ta(dima);
    dense_tensor<2, double, allocator> tb(dimb);
    dense_tensor<4, double, allocator> tc(dimc);
    dense_tensor<4, double, allocator> tc_ref(dimc);

    //  Fill in random input

    btod_random<2>().perform(bta);
    btod_random<2>().perform(btb);
    if(rnd) btod_random<4>().perform(btc);
    tod_btconv<2>(bta).perform(ta);
    tod_btconv<2>(btb).perform(tb);
    if(d != 0.0) tod_btconv<4>(btc).perform(tc_ref);

    //  Generate reference data

    permutation<4> permc;
    permc.permute(1, 2);
    if(d == 0.0) {
        tod_dirsum<2, 2>(ta, 1.5, tb, -1.0, permc).perform(tc_ref);
    } else {
        tod_dirsum<2, 2>(ta, 1.5, tb, -1.0, permc).perform(tc_ref, d);
    }

    //  Invoke the direct sum routine

    if(d == 0.0) {
        btod_dirsum<2, 2>(bta, 1.5, btb, -1.0, permc).perform(btc);
    } else {
        btod_dirsum<2, 2>(bta, 1.5, btb, -1.0, permc).perform(btc, d);
    }
    tod_btconv<4>(btc).perform(tc);

    //  Compare against the reference

    compare_ref<4>::compare(tns.c_str(), tc, tc_ref, 1e-15);

    } catch(exception &e) {
        fail_test(tns.c_str(), __FILE__, __LINE__, e.what());
    }
=======
    cpu_pool cpus(1);

	try {

	size_t ni = 9, nj = 9, nk = 7, nl = 7;

	index<2> ia1, ia2;
	ia2[0] = ni - 1; ia2[1] = nj - 1;
	index<2> ib1, ib2;
	ib2[0] = nk - 1; ib2[1] = nl - 1;
	index<4> ic1, ic2;
	ic2[0] = ni - 1; ic2[1] = nk - 1; ic2[2] = nj - 1; ic2[3] = nl - 1;
	dimensions<2> dima(index_range<2>(ia1, ia2));
	dimensions<2> dimb(index_range<2>(ib1, ib2));
	dimensions<4> dimc(index_range<4>(ic1, ic2));
	block_index_space<2> bisa(dima), bisb(dimb);
	block_index_space<4> bisc(dimc);

	block_tensor<2, double, allocator> bta(bisa);
	block_tensor<2, double, allocator> btb(bisb);
	block_tensor<4, double, allocator> btc(bisc);

	dense_tensor<2, double, allocator> ta(dima);
	dense_tensor<2, double, allocator> tb(dimb);
	dense_tensor<4, double, allocator> tc(dimc);
	dense_tensor<4, double, allocator> tc_ref(dimc);

	//	Fill in random input

	btod_random<2>().perform(bta);
	btod_random<2>().perform(btb);
	if(rnd) btod_random<4>().perform(btc);
	tod_btconv<2>(bta).perform(ta);
	tod_btconv<2>(btb).perform(tb);
	if(d != 0.0) tod_btconv<4>(btc).perform(tc_ref);

	//	Generate reference data

	permutation<4> permc;
	permc.permute(1, 2);
	if(d == 0.0) {
		tod_dirsum<2, 2>(ta, 1.5, tb, -1.0, permc).
		    perform(cpus, true, 1.0, tc_ref);
	} else {
		tod_dirsum<2, 2>(ta, 1.5, tb, -1.0, permc).
		    perform(cpus, false, d, tc_ref);
	}

	//	Invoke the direct sum routine

	if(d == 0.0) {
		btod_dirsum<2, 2>(bta, 1.5, btb, -1.0, permc).perform(btc);
	} else {
		btod_dirsum<2, 2>(bta, 1.5, btb, -1.0, permc).perform(btc, d);
	}
	tod_btconv<4>(btc).perform(tc);

	//	Compare against the reference

	compare_ref<4>::compare(tns.c_str(), tc, tc_ref, 1e-15);

	} catch(exception &e) {
		fail_test(tns.c_str(), __FILE__, __LINE__, e.what());
	}
>>>>>>> 01f32582
}

void btod_dirsum_test::test_ikjl_ij_kl_2(bool rnd, double d)
    throw(libtest::test_exception) {

    //  c_{ikjl} = a_{ij} + b_{kl}
    // with splits

    std::stringstream tnss;
    tnss << "btod_dirsum_test::test_ikjl_ij_kl_2(" << rnd << ", " << d
        << ")";
    std::string tns = tnss.str();

    typedef std_allocator<double> allocator;

<<<<<<< HEAD
    try {

    size_t ni = 7, nj = 11, nk = 7, nl = 5;

    index<2> ia1, ia2;
    ia2[0] = ni - 1; ia2[1] = nj - 1;
    index<2> ib1, ib2;
    ib2[0] = nk - 1; ib2[1] = nl - 1;
    index<4> ic1, ic2;
    ic2[0] = ni - 1; ic2[1] = nk - 1; ic2[2] = nj - 1; ic2[3] = nl - 1;
    dimensions<2> dima(index_range<2>(ia1, ia2));
    dimensions<2> dimb(index_range<2>(ib1, ib2));
    dimensions<4> dimc(index_range<4>(ic1, ic2));
    block_index_space<2> bisa(dima), bisb(dimb);
    block_index_space<4> bisc(dimc);
    // split dimensions
    mask<2> msk1, msk2;
    mask<4> mskc;

    msk1[0]=true; msk2[1]=true;
    bisa.split(msk1,ni/2-1); bisa.split(msk2,nj/2);
    bisb.split(msk1,nk/2-1); bisb.split(msk2,nl/2);
    mskc[0]=true;
    bisc.split(mskc,ni/2-1);
    mskc[0]=false; mskc[1]=true;
    bisc.split(mskc,nk/2-1);
    mskc[1]=false; mskc[2]=true;
    bisc.split(mskc,nj/2);
    mskc[2]=false; mskc[3]=true;
    bisc.split(mskc,nl/2);
    bisc.match_splits();

    block_tensor<2, double, allocator> bta(bisa);
    block_tensor<2, double, allocator> btb(bisb);
    block_tensor<4, double, allocator> btc(bisc);

    dense_tensor<2, double, allocator> ta(dima);
    dense_tensor<2, double, allocator> tb(dimb);
    dense_tensor<4, double, allocator> tc(dimc);
    dense_tensor<4, double, allocator> tc_ref(dimc);

    //  Fill in random input

    btod_random<2>().perform(bta);
    btod_random<2>().perform(btb);

    // set zero blocks
    {
        index<2> idxa, idxb;
        idxa[1]=1;
        idxb[0]=1;
        block_tensor_ctrl<2,double> bctrla(bta), bctrlb(btb);
        bctrla.req_zero_block(idxa);
        bctrlb.req_zero_block(idxb);
    }
    if(rnd) btod_random<4>().perform(btc);
    tod_btconv<2>(bta).perform(ta);
    tod_btconv<2>(btb).perform(tb);
    if(d != 0.0) tod_btconv<4>(btc).perform(tc_ref);

    //  Generate reference data

    permutation<4> permc;
    permc.permute(1, 2);
    if(d == 0.0) {
        tod_dirsum<2, 2>(ta, 1.5, tb, -1.0, permc).perform(tc_ref);
    } else {
        tod_dirsum<2, 2>(ta, 1.5, tb, -1.0, permc).perform(tc_ref, d);
    }

    //  Invoke the direct sum routine

    if(d == 0.0) {
        btod_dirsum<2, 2>(bta, 1.5, btb, -1.0, permc).perform(btc);
    } else {
        btod_dirsum<2, 2>(bta, 1.5, btb, -1.0, permc).perform(btc, d);
    }
    tod_btconv<4>(btc).perform(tc);

    //  Compare against the reference

    compare_ref<4>::compare(tns.c_str(), tc, tc_ref, 1e-15);

    } catch(exception &e) {
        fail_test(tns.c_str(), __FILE__, __LINE__, e.what());
    }
=======
    cpu_pool cpus(1);

	try {

	size_t ni = 7, nj = 11, nk = 7, nl = 5;

	index<2> ia1, ia2;
	ia2[0] = ni - 1; ia2[1] = nj - 1;
	index<2> ib1, ib2;
	ib2[0] = nk - 1; ib2[1] = nl - 1;
	index<4> ic1, ic2;
	ic2[0] = ni - 1; ic2[1] = nk - 1; ic2[2] = nj - 1; ic2[3] = nl - 1;
	dimensions<2> dima(index_range<2>(ia1, ia2));
	dimensions<2> dimb(index_range<2>(ib1, ib2));
	dimensions<4> dimc(index_range<4>(ic1, ic2));
	block_index_space<2> bisa(dima), bisb(dimb);
	block_index_space<4> bisc(dimc);
	// split dimensions
	mask<2> msk1, msk2;
	mask<4> mskc;

	msk1[0]=true; msk2[1]=true;
	bisa.split(msk1,ni/2-1); bisa.split(msk2,nj/2);
	bisb.split(msk1,nk/2-1); bisb.split(msk2,nl/2);
	mskc[0]=true;
	bisc.split(mskc,ni/2-1);
	mskc[0]=false; mskc[1]=true;
	bisc.split(mskc,nk/2-1);
	mskc[1]=false; mskc[2]=true;
	bisc.split(mskc,nj/2);
	mskc[2]=false; mskc[3]=true;
	bisc.split(mskc,nl/2);
	bisc.match_splits();

	block_tensor<2, double, allocator> bta(bisa);
	block_tensor<2, double, allocator> btb(bisb);
	block_tensor<4, double, allocator> btc(bisc);

	dense_tensor<2, double, allocator> ta(dima);
	dense_tensor<2, double, allocator> tb(dimb);
	dense_tensor<4, double, allocator> tc(dimc);
	dense_tensor<4, double, allocator> tc_ref(dimc);

	//	Fill in random input

	btod_random<2>().perform(bta);
	btod_random<2>().perform(btb);

	// set zero blocks
	{
		index<2> idxa, idxb;
		idxa[1]=1;
		idxb[0]=1;
		block_tensor_ctrl<2,double> bctrla(bta), bctrlb(btb);
		bctrla.req_zero_block(idxa);
		bctrlb.req_zero_block(idxb);
	}
	if(rnd) btod_random<4>().perform(btc);
	tod_btconv<2>(bta).perform(ta);
	tod_btconv<2>(btb).perform(tb);
	if(d != 0.0) tod_btconv<4>(btc).perform(tc_ref);

	//	Generate reference data

	permutation<4> permc;
	permc.permute(1, 2);
	if(d == 0.0) {
		tod_dirsum<2, 2>(ta, 1.5, tb, -1.0, permc).
		    perform(cpus, true, 1.0, tc_ref);
	} else {
		tod_dirsum<2, 2>(ta, 1.5, tb, -1.0, permc).
		    perform(cpus, false, d, tc_ref);
	}

	//	Invoke the direct sum routine

	if(d == 0.0) {
		btod_dirsum<2, 2>(bta, 1.5, btb, -1.0, permc).perform(btc);
	} else {
		btod_dirsum<2, 2>(bta, 1.5, btb, -1.0, permc).perform(btc, d);
	}
	tod_btconv<4>(btc).perform(tc);

	//	Compare against the reference

	compare_ref<4>::compare(tns.c_str(), tc, tc_ref, 1e-15);

	} catch(exception &e) {
		fail_test(tns.c_str(), __FILE__, __LINE__, e.what());
	}
>>>>>>> 01f32582
}

void btod_dirsum_test::test_ikjl_ij_kl_3a(bool s1, bool s2,
        bool rnd, double d) throw(libtest::test_exception) {

    //  c_{ikjl} = a_{ij} + b_{kl}
    // with splits and se_perm i<->j, k<->l

    std::stringstream tnss;
    tnss << "btod_dirsum_test::test_ikjl_ij_kl_3a(" << s1 << ", " << s2
            << ", " << rnd << ", " << d << ")";
    std::string tns = tnss.str();

    typedef std_allocator<double> allocator;

    cpu_pool cpus(1);

    try {

    size_t ni = 8, nj = 8, nk = 8, nl = 8;

    index<2> ia1, ia2;
    ia2[0] = ni - 1; ia2[1] = nj - 1;
    index<2> ib1, ib2;
    ib2[0] = nk - 1; ib2[1] = nl - 1;
    index<4> ic1, ic2;
    ic2[0] = ni - 1; ic2[1] = nk - 1; ic2[2] = nj - 1; ic2[3] = nl - 1;
    dimensions<2> dima(index_range<2>(ia1, ia2));
    dimensions<2> dimb(index_range<2>(ib1, ib2));
    dimensions<4> dimc(index_range<4>(ic1, ic2));
    block_index_space<2> bisa(dima), bisb(dimb);
    block_index_space<4> bisc(dimc);
    // split dimensions
    mask<2> mska;
    mask<4> mskc;

    mska[0] = true; mska[1] = true;
       bisa.split(mska, 4); 
    bisb.split(mska, 4); 
    mskc[0] = true; mskc[1] = true; mskc[2] = true; mskc[3] = true;
    bisc.split(mskc, 4); 

    block_tensor<2, double, allocator> bta(bisa);
    block_tensor<2, double, allocator> btb(bisb);
    block_tensor<4, double, allocator> btc(bisc);
    symmetry<4, double> sym_ref(bisc);

    // add symmetries
    {
        block_tensor_ctrl<2, double> ctrla(bta), ctrlb(btb);
        block_tensor_ctrl<4, double> ctrlc(btc);

        scalar_transf<double> tr0, tr1(-1.);
        se_perm<2, double> se1(permutation<2>().permute(0, 1), s1 ? tr0 : tr1);
        se_perm<2, double> se2(permutation<2>().permute(0, 1), s2 ? tr0 : tr1);

        ctrla.req_symmetry().insert(se1);
        ctrlb.req_symmetry().insert(se2);

        if (s1) {
            se_perm<4, double> se_ref(permutation<4>().permute(0, 2),
                    s1 ? tr0 : tr1);
            sym_ref.insert(se_ref);
            ctrlc.req_symmetry().insert(se_ref);
        }
        if (s2) {
            se_perm<4, double> se_ref(permutation<4>().permute(1, 3),
                    s2 ? tr0 : tr1);
            sym_ref.insert(se_ref);
            ctrlc.req_symmetry().insert(se_ref);
        }
        if (!s1 && !s2) {
            permutation<4> p;
            p.permute(0, 2).permute(1, 3);
            se_perm<4, double> se_ref(p, s1 ? tr0 : tr1);
            sym_ref.insert(se_ref);
            ctrlc.req_symmetry().insert(se_ref);
        }
    }

    dense_tensor<2, double, allocator> ta(dima);
    dense_tensor<2, double, allocator> tb(dimb);
    dense_tensor<4, double, allocator> tc(dimc);
    dense_tensor<4, double, allocator> tc_ref(dimc);

    //  Fill in random input

    btod_random<2>().perform(bta);
    btod_random<2>().perform(btb);

    if(rnd) btod_random<4>().perform(btc);
    tod_btconv<2>(bta).perform(ta);
    tod_btconv<2>(btb).perform(tb);
    if(d != 0.0) tod_btconv<4>(btc).perform(tc_ref);

    //  Generate reference data

    permutation<4> permc;
    permc.permute(1, 2);
    if(d == 0.0) {
        tod_dirsum<2, 2>(ta, 1.5, tb, -1.0, permc).
            perform(cpus, true, 1.0, tc_ref);
    } else {
        tod_dirsum<2, 2>(ta, 1.5, tb, -1.0, permc).
            perform(cpus, false, d, tc_ref);
    }

    //  Invoke the direct sum routine

    if(d == 0.0) {
        btod_dirsum<2, 2>(bta, 1.5, btb, -1.0, permc).perform(btc);
    } else {
        btod_dirsum<2, 2>(bta, 1.5, btb, -1.0, permc).perform(btc, d);
    }

    // Compare symmetry
    {
        block_tensor_ctrl<4, double> ctrlc(btc);
        compare_ref<4>::compare(tns.c_str(),
                sym_ref, ctrlc.req_const_symmetry());
    }

    //  Compare against the reference
    tod_btconv<4>(btc).perform(tc);
    compare_ref<4>::compare(tns.c_str(), tc, tc_ref, 1e-15);

    } catch(exception &e) {
        fail_test(tns.c_str(), __FILE__, __LINE__, e.what());
    }
}

void btod_dirsum_test::test_ikjl_ij_kl_3b(bool rnd,
        double d) throw(libtest::test_exception) {

    //  c_{ikjl} = a_{ij} + b_{kl}
    // with splits and se_part

    std::stringstream tnss;
    tnss << "btod_dirsum_test::test_ikjl_ij_kl_3b("
            << rnd << ", " << d << ")";
    std::string tns = tnss.str();

    typedef std_allocator<double> allocator;

<<<<<<< HEAD
    try {

    size_t ni = 8, nj = 16, nk = 8, nl = 10;

    index<2> ia1, ia2;
    ia2[0] = ni - 1; ia2[1] = nj - 1;
    index<2> ib1, ib2;
    ib2[0] = nk - 1; ib2[1] = nl - 1;
    index<4> ic1, ic2;
    ic2[0] = ni - 1; ic2[1] = nk - 1; ic2[2] = nj - 1; ic2[3] = nl - 1;
    dimensions<2> dima(index_range<2>(ia1, ia2));
    dimensions<2> dimb(index_range<2>(ib1, ib2));
    dimensions<4> dimc(index_range<4>(ic1, ic2));
    block_index_space<2> bisa(dima), bisb(dimb);
    block_index_space<4> bisc(dimc);
    // split dimensions
    mask<2> msk1, msk2;
    mask<4> mskc;

    msk1[0] = true; msk2[1] = true;
    bisa.split(msk1, 2); bisa.split(msk1, 4); bisa.split(msk1, 6);
    bisa.split(msk2, 3); bisa.split(msk2, 8); bisa.split(msk2, 11);
    bisb.split(msk1, 2); bisb.split(msk1, 4); bisb.split(msk1, 6);
    bisb.split(msk2, 2); bisb.split(msk2, 5); bisb.split(msk2, 7);
    mskc[0] = true; mskc[1] = true;
    bisc.split(mskc, 2); bisc.split(mskc, 4); bisc.split(mskc, 6);
    mskc[0] = false; mskc[1] = false; mskc[2] = true;
    bisc.split(mskc, 3); bisc.split(mskc, 8); bisc.split(mskc, 11);
    mskc[2] = false; mskc[3] = true;
    bisc.split(mskc, 2); bisc.split(mskc, 5); bisc.split(mskc, 7);

    block_tensor<2, double, allocator> bta(bisa);
    block_tensor<2, double, allocator> btb(bisb);
    block_tensor<4, double, allocator> btc(bisc);
    symmetry<4, double> sym_ref(bisc);

    // add symmetries
    {
        block_tensor_ctrl<2, double> ctrla(bta), ctrlb(btb);
        block_tensor_ctrl<4, double> ctrlc(btc);
        msk1[1] = true;
        mskc[0] = true; mskc[1] = true; mskc[2] = true; mskc[3] = true;

        se_part<2, double> spa(bisa, msk1, 2), spb(bisb, msk1, 2);
        index<2> i00, i01, i10, i11;
        i10[0] = 1; i01[1] = 1;
        i11[0] = 1; i11[1] = 1;
        spa.add_map(i00, i11);
        spa.add_map(i01, i10);
        spb.add_map(i00, i11);
        spb.add_map(i01, i10);
        ctrla.req_symmetry().insert(spa);
        ctrlb.req_symmetry().insert(spb);

        se_part<4, double> spc(bisc, mskc, 2);
        index<4> i0000, i1111, i0001, i1110, i0010, i1101, i0011, i1100,
            i0100, i1011, i0101, i1010, i0110, i1001, i0111, i1000;
        i1110[0] = 1; i1110[1] = 1; i1110[2] = 1; i0001[3] = 1;
        i1101[0] = 1; i1101[1] = 1; i0010[2] = 1; i1101[3] = 1;
        i1100[0] = 1; i1100[1] = 1; i0011[2] = 1; i0011[3] = 1;
        i1011[0] = 1; i0100[1] = 1; i1011[2] = 1; i1011[3] = 1;
        i1010[0] = 1; i0101[1] = 1; i1010[2] = 1; i0101[3] = 1;
        i1001[0] = 1; i0110[1] = 1; i0110[2] = 1; i1001[3] = 1;
        i1000[0] = 1; i0111[1] = 1; i0111[2] = 1; i0111[3] = 1;
        i1111[0] = 1; i1111[1] = 1; i1111[2] = 1; i1111[3] = 1;

        spc.add_map(i0000, i0101);
        spc.add_map(i0101, i1010);
        spc.add_map(i1010, i1111);
        spc.add_map(i0001, i0100);
        spc.add_map(i0100, i1011);
        spc.add_map(i1011, i1110);
        spc.add_map(i0010, i0111);
        spc.add_map(i0111, i1000);
        spc.add_map(i1000, i1101);
        spc.add_map(i0011, i0110);
        spc.add_map(i0110, i1001);
        spc.add_map(i1001, i1100);

        sym_ref.insert(spc);
        ctrlc.req_symmetry().insert(spc);
    }

    dense_tensor<2, double, allocator> ta(dima);
    dense_tensor<2, double, allocator> tb(dimb);
    dense_tensor<4, double, allocator> tc(dimc);
    dense_tensor<4, double, allocator> tc_ref(dimc);

    //  Fill in random input

    btod_random<2>().perform(bta);
    btod_random<2>().perform(btb);

    if(rnd) btod_random<4>().perform(btc);
    tod_btconv<2>(bta).perform(ta);
    tod_btconv<2>(btb).perform(tb);
    if(d != 0.0) tod_btconv<4>(btc).perform(tc_ref);

    //  Generate reference data

    permutation<4> permc;
    permc.permute(1, 2);
    if(d == 0.0) {
        tod_dirsum<2, 2>(ta, 1.5, tb, -1.0, permc).perform(tc_ref);
    } else {
        tod_dirsum<2, 2>(ta, 1.5, tb, -1.0, permc).perform(tc_ref, d);
    }

    //  Invoke the direct sum routine

    if(d == 0.0) {
        btod_dirsum<2, 2>(bta, 1.5, btb, -1.0, permc).perform(btc);
    } else {
        btod_dirsum<2, 2>(bta, 1.5, btb, -1.0, permc).perform(btc, d);
    }

    // Compare symmetry
    {
        block_tensor_ctrl<4, double> ctrlc(btc);
        compare_ref<4>::compare(tns.c_str(),
                ctrlc.req_const_symmetry(), sym_ref);
    }

    //  Compare against the reference
    tod_btconv<4>(btc).perform(tc);
    compare_ref<4>::compare(tns.c_str(), tc, tc_ref, 1e-15);

    } catch(exception &e) {
        fail_test(tns.c_str(), __FILE__, __LINE__, e.what());
    }
=======
    cpu_pool cpus(1);

	try {

	size_t ni = 8, nj = 16, nk = 8, nl = 10;

	index<2> ia1, ia2;
	ia2[0] = ni - 1; ia2[1] = nj - 1;
	index<2> ib1, ib2;
	ib2[0] = nk - 1; ib2[1] = nl - 1;
	index<4> ic1, ic2;
	ic2[0] = ni - 1; ic2[1] = nk - 1; ic2[2] = nj - 1; ic2[3] = nl - 1;
	dimensions<2> dima(index_range<2>(ia1, ia2));
	dimensions<2> dimb(index_range<2>(ib1, ib2));
	dimensions<4> dimc(index_range<4>(ic1, ic2));
	block_index_space<2> bisa(dima), bisb(dimb);
	block_index_space<4> bisc(dimc);
	// split dimensions
	mask<2> msk1, msk2;
	mask<4> mskc;

	msk1[0] = true; msk2[1] = true;
	bisa.split(msk1, 2); bisa.split(msk1, 4); bisa.split(msk1, 6);
	bisa.split(msk2, 3); bisa.split(msk2, 8); bisa.split(msk2, 11);
	bisb.split(msk1, 2); bisb.split(msk1, 4); bisb.split(msk1, 6);
	bisb.split(msk2, 2); bisb.split(msk2, 5); bisb.split(msk2, 7);
	mskc[0] = true; mskc[1] = true;
	bisc.split(mskc, 2); bisc.split(mskc, 4); bisc.split(mskc, 6);
	mskc[0] = false; mskc[1] = false; mskc[2] = true;
	bisc.split(mskc, 3); bisc.split(mskc, 8); bisc.split(mskc, 11);
	mskc[2] = false; mskc[3] = true;
	bisc.split(mskc, 2); bisc.split(mskc, 5); bisc.split(mskc, 7);

	block_tensor<2, double, allocator> bta(bisa);
	block_tensor<2, double, allocator> btb(bisb);
	block_tensor<4, double, allocator> btc(bisc);
	symmetry<4, double> sym_ref(bisc);

	// add symmetries
	{
		block_tensor_ctrl<2, double> ctrla(bta), ctrlb(btb);
		block_tensor_ctrl<4, double> ctrlc(btc);
		msk1[1] = true;
		mskc[0] = true; mskc[1] = true; mskc[2] = true; mskc[3] = true;

		se_part<2, double> spa(bisa, msk1, 2), spb(bisb, msk1, 2);
		index<2> i00, i01, i10, i11;
		i10[0] = 1; i01[1] = 1;
		i11[0] = 1; i11[1] = 1;
		spa.add_map(i00, i11);
		spa.add_map(i01, i10);
		spb.add_map(i00, i11);
		spb.add_map(i01, i10);
		ctrla.req_symmetry().insert(spa);
		ctrlb.req_symmetry().insert(spb);

		se_part<4, double> spc(bisc, mskc, 2);
		index<4> i0000, i1111, i0001, i1110, i0010, i1101, i0011, i1100,
		    i0100, i1011, i0101, i1010, i0110, i1001, i0111, i1000;
		i1110[0] = 1; i1110[1] = 1; i1110[2] = 1; i0001[3] = 1;
		i1101[0] = 1; i1101[1] = 1; i0010[2] = 1; i1101[3] = 1;
		i1100[0] = 1; i1100[1] = 1; i0011[2] = 1; i0011[3] = 1;
		i1011[0] = 1; i0100[1] = 1; i1011[2] = 1; i1011[3] = 1;
		i1010[0] = 1; i0101[1] = 1; i1010[2] = 1; i0101[3] = 1;
		i1001[0] = 1; i0110[1] = 1; i0110[2] = 1; i1001[3] = 1;
		i1000[0] = 1; i0111[1] = 1; i0111[2] = 1; i0111[3] = 1;
		i1111[0] = 1; i1111[1] = 1; i1111[2] = 1; i1111[3] = 1;

		spc.add_map(i0000, i1010); spc.add_map(i0001, i1011);
		spc.add_map(i0100, i1110); spc.add_map(i0101, i1111);
		spc.add_map(i0010, i1000); spc.add_map(i0011, i1001);
		spc.add_map(i0110, i1100); spc.add_map(i0111, i1101);
		spc.add_map(i0000, i0101); spc.add_map(i0010, i0111);
		spc.add_map(i1000, i1101); spc.add_map(i1010, i1111);
		spc.add_map(i0001, i0100); spc.add_map(i0011, i0110);
		spc.add_map(i1001, i1100); spc.add_map(i1011, i1110);


		sym_ref.insert(spc);
		ctrlc.req_symmetry().insert(spc);
	}

	dense_tensor<2, double, allocator> ta(dima);
	dense_tensor<2, double, allocator> tb(dimb);
	dense_tensor<4, double, allocator> tc(dimc);
	dense_tensor<4, double, allocator> tc_ref(dimc);

	//	Fill in random input

	btod_random<2>().perform(bta);
	btod_random<2>().perform(btb);

	if(rnd) btod_random<4>().perform(btc);
	tod_btconv<2>(bta).perform(ta);
	tod_btconv<2>(btb).perform(tb);
	if(d != 0.0) tod_btconv<4>(btc).perform(tc_ref);

	//	Generate reference data

	permutation<4> permc;
	permc.permute(1, 2);
	if(d == 0.0) {
		tod_dirsum<2, 2>(ta, 1.5, tb, -1.0, permc).
		    perform(cpus, true, 1.0, tc_ref);
	} else {
		tod_dirsum<2, 2>(ta, 1.5, tb, -1.0, permc).
		    perform(cpus, false, d, tc_ref);
	}

	//	Invoke the direct sum routine

	if(d == 0.0) {
		btod_dirsum<2, 2>(bta, 1.5, btb, -1.0, permc).perform(btc);
	} else {
		btod_dirsum<2, 2>(bta, 1.5, btb, -1.0, permc).perform(btc, d);
	}

	// Compare symmetry
	{
		block_tensor_ctrl<4, double> ctrlc(btc);
		compare_ref<4>::compare(tns.c_str(), sym_ref, ctrlc.req_const_symmetry());
	}

	//	Compare against the reference
	tod_btconv<4>(btc).perform(tc);
	compare_ref<4>::compare(tns.c_str(), tc, tc_ref, 1e-15);

	} catch(exception &e) {
		fail_test(tns.c_str(), __FILE__, __LINE__, e.what());
	}
>>>>>>> 01f32582
}

void btod_dirsum_test::test_ikjl_ij_kl_3c(
        bool rnd, double d) throw(libtest::test_exception) {

    //  c_{ikjl} = a_{ij} + b_{kl}
    // with splits and se_label

    std::stringstream tnss;
    tnss << "btod_dirsum_test::test_ikjl_ij_kl_3c("
            << rnd << ", " << d << ")";
    std::string tns = tnss.str();

    typedef std_allocator<double> allocator;

    {
        std::vector<std::string> irnames(2);
        irnames[0] = "g"; irnames[1] = "u";
        point_group_table pg(tns, irnames, irnames[0]);
        pg.add_product(0, 0, 0);
        pg.add_product(0, 1, 1);
        pg.add_product(1, 1, 0);

        product_table_container::get_instance().add(pg);
    }

    cpu_pool cpus(1);

    try {

    size_t ni = 8, nj = 16, nk = 8, nl = 10;

    index<2> ia1, ia2;
    ia2[0] = ni - 1; ia2[1] = nj - 1;
    index<2> ib1, ib2;
    ib2[0] = nk - 1; ib2[1] = nl - 1;
    index<4> ic1, ic2;
    ic2[0] = ni - 1; ic2[1] = nk - 1; ic2[2] = nj - 1; ic2[3] = nl - 1;
    dimensions<2> dima(index_range<2>(ia1, ia2));
    dimensions<2> dimb(index_range<2>(ib1, ib2));
    dimensions<4> dimc(index_range<4>(ic1, ic2));
    block_index_space<2> bisa(dima), bisb(dimb);
    block_index_space<4> bisc(dimc);
    // split dimensions
    mask<2> msk1, msk2;
    mask<4> mskc;

    msk1[0] = true; msk2[1] = true;
    bisa.split(msk1, 2); bisa.split(msk1, 4); bisa.split(msk1, 6);
    bisa.split(msk2, 3); bisa.split(msk2, 8); bisa.split(msk2, 11);
    bisb.split(msk1, 2); bisb.split(msk1, 4); bisb.split(msk1, 6);
    bisb.split(msk2, 2); bisb.split(msk2, 5); bisb.split(msk2, 7);
    mskc[0] = true; mskc[1] = true;
    bisc.split(mskc, 2); bisc.split(mskc, 4); bisc.split(mskc, 6);
    mskc[0] = false; mskc[1] = false; mskc[2] = true;
    bisc.split(mskc, 3); bisc.split(mskc, 8); bisc.split(mskc, 11);
    mskc[2] = false; mskc[3] = true;
    bisc.split(mskc, 2); bisc.split(mskc, 5); bisc.split(mskc, 7);

    block_tensor<2, double, allocator> bta(bisa);
    block_tensor<2, double, allocator> btb(bisb);
    block_tensor<4, double, allocator> btc(bisc);
    symmetry<4, double> sym_ref(bisc);

    // add symmetries
    {
        block_tensor_ctrl<2, double> ctrla(bta), ctrlb(btb);
        block_tensor_ctrl<4, double> ctrlc(btc);
        msk1[0] = msk1[1] = true;
        mskc[0] = true; mskc[1] = true; mskc[2] = true; mskc[3] = true;

        se_label<2, double> sl(bisa.get_block_index_dims(), tns);
        block_labeling<2> &bl = sl.get_labeling();
        bl.assign(msk1, 0, 0);
        bl.assign(msk1, 1, 1);
        bl.assign(msk1, 2, 0);
        bl.assign(msk1, 3, 1);
        sl.set_rule(0);

        ctrla.req_symmetry().insert(sl);
        ctrlb.req_symmetry().insert(sl);

        se_label<4, double> slc(bisc.get_block_index_dims(), tns);
        block_labeling<4> &blc = slc.get_labeling();
        blc.assign(mskc, 0, 0);
        blc.assign(mskc, 1, 1);
        blc.assign(mskc, 2, 0);
        blc.assign(mskc, 3, 1);
        evaluation_rule<4> rc;
        sequence<4, size_t> sc1(0), sc2(0);
        sc1[0] = sc1[2] = 1;
        sc2[1] = sc2[3] = 1;
        rc.add_sequence(sc1);
        rc.add_sequence(sc2);
        rc.add_product(0, 0, 0);
        rc.add_product(1, 0, 0);
        slc.set_rule(rc);

        sym_ref.insert(slc);
        ctrlc.req_symmetry().insert(slc);

    }

    dense_tensor<2, double, allocator> ta(dima);
    dense_tensor<2, double, allocator> tb(dimb);
    dense_tensor<4, double, allocator> tc(dimc);
    dense_tensor<4, double, allocator> tc_ref(dimc);

    //  Fill in random input

    btod_random<2>().perform(bta);
    btod_random<2>().perform(btb);

    if(rnd) btod_random<4>().perform(btc);
    tod_btconv<2>(bta).perform(ta);
    tod_btconv<2>(btb).perform(tb);
    if(d != 0.0) tod_btconv<4>(btc).perform(tc_ref);

    //  Generate reference data

    permutation<4> permc;
    permc.permute(1, 2);
    if(d == 0.0) {
        tod_dirsum<2, 2>(ta, 1.5, tb, -1.0, permc).
            perform(cpus, true, 1.0, tc_ref);
    } else {
        tod_dirsum<2, 2>(ta, 1.5, tb, -1.0, permc).
            perform(cpus, false, d, tc_ref);
    }

    //  Invoke the direct sum routine

    if(d == 0.0) {
        btod_dirsum<2, 2>(bta, 1.5, btb, -1.0, permc).perform(btc);
    } else {
        btod_dirsum<2, 2>(bta, 1.5, btb, -1.0, permc).perform(btc, d);
    }

    // Compare symmetry
    {
        block_tensor_ctrl<4, double> ctrlc(btc);
        compare_ref<4>::compare(tns.c_str(),
                sym_ref, ctrlc.req_const_symmetry());
    }

    //  Compare against the reference
    tod_btconv<4>(btc).perform(tc);
    compare_ref<4>::compare(tns.c_str(), tc, tc_ref, 1e-15);

    } catch(exception &e) {
        product_table_container::get_instance().erase(tns);

        fail_test(tns.c_str(), __FILE__, __LINE__, e.what());
    } catch(...) {
        product_table_container::get_instance().erase(tns);

        throw;
    }

    product_table_container::get_instance().erase(tns);
}

void btod_dirsum_test::test_iklj_ij_kl_1(bool rnd, double d)
    throw(libtest::test_exception) {

    //  c_{iklj} = a_{ij} + a_{kl}
    // with splits and symmetry

    std::stringstream tnss;
    tnss << "btod_dirsum_test::test_iklj_ij_kl_1(" << rnd << ", " << d
        << ")";
    std::string tns = tnss.str();

    typedef std_allocator<double> allocator;

<<<<<<< HEAD
    try {

    size_t ni = 10, nj = 12;

    index<2> ia1, ia2;
    ia2[0] = ni - 1; ia2[1] = nj - 1;
    index<4> ic1, ic2;
    ic2[0] = ni - 1; ic2[1] = ni - 1; ic2[2] = nj - 1; ic2[3] = nj - 1;
    dimensions<2> dima(index_range<2>(ia1, ia2));
    dimensions<4> dimc(index_range<4>(ic1, ic2));
    block_index_space<2> bisa(dima);
    block_index_space<4> bisc(dimc);
    // split dimensions
    mask<2> mska;
    mask<4> mskc;

    mska[0] = true;
    bisa.split(mska, ni / 2);
    mska[0] = false; mska[1] = true;
    bisa.split(mska, nj / 2);
    mskc[0] = true;  mskc[1] = true;
    bisc.split(mskc, ni / 2);
    mskc[0] = false; mskc[1] = false;
    mskc[2] = true;  mskc[3] = true;
    bisc.split(mskc, nj / 2);
    bisc.match_splits();

    block_tensor<2, double, allocator> bta(bisa);
    block_tensor<4, double, allocator> btc(bisc);

    dense_tensor<2, double, allocator> ta(dima);
    dense_tensor<4, double, allocator> tc(dimc);
    dense_tensor<4, double, allocator> tc_ref(dimc);

    // Set symmetry
    {
        mska[0] = true; mska[1] = true;
        se_part<2, double> sp(bisa, mska, 2);
        index<2> i00, i01, i10, i11;
        i10[0] = 1; i01[1] = 1;
        i11[0] = 1; i11[1] = 1;
        sp.add_map(i00, i11);
        sp.add_map(i01, i10);

        block_tensor_ctrl<2, double> cbta(bta);
        cbta.req_symmetry().insert(sp);
    }
    //  Fill in random input

    btod_random<2>().perform(bta);

    // set zero blocks
    {
        index<2> idxa;
        idxa[1] = 1;
        block_tensor_ctrl<2, double> bctrla(bta);
        bctrla.req_zero_block(idxa);
    }

    if(rnd) btod_random<4>().perform(btc);
    tod_btconv<2>(bta).perform(ta);
    if(d != 0.0) tod_btconv<4>(btc).perform(tc_ref);

    //  Generate reference data

    permutation<4> permc;
    permc.permute(1, 2);
    if(d == 0.0) {
        tod_dirsum<2, 2>(ta, -1.0, ta, -1.0, permc).perform(tc_ref);
    } else {
        tod_dirsum<2, 2>(ta, -1.0, ta, -1.0, permc).perform(tc_ref, d);
    }

    // Check symmetry

    btod_dirsum<2, 2> op(bta, -1.0, bta, -1.0, permc);

    {
        permutation<4> p1032;
        p1032.permute(0, 1).permute(2, 3);
        scalar_transf<double> tr0, tr1(-1.);
        const symmetry<4, double> &sym = op.get_symmetry();
        symmetry<4, double>::iterator is = sym.begin();
        for (; is != sym.end(); is++)
            if (sym.get_subset(is).get_id()
                    .compare(se_perm<4, double>::k_sym_type) == 0)
                break;

        if (is == sym.end())
            fail_test(tns.c_str(), __FILE__, __LINE__,
                    "Permutational symmetry missing.");

        const symmetry_element_set<4, double> &set = sym.get_subset(is);
        symmetry_element_set_adapter<4, double, se_perm<4, double> > adapter(set);
        permutation_group<4, double> grp(set);
        if (! grp.is_member(tr0, p1032)) {
            fail_test(tns.c_str(), __FILE__, __LINE__,
                    "Permutational symmetry () missing.");
        }
    }

    //  Invoke the direct sum routine

    if(d == 0.0) {
        op.perform(btc);
    } else {
        op.perform(btc, d);
    }
    tod_btconv<4>(btc).perform(tc);

    //  Compare against the reference

    compare_ref<4>::compare(tns.c_str(), tc, tc_ref, 1e-15);

    } catch(exception &e) {
        fail_test(tns.c_str(), __FILE__, __LINE__, e.what());
    }
=======
    cpu_pool cpus(1);

	try {

	size_t ni = 10, nj = 12;

	index<2> ia1, ia2;
	ia2[0] = ni - 1; ia2[1] = nj - 1;
	index<4> ic1, ic2;
	ic2[0] = ni - 1; ic2[1] = ni - 1; ic2[2] = nj - 1; ic2[3] = nj - 1;
	dimensions<2> dima(index_range<2>(ia1, ia2));
	dimensions<4> dimc(index_range<4>(ic1, ic2));
	block_index_space<2> bisa(dima);
	block_index_space<4> bisc(dimc);
	// split dimensions
	mask<2> mska;
	mask<4> mskc;

	mska[0] = true;
	bisa.split(mska, ni / 2);
	mska[0] = false; mska[1] = true;
	bisa.split(mska, nj / 2);
	mskc[0] = true;  mskc[1] = true;
	bisc.split(mskc, ni / 2);
	mskc[0] = false; mskc[1] = false;
	mskc[2] = true;  mskc[3] = true;
	bisc.split(mskc, nj / 2);
	bisc.match_splits();

	block_tensor<2, double, allocator> bta(bisa);
	block_tensor<4, double, allocator> btc(bisc);

	dense_tensor<2, double, allocator> ta(dima);
	dense_tensor<4, double, allocator> tc(dimc);
	dense_tensor<4, double, allocator> tc_ref(dimc);

	// Set symmetry
	{
		mska[0] = true;
		se_part<2, double> sp(bisa, mska, 2);
		index<2> i00, i01, i10, i11;
		i10[0] = 1; i01[1] = 1;
		i11[0] = 1; i11[1] = 1;
		sp.add_map(i00, i11);
		sp.add_map(i01, i10);

		block_tensor_ctrl<2, double> cbta(bta);
		cbta.req_symmetry().insert(sp);
	}
	//	Fill in random input

	btod_random<2>().perform(bta);

	// set zero blocks
	{
		index<2> idxa;
		idxa[1] = 1;
		block_tensor_ctrl<2, double> bctrla(bta);
		bctrla.req_zero_block(idxa);
	}

	if(rnd) btod_random<4>().perform(btc);
	tod_btconv<2>(bta).perform(ta);
	if(d != 0.0) tod_btconv<4>(btc).perform(tc_ref);

	//	Generate reference data

	permutation<4> permc;
	permc.permute(1, 2);
	if(d == 0.0) {
		tod_dirsum<2, 2>(ta, -1.0, ta, -1.0, permc).
		    perform(cpus, true, 1.0, tc_ref);
	} else {
		tod_dirsum<2, 2>(ta, -1.0, ta, -1.0, permc).
		    perform(cpus, false, d, tc_ref);
	}

	// Check symmetry

	btod_dirsum<2, 2> op(bta, -1.0, bta, -1.0, permc);

	{
		permutation<4> p1032;
		p1032.permute(0, 1).permute(2, 3);
		const symmetry<4, double> &sym = op.get_symmetry();
		symmetry<4, double>::iterator is = sym.begin();
		for (; is != sym.end(); is++)
			if (sym.get_subset(is).get_id()
					.compare(se_perm<4, double>::k_sym_type) == 0)
				break;

		if (is == sym.end())
			fail_test(tns.c_str(), __FILE__, __LINE__,
					"Permutational symmetry missing.");

		const symmetry_element_set<4, double> &set = sym.get_subset(is);
		symmetry_element_set_adapter<4, double, se_perm<4, double> > adapter(set);
		permutation_group<4, double> grp(set);
		if (! grp.is_member(true, p1032)) {
			fail_test(tns.c_str(), __FILE__, __LINE__,
					"Permutational symmetry () missing.");
		}
	}

	//	Invoke the direct sum routine

	if(d == 0.0) {
		op.perform(btc);
	} else {
		op.perform(btc, d);
	}
	tod_btconv<4>(btc).perform(tc);

	//	Compare against the reference

	compare_ref<4>::compare(tns.c_str(), tc, tc_ref, 1e-15);

	} catch(exception &e) {
		fail_test(tns.c_str(), __FILE__, __LINE__, e.what());
	}
>>>>>>> 01f32582
}


} // namespace libtensor<|MERGE_RESOLUTION|>--- conflicted
+++ resolved
@@ -5,10 +5,7 @@
 #include <libtensor/core/abs_index.h>
 #include <libtensor/core/block_tensor.h>
 #include <libtensor/dense_tensor/dense_tensor.h>
-<<<<<<< HEAD
 #include <libtensor/btod/scalar_transf_double.h>
-=======
->>>>>>> 01f32582
 #include <libtensor/btod/btod_dirsum.h>
 #include <libtensor/btod/btod_random.h>
 #include <libtensor/symmetry/permutation_group.h>
@@ -104,13 +101,9 @@
 
     typedef std_allocator<double> allocator;
 
-<<<<<<< HEAD
+    cpu_pool cpus(1);
+
     try {
-=======
-    cpu_pool cpus(1);
-
-	try {
->>>>>>> 01f32582
 
     size_t ni = 9, nj = 7;
 
@@ -127,17 +120,10 @@
     block_tensor<1, double, allocator> btb(bisb);
     block_tensor<2, double, allocator> btc(bisc);
 
-<<<<<<< HEAD
     dense_tensor<1, double, allocator> ta(dima);
     dense_tensor<1, double, allocator> tb(dimb);
     dense_tensor<2, double, allocator> tc(dimc);
     dense_tensor<2, double, allocator> tc_ref(dimc);
-=======
-	dense_tensor<1, double, allocator> ta(dima);
-	dense_tensor<1, double, allocator> tb(dimb);
-	dense_tensor<2, double, allocator> tc(dimc);
-	dense_tensor<2, double, allocator> tc_ref(dimc);
->>>>>>> 01f32582
 
     //  Fill in random input
 
@@ -150,16 +136,11 @@
 
     //  Generate reference data
 
-<<<<<<< HEAD
-    if(d == 0.0) tod_dirsum<1, 1>(ta, 1.0, tb, 1.0).perform(tc_ref);
-    else tod_dirsum<1, 1>(ta, 1.0, tb, 1.0).perform(tc_ref, d);
-=======
 	if(d == 0.0) {
 	    tod_dirsum<1, 1>(ta, 1.0, tb, 1.0).perform(cpus, true, 1.0, tc_ref);
 	} else {
 	    tod_dirsum<1, 1>(ta, 1.0, tb, 1.0).perform(cpus, false, d, tc_ref);
 	}
->>>>>>> 01f32582
 
     //  Invoke the direct sum routine
 
@@ -187,13 +168,9 @@
 
     typedef std_allocator<double> allocator;
 
-<<<<<<< HEAD
+    cpu_pool cpus(1);
+
     try {
-=======
-    cpu_pool cpus(1);
-
-	try {
->>>>>>> 01f32582
 
     size_t ni = 9;
 
@@ -212,15 +189,9 @@
     block_tensor<1, double, allocator> bta(bisa);
     block_tensor<2, double, allocator> btc(bisc);
 
-<<<<<<< HEAD
     dense_tensor<1, double, allocator> ta(dima);
     dense_tensor<2, double, allocator> tc(dimc);
     dense_tensor<2, double, allocator> tc_ref(dimc);
-=======
-	dense_tensor<1, double, allocator> ta(dima);
-	dense_tensor<2, double, allocator> tc(dimc);
-	dense_tensor<2, double, allocator> tc_ref(dimc);
->>>>>>> 01f32582
 
     //  Fill in random input
 
@@ -234,16 +205,11 @@
 
     //  Generate reference data
 
-<<<<<<< HEAD
-    if(d == 0.0) tod_dirsum<1, 1>(ta, 1.0, ta, 1.0).perform(tc_ref);
-    else tod_dirsum<1, 1>(ta, 1.0, ta, 1.0).perform(tc_ref, d);
-=======
 	if(d == 0.0) {
 	    tod_dirsum<1, 1>(ta, 1.0, ta, 1.0).perform(cpus, true, 1.0, tc_ref);
 	} else {
 	    tod_dirsum<1, 1>(ta, 1.0, ta, 1.0).perform(cpus, false, d, tc_ref);
 	}
->>>>>>> 01f32582
 
     // Check the symmetry of the result
 
@@ -290,13 +256,9 @@
 
     typedef std_allocator<double> allocator;
 
-<<<<<<< HEAD
+    cpu_pool cpus(1);
+
     try {
-=======
-    cpu_pool cpus(1);
-
-	try {
->>>>>>> 01f32582
 
     size_t ni = 9;
 
@@ -315,15 +277,9 @@
     block_tensor<1, double, allocator> bta(bisa);
     block_tensor<2, double, allocator> btc(bisc);
 
-<<<<<<< HEAD
     dense_tensor<1, double, allocator> ta(dima);
     dense_tensor<2, double, allocator> tc(dimc);
     dense_tensor<2, double, allocator> tc_ref(dimc);
-=======
-	dense_tensor<1, double, allocator> ta(dima);
-	dense_tensor<2, double, allocator> tc(dimc);
-	dense_tensor<2, double, allocator> tc_ref(dimc);
->>>>>>> 01f32582
 
     //  Fill in random input
 
@@ -337,16 +293,11 @@
 
     //  Generate reference data
 
-<<<<<<< HEAD
-    if(d == 0.0) tod_dirsum<1, 1>(ta, 1.0, ta, -1.0).perform(tc_ref);
-    else tod_dirsum<1, 1>(ta, 1.0, ta, -1.0).perform(tc_ref, d);
-=======
 	if(d == 0.0) {
 	    tod_dirsum<1, 1>(ta, 1.0, ta, -1.0).perform(cpus, true, 1.0, tc_ref);
 	} else {
 	    tod_dirsum<1, 1>(ta, 1.0, ta, -1.0).perform(cpus, false, d, tc_ref);
 	}
->>>>>>> 01f32582
 
     // Check the symmetry of the result
 
@@ -394,7 +345,8 @@
 
     typedef std_allocator<double> allocator;
 
-<<<<<<< HEAD
+    cpu_pool cpus(1);
+
     try {
 
     size_t ni = 9, nj = 9, nk = 7;
@@ -432,91 +384,28 @@
 
     //  Generate reference data
 
-    if(d == 0.0) {
-        tod_dirsum<2, 1>(ta, 1.5, tb, 1.0).perform(tc_ref);
-    } else {
-        tod_dirsum<2, 1>(ta, 1.5, tb, 1.0).perform(tc_ref, d);
-    }
-
-    //  Invoke the direct sum routine
-
-    if(d == 0.0) {
-        btod_dirsum<2, 1>(bta, 1.5, btb, 1.0).perform(btc);
-    } else {
-        btod_dirsum<2, 1>(bta, 1.5, btb, 1.0).perform(btc, d);
-    }
-    tod_btconv<3>(btc).perform(tc);
-
-    //  Compare against the reference
-
-    compare_ref<3>::compare(tns.c_str(), tc, tc_ref, 1e-15);
-
-    } catch(exception &e) {
-        fail_test(tns.c_str(), __FILE__, __LINE__, e.what());
-    }
-=======
-    cpu_pool cpus(1);
-
-	try {
-
-	size_t ni = 9, nj = 9, nk = 7;
-
-	index<2> ia1, ia2;
-	ia2[0] = ni - 1; ia2[1] = nj - 1;
-	index<1> ib1, ib2;
-	ib2[0] = nk - 1;
-	index<3> ic1, ic2;
-	ic2[0] = ni - 1; ic2[1] = nj - 1; ic2[2] = nk - 1;
-	dimensions<2> dima(index_range<2>(ia1, ia2));
-	dimensions<1> dimb(index_range<1>(ib1, ib2));
-	dimensions<3> dimc(index_range<3>(ic1, ic2));
-	block_index_space<2> bisa(dima);
-	block_index_space<1> bisb(dimb);
-	block_index_space<3> bisc(dimc);
-
-	block_tensor<2, double, allocator> bta(bisa);
-	block_tensor<1, double, allocator> btb(bisb);
-	block_tensor<3, double, allocator> btc(bisc);
-
-	dense_tensor<2, double, allocator> ta(dima);
-	dense_tensor<1, double, allocator> tb(dimb);
-	dense_tensor<3, double, allocator> tc(dimc);
-	dense_tensor<3, double, allocator> tc_ref(dimc);
-
-	//	Fill in random input
-
-	btod_random<2>().perform(bta);
-	btod_random<1>().perform(btb);
-	if(rnd) btod_random<3>().perform(btc);
-	tod_btconv<2>(bta).perform(ta);
-	tod_btconv<1>(btb).perform(tb);
-	if(d != 0.0) tod_btconv<3>(btc).perform(tc_ref);
-
-	//	Generate reference data
-
 	if(d == 0.0) {
 		tod_dirsum<2, 1>(ta, 1.5, tb, 1.0).perform(cpus, true, 1.0, tc_ref);
 	} else {
 		tod_dirsum<2, 1>(ta, 1.5, tb, 1.0).perform(cpus, false, d, tc_ref);
 	}
 
-	//	Invoke the direct sum routine
-
-	if(d == 0.0) {
-		btod_dirsum<2, 1>(bta, 1.5, btb, 1.0).perform(btc);
-	} else {
-		btod_dirsum<2, 1>(bta, 1.5, btb, 1.0).perform(btc, d);
-	}
-	tod_btconv<3>(btc).perform(tc);
-
-	//	Compare against the reference
-
-	compare_ref<3>::compare(tns.c_str(), tc, tc_ref, 1e-15);
-
-	} catch(exception &e) {
-		fail_test(tns.c_str(), __FILE__, __LINE__, e.what());
-	}
->>>>>>> 01f32582
+    //  Invoke the direct sum routine
+
+    if(d == 0.0) {
+        btod_dirsum<2, 1>(bta, 1.5, btb, 1.0).perform(btc);
+    } else {
+        btod_dirsum<2, 1>(bta, 1.5, btb, 1.0).perform(btc, d);
+    }
+    tod_btconv<3>(btc).perform(tc);
+
+    //  Compare against the reference
+
+    compare_ref<3>::compare(tns.c_str(), tc, tc_ref, 1e-15);
+
+    } catch(exception &e) {
+        fail_test(tns.c_str(), __FILE__, __LINE__, e.what());
+    }
 }
 
 void btod_dirsum_test::test_ikjl_ij_kl_1(bool rnd, double d)
@@ -531,7 +420,8 @@
 
     typedef std_allocator<double> allocator;
 
-<<<<<<< HEAD
+    cpu_pool cpus(1);
+
     try {
 
     size_t ni = 9, nj = 9, nk = 7, nl = 7;
@@ -570,69 +460,6 @@
 
     permutation<4> permc;
     permc.permute(1, 2);
-    if(d == 0.0) {
-        tod_dirsum<2, 2>(ta, 1.5, tb, -1.0, permc).perform(tc_ref);
-    } else {
-        tod_dirsum<2, 2>(ta, 1.5, tb, -1.0, permc).perform(tc_ref, d);
-    }
-
-    //  Invoke the direct sum routine
-
-    if(d == 0.0) {
-        btod_dirsum<2, 2>(bta, 1.5, btb, -1.0, permc).perform(btc);
-    } else {
-        btod_dirsum<2, 2>(bta, 1.5, btb, -1.0, permc).perform(btc, d);
-    }
-    tod_btconv<4>(btc).perform(tc);
-
-    //  Compare against the reference
-
-    compare_ref<4>::compare(tns.c_str(), tc, tc_ref, 1e-15);
-
-    } catch(exception &e) {
-        fail_test(tns.c_str(), __FILE__, __LINE__, e.what());
-    }
-=======
-    cpu_pool cpus(1);
-
-	try {
-
-	size_t ni = 9, nj = 9, nk = 7, nl = 7;
-
-	index<2> ia1, ia2;
-	ia2[0] = ni - 1; ia2[1] = nj - 1;
-	index<2> ib1, ib2;
-	ib2[0] = nk - 1; ib2[1] = nl - 1;
-	index<4> ic1, ic2;
-	ic2[0] = ni - 1; ic2[1] = nk - 1; ic2[2] = nj - 1; ic2[3] = nl - 1;
-	dimensions<2> dima(index_range<2>(ia1, ia2));
-	dimensions<2> dimb(index_range<2>(ib1, ib2));
-	dimensions<4> dimc(index_range<4>(ic1, ic2));
-	block_index_space<2> bisa(dima), bisb(dimb);
-	block_index_space<4> bisc(dimc);
-
-	block_tensor<2, double, allocator> bta(bisa);
-	block_tensor<2, double, allocator> btb(bisb);
-	block_tensor<4, double, allocator> btc(bisc);
-
-	dense_tensor<2, double, allocator> ta(dima);
-	dense_tensor<2, double, allocator> tb(dimb);
-	dense_tensor<4, double, allocator> tc(dimc);
-	dense_tensor<4, double, allocator> tc_ref(dimc);
-
-	//	Fill in random input
-
-	btod_random<2>().perform(bta);
-	btod_random<2>().perform(btb);
-	if(rnd) btod_random<4>().perform(btc);
-	tod_btconv<2>(bta).perform(ta);
-	tod_btconv<2>(btb).perform(tb);
-	if(d != 0.0) tod_btconv<4>(btc).perform(tc_ref);
-
-	//	Generate reference data
-
-	permutation<4> permc;
-	permc.permute(1, 2);
 	if(d == 0.0) {
 		tod_dirsum<2, 2>(ta, 1.5, tb, -1.0, permc).
 		    perform(cpus, true, 1.0, tc_ref);
@@ -641,23 +468,22 @@
 		    perform(cpus, false, d, tc_ref);
 	}
 
-	//	Invoke the direct sum routine
-
-	if(d == 0.0) {
-		btod_dirsum<2, 2>(bta, 1.5, btb, -1.0, permc).perform(btc);
-	} else {
-		btod_dirsum<2, 2>(bta, 1.5, btb, -1.0, permc).perform(btc, d);
-	}
-	tod_btconv<4>(btc).perform(tc);
-
-	//	Compare against the reference
-
-	compare_ref<4>::compare(tns.c_str(), tc, tc_ref, 1e-15);
-
-	} catch(exception &e) {
-		fail_test(tns.c_str(), __FILE__, __LINE__, e.what());
-	}
->>>>>>> 01f32582
+    //  Invoke the direct sum routine
+
+    if(d == 0.0) {
+        btod_dirsum<2, 2>(bta, 1.5, btb, -1.0, permc).perform(btc);
+    } else {
+        btod_dirsum<2, 2>(bta, 1.5, btb, -1.0, permc).perform(btc, d);
+    }
+    tod_btconv<4>(btc).perform(tc);
+
+    //  Compare against the reference
+
+    compare_ref<4>::compare(tns.c_str(), tc, tc_ref, 1e-15);
+
+    } catch(exception &e) {
+        fail_test(tns.c_str(), __FILE__, __LINE__, e.what());
+    }
 }
 
 void btod_dirsum_test::test_ikjl_ij_kl_2(bool rnd, double d)
@@ -673,7 +499,8 @@
 
     typedef std_allocator<double> allocator;
 
-<<<<<<< HEAD
+    cpu_pool cpus(1);
+
     try {
 
     size_t ni = 7, nj = 11, nk = 7, nl = 5;
@@ -738,95 +565,6 @@
 
     permutation<4> permc;
     permc.permute(1, 2);
-    if(d == 0.0) {
-        tod_dirsum<2, 2>(ta, 1.5, tb, -1.0, permc).perform(tc_ref);
-    } else {
-        tod_dirsum<2, 2>(ta, 1.5, tb, -1.0, permc).perform(tc_ref, d);
-    }
-
-    //  Invoke the direct sum routine
-
-    if(d == 0.0) {
-        btod_dirsum<2, 2>(bta, 1.5, btb, -1.0, permc).perform(btc);
-    } else {
-        btod_dirsum<2, 2>(bta, 1.5, btb, -1.0, permc).perform(btc, d);
-    }
-    tod_btconv<4>(btc).perform(tc);
-
-    //  Compare against the reference
-
-    compare_ref<4>::compare(tns.c_str(), tc, tc_ref, 1e-15);
-
-    } catch(exception &e) {
-        fail_test(tns.c_str(), __FILE__, __LINE__, e.what());
-    }
-=======
-    cpu_pool cpus(1);
-
-	try {
-
-	size_t ni = 7, nj = 11, nk = 7, nl = 5;
-
-	index<2> ia1, ia2;
-	ia2[0] = ni - 1; ia2[1] = nj - 1;
-	index<2> ib1, ib2;
-	ib2[0] = nk - 1; ib2[1] = nl - 1;
-	index<4> ic1, ic2;
-	ic2[0] = ni - 1; ic2[1] = nk - 1; ic2[2] = nj - 1; ic2[3] = nl - 1;
-	dimensions<2> dima(index_range<2>(ia1, ia2));
-	dimensions<2> dimb(index_range<2>(ib1, ib2));
-	dimensions<4> dimc(index_range<4>(ic1, ic2));
-	block_index_space<2> bisa(dima), bisb(dimb);
-	block_index_space<4> bisc(dimc);
-	// split dimensions
-	mask<2> msk1, msk2;
-	mask<4> mskc;
-
-	msk1[0]=true; msk2[1]=true;
-	bisa.split(msk1,ni/2-1); bisa.split(msk2,nj/2);
-	bisb.split(msk1,nk/2-1); bisb.split(msk2,nl/2);
-	mskc[0]=true;
-	bisc.split(mskc,ni/2-1);
-	mskc[0]=false; mskc[1]=true;
-	bisc.split(mskc,nk/2-1);
-	mskc[1]=false; mskc[2]=true;
-	bisc.split(mskc,nj/2);
-	mskc[2]=false; mskc[3]=true;
-	bisc.split(mskc,nl/2);
-	bisc.match_splits();
-
-	block_tensor<2, double, allocator> bta(bisa);
-	block_tensor<2, double, allocator> btb(bisb);
-	block_tensor<4, double, allocator> btc(bisc);
-
-	dense_tensor<2, double, allocator> ta(dima);
-	dense_tensor<2, double, allocator> tb(dimb);
-	dense_tensor<4, double, allocator> tc(dimc);
-	dense_tensor<4, double, allocator> tc_ref(dimc);
-
-	//	Fill in random input
-
-	btod_random<2>().perform(bta);
-	btod_random<2>().perform(btb);
-
-	// set zero blocks
-	{
-		index<2> idxa, idxb;
-		idxa[1]=1;
-		idxb[0]=1;
-		block_tensor_ctrl<2,double> bctrla(bta), bctrlb(btb);
-		bctrla.req_zero_block(idxa);
-		bctrlb.req_zero_block(idxb);
-	}
-	if(rnd) btod_random<4>().perform(btc);
-	tod_btconv<2>(bta).perform(ta);
-	tod_btconv<2>(btb).perform(tb);
-	if(d != 0.0) tod_btconv<4>(btc).perform(tc_ref);
-
-	//	Generate reference data
-
-	permutation<4> permc;
-	permc.permute(1, 2);
 	if(d == 0.0) {
 		tod_dirsum<2, 2>(ta, 1.5, tb, -1.0, permc).
 		    perform(cpus, true, 1.0, tc_ref);
@@ -835,23 +573,22 @@
 		    perform(cpus, false, d, tc_ref);
 	}
 
-	//	Invoke the direct sum routine
-
-	if(d == 0.0) {
-		btod_dirsum<2, 2>(bta, 1.5, btb, -1.0, permc).perform(btc);
-	} else {
-		btod_dirsum<2, 2>(bta, 1.5, btb, -1.0, permc).perform(btc, d);
-	}
-	tod_btconv<4>(btc).perform(tc);
-
-	//	Compare against the reference
-
-	compare_ref<4>::compare(tns.c_str(), tc, tc_ref, 1e-15);
-
-	} catch(exception &e) {
-		fail_test(tns.c_str(), __FILE__, __LINE__, e.what());
-	}
->>>>>>> 01f32582
+    //  Invoke the direct sum routine
+
+    if(d == 0.0) {
+        btod_dirsum<2, 2>(bta, 1.5, btb, -1.0, permc).perform(btc);
+    } else {
+        btod_dirsum<2, 2>(bta, 1.5, btb, -1.0, permc).perform(btc, d);
+    }
+    tod_btconv<4>(btc).perform(tc);
+
+    //  Compare against the reference
+
+    compare_ref<4>::compare(tns.c_str(), tc, tc_ref, 1e-15);
+
+    } catch(exception &e) {
+        fail_test(tns.c_str(), __FILE__, __LINE__, e.what());
+    }
 }
 
 void btod_dirsum_test::test_ikjl_ij_kl_3a(bool s1, bool s2,
@@ -996,7 +733,8 @@
 
     typedef std_allocator<double> allocator;
 
-<<<<<<< HEAD
+    cpu_pool cpus(1);
+
     try {
 
     size_t ni = 8, nj = 16, nk = 8, nl = 10;
@@ -1099,136 +837,6 @@
 
     permutation<4> permc;
     permc.permute(1, 2);
-    if(d == 0.0) {
-        tod_dirsum<2, 2>(ta, 1.5, tb, -1.0, permc).perform(tc_ref);
-    } else {
-        tod_dirsum<2, 2>(ta, 1.5, tb, -1.0, permc).perform(tc_ref, d);
-    }
-
-    //  Invoke the direct sum routine
-
-    if(d == 0.0) {
-        btod_dirsum<2, 2>(bta, 1.5, btb, -1.0, permc).perform(btc);
-    } else {
-        btod_dirsum<2, 2>(bta, 1.5, btb, -1.0, permc).perform(btc, d);
-    }
-
-    // Compare symmetry
-    {
-        block_tensor_ctrl<4, double> ctrlc(btc);
-        compare_ref<4>::compare(tns.c_str(),
-                ctrlc.req_const_symmetry(), sym_ref);
-    }
-
-    //  Compare against the reference
-    tod_btconv<4>(btc).perform(tc);
-    compare_ref<4>::compare(tns.c_str(), tc, tc_ref, 1e-15);
-
-    } catch(exception &e) {
-        fail_test(tns.c_str(), __FILE__, __LINE__, e.what());
-    }
-=======
-    cpu_pool cpus(1);
-
-	try {
-
-	size_t ni = 8, nj = 16, nk = 8, nl = 10;
-
-	index<2> ia1, ia2;
-	ia2[0] = ni - 1; ia2[1] = nj - 1;
-	index<2> ib1, ib2;
-	ib2[0] = nk - 1; ib2[1] = nl - 1;
-	index<4> ic1, ic2;
-	ic2[0] = ni - 1; ic2[1] = nk - 1; ic2[2] = nj - 1; ic2[3] = nl - 1;
-	dimensions<2> dima(index_range<2>(ia1, ia2));
-	dimensions<2> dimb(index_range<2>(ib1, ib2));
-	dimensions<4> dimc(index_range<4>(ic1, ic2));
-	block_index_space<2> bisa(dima), bisb(dimb);
-	block_index_space<4> bisc(dimc);
-	// split dimensions
-	mask<2> msk1, msk2;
-	mask<4> mskc;
-
-	msk1[0] = true; msk2[1] = true;
-	bisa.split(msk1, 2); bisa.split(msk1, 4); bisa.split(msk1, 6);
-	bisa.split(msk2, 3); bisa.split(msk2, 8); bisa.split(msk2, 11);
-	bisb.split(msk1, 2); bisb.split(msk1, 4); bisb.split(msk1, 6);
-	bisb.split(msk2, 2); bisb.split(msk2, 5); bisb.split(msk2, 7);
-	mskc[0] = true; mskc[1] = true;
-	bisc.split(mskc, 2); bisc.split(mskc, 4); bisc.split(mskc, 6);
-	mskc[0] = false; mskc[1] = false; mskc[2] = true;
-	bisc.split(mskc, 3); bisc.split(mskc, 8); bisc.split(mskc, 11);
-	mskc[2] = false; mskc[3] = true;
-	bisc.split(mskc, 2); bisc.split(mskc, 5); bisc.split(mskc, 7);
-
-	block_tensor<2, double, allocator> bta(bisa);
-	block_tensor<2, double, allocator> btb(bisb);
-	block_tensor<4, double, allocator> btc(bisc);
-	symmetry<4, double> sym_ref(bisc);
-
-	// add symmetries
-	{
-		block_tensor_ctrl<2, double> ctrla(bta), ctrlb(btb);
-		block_tensor_ctrl<4, double> ctrlc(btc);
-		msk1[1] = true;
-		mskc[0] = true; mskc[1] = true; mskc[2] = true; mskc[3] = true;
-
-		se_part<2, double> spa(bisa, msk1, 2), spb(bisb, msk1, 2);
-		index<2> i00, i01, i10, i11;
-		i10[0] = 1; i01[1] = 1;
-		i11[0] = 1; i11[1] = 1;
-		spa.add_map(i00, i11);
-		spa.add_map(i01, i10);
-		spb.add_map(i00, i11);
-		spb.add_map(i01, i10);
-		ctrla.req_symmetry().insert(spa);
-		ctrlb.req_symmetry().insert(spb);
-
-		se_part<4, double> spc(bisc, mskc, 2);
-		index<4> i0000, i1111, i0001, i1110, i0010, i1101, i0011, i1100,
-		    i0100, i1011, i0101, i1010, i0110, i1001, i0111, i1000;
-		i1110[0] = 1; i1110[1] = 1; i1110[2] = 1; i0001[3] = 1;
-		i1101[0] = 1; i1101[1] = 1; i0010[2] = 1; i1101[3] = 1;
-		i1100[0] = 1; i1100[1] = 1; i0011[2] = 1; i0011[3] = 1;
-		i1011[0] = 1; i0100[1] = 1; i1011[2] = 1; i1011[3] = 1;
-		i1010[0] = 1; i0101[1] = 1; i1010[2] = 1; i0101[3] = 1;
-		i1001[0] = 1; i0110[1] = 1; i0110[2] = 1; i1001[3] = 1;
-		i1000[0] = 1; i0111[1] = 1; i0111[2] = 1; i0111[3] = 1;
-		i1111[0] = 1; i1111[1] = 1; i1111[2] = 1; i1111[3] = 1;
-
-		spc.add_map(i0000, i1010); spc.add_map(i0001, i1011);
-		spc.add_map(i0100, i1110); spc.add_map(i0101, i1111);
-		spc.add_map(i0010, i1000); spc.add_map(i0011, i1001);
-		spc.add_map(i0110, i1100); spc.add_map(i0111, i1101);
-		spc.add_map(i0000, i0101); spc.add_map(i0010, i0111);
-		spc.add_map(i1000, i1101); spc.add_map(i1010, i1111);
-		spc.add_map(i0001, i0100); spc.add_map(i0011, i0110);
-		spc.add_map(i1001, i1100); spc.add_map(i1011, i1110);
-
-
-		sym_ref.insert(spc);
-		ctrlc.req_symmetry().insert(spc);
-	}
-
-	dense_tensor<2, double, allocator> ta(dima);
-	dense_tensor<2, double, allocator> tb(dimb);
-	dense_tensor<4, double, allocator> tc(dimc);
-	dense_tensor<4, double, allocator> tc_ref(dimc);
-
-	//	Fill in random input
-
-	btod_random<2>().perform(bta);
-	btod_random<2>().perform(btb);
-
-	if(rnd) btod_random<4>().perform(btc);
-	tod_btconv<2>(bta).perform(ta);
-	tod_btconv<2>(btb).perform(tb);
-	if(d != 0.0) tod_btconv<4>(btc).perform(tc_ref);
-
-	//	Generate reference data
-
-	permutation<4> permc;
-	permc.permute(1, 2);
 	if(d == 0.0) {
 		tod_dirsum<2, 2>(ta, 1.5, tb, -1.0, permc).
 		    perform(cpus, true, 1.0, tc_ref);
@@ -1237,28 +845,28 @@
 		    perform(cpus, false, d, tc_ref);
 	}
 
-	//	Invoke the direct sum routine
-
-	if(d == 0.0) {
-		btod_dirsum<2, 2>(bta, 1.5, btb, -1.0, permc).perform(btc);
-	} else {
-		btod_dirsum<2, 2>(bta, 1.5, btb, -1.0, permc).perform(btc, d);
-	}
-
-	// Compare symmetry
-	{
-		block_tensor_ctrl<4, double> ctrlc(btc);
-		compare_ref<4>::compare(tns.c_str(), sym_ref, ctrlc.req_const_symmetry());
-	}
-
-	//	Compare against the reference
-	tod_btconv<4>(btc).perform(tc);
-	compare_ref<4>::compare(tns.c_str(), tc, tc_ref, 1e-15);
-
-	} catch(exception &e) {
-		fail_test(tns.c_str(), __FILE__, __LINE__, e.what());
-	}
->>>>>>> 01f32582
+    //  Invoke the direct sum routine
+
+    if(d == 0.0) {
+        btod_dirsum<2, 2>(bta, 1.5, btb, -1.0, permc).perform(btc);
+    } else {
+        btod_dirsum<2, 2>(bta, 1.5, btb, -1.0, permc).perform(btc, d);
+    }
+
+    // Compare symmetry
+    {
+        block_tensor_ctrl<4, double> ctrlc(btc);
+        compare_ref<4>::compare(tns.c_str(),
+                ctrlc.req_const_symmetry(), sym_ref);
+    }
+
+    //  Compare against the reference
+    tod_btconv<4>(btc).perform(tc);
+    compare_ref<4>::compare(tns.c_str(), tc, tc_ref, 1e-15);
+
+    } catch(exception &e) {
+        fail_test(tns.c_str(), __FILE__, __LINE__, e.what());
+    }
 }
 
 void btod_dirsum_test::test_ikjl_ij_kl_3c(
@@ -1434,7 +1042,8 @@
 
     typedef std_allocator<double> allocator;
 
-<<<<<<< HEAD
+    cpu_pool cpus(1);
+
     try {
 
     size_t ni = 10, nj = 12;
@@ -1502,11 +1111,13 @@
 
     permutation<4> permc;
     permc.permute(1, 2);
-    if(d == 0.0) {
-        tod_dirsum<2, 2>(ta, -1.0, ta, -1.0, permc).perform(tc_ref);
-    } else {
-        tod_dirsum<2, 2>(ta, -1.0, ta, -1.0, permc).perform(tc_ref, d);
-    }
+	if(d == 0.0) {
+		tod_dirsum<2, 2>(ta, -1.0, ta, -1.0, permc).
+		    perform(cpus, true, 1.0, tc_ref);
+	} else {
+		tod_dirsum<2, 2>(ta, -1.0, ta, -1.0, permc).
+		    perform(cpus, false, d, tc_ref);
+	}
 
     // Check symmetry
 
@@ -1552,128 +1163,6 @@
     } catch(exception &e) {
         fail_test(tns.c_str(), __FILE__, __LINE__, e.what());
     }
-=======
-    cpu_pool cpus(1);
-
-	try {
-
-	size_t ni = 10, nj = 12;
-
-	index<2> ia1, ia2;
-	ia2[0] = ni - 1; ia2[1] = nj - 1;
-	index<4> ic1, ic2;
-	ic2[0] = ni - 1; ic2[1] = ni - 1; ic2[2] = nj - 1; ic2[3] = nj - 1;
-	dimensions<2> dima(index_range<2>(ia1, ia2));
-	dimensions<4> dimc(index_range<4>(ic1, ic2));
-	block_index_space<2> bisa(dima);
-	block_index_space<4> bisc(dimc);
-	// split dimensions
-	mask<2> mska;
-	mask<4> mskc;
-
-	mska[0] = true;
-	bisa.split(mska, ni / 2);
-	mska[0] = false; mska[1] = true;
-	bisa.split(mska, nj / 2);
-	mskc[0] = true;  mskc[1] = true;
-	bisc.split(mskc, ni / 2);
-	mskc[0] = false; mskc[1] = false;
-	mskc[2] = true;  mskc[3] = true;
-	bisc.split(mskc, nj / 2);
-	bisc.match_splits();
-
-	block_tensor<2, double, allocator> bta(bisa);
-	block_tensor<4, double, allocator> btc(bisc);
-
-	dense_tensor<2, double, allocator> ta(dima);
-	dense_tensor<4, double, allocator> tc(dimc);
-	dense_tensor<4, double, allocator> tc_ref(dimc);
-
-	// Set symmetry
-	{
-		mska[0] = true;
-		se_part<2, double> sp(bisa, mska, 2);
-		index<2> i00, i01, i10, i11;
-		i10[0] = 1; i01[1] = 1;
-		i11[0] = 1; i11[1] = 1;
-		sp.add_map(i00, i11);
-		sp.add_map(i01, i10);
-
-		block_tensor_ctrl<2, double> cbta(bta);
-		cbta.req_symmetry().insert(sp);
-	}
-	//	Fill in random input
-
-	btod_random<2>().perform(bta);
-
-	// set zero blocks
-	{
-		index<2> idxa;
-		idxa[1] = 1;
-		block_tensor_ctrl<2, double> bctrla(bta);
-		bctrla.req_zero_block(idxa);
-	}
-
-	if(rnd) btod_random<4>().perform(btc);
-	tod_btconv<2>(bta).perform(ta);
-	if(d != 0.0) tod_btconv<4>(btc).perform(tc_ref);
-
-	//	Generate reference data
-
-	permutation<4> permc;
-	permc.permute(1, 2);
-	if(d == 0.0) {
-		tod_dirsum<2, 2>(ta, -1.0, ta, -1.0, permc).
-		    perform(cpus, true, 1.0, tc_ref);
-	} else {
-		tod_dirsum<2, 2>(ta, -1.0, ta, -1.0, permc).
-		    perform(cpus, false, d, tc_ref);
-	}
-
-	// Check symmetry
-
-	btod_dirsum<2, 2> op(bta, -1.0, bta, -1.0, permc);
-
-	{
-		permutation<4> p1032;
-		p1032.permute(0, 1).permute(2, 3);
-		const symmetry<4, double> &sym = op.get_symmetry();
-		symmetry<4, double>::iterator is = sym.begin();
-		for (; is != sym.end(); is++)
-			if (sym.get_subset(is).get_id()
-					.compare(se_perm<4, double>::k_sym_type) == 0)
-				break;
-
-		if (is == sym.end())
-			fail_test(tns.c_str(), __FILE__, __LINE__,
-					"Permutational symmetry missing.");
-
-		const symmetry_element_set<4, double> &set = sym.get_subset(is);
-		symmetry_element_set_adapter<4, double, se_perm<4, double> > adapter(set);
-		permutation_group<4, double> grp(set);
-		if (! grp.is_member(true, p1032)) {
-			fail_test(tns.c_str(), __FILE__, __LINE__,
-					"Permutational symmetry () missing.");
-		}
-	}
-
-	//	Invoke the direct sum routine
-
-	if(d == 0.0) {
-		op.perform(btc);
-	} else {
-		op.perform(btc, d);
-	}
-	tod_btconv<4>(btc).perform(tc);
-
-	//	Compare against the reference
-
-	compare_ref<4>::compare(tns.c_str(), tc, tc_ref, 1e-15);
-
-	} catch(exception &e) {
-		fail_test(tns.c_str(), __FILE__, __LINE__, e.what());
-	}
->>>>>>> 01f32582
 }
 
 
