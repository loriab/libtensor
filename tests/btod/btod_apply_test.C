#include <libtensor/core/allocator.h>
#include <libtensor/dense_tensor/dense_tensor.h>
#include <libtensor/core/block_tensor.h>
#include <libtensor/core/scalar_transf_double.h>
#include <libtensor/btod/btod_apply.h>
#include <libtensor/btod/btod_random.h>
#include <libtensor/symmetry/point_group_table.h>
#include <libtensor/symmetry/product_table_container.h>
#include <libtensor/symmetry/se_perm.h>
#include <libtensor/symmetry/se_label.h>
#include <libtensor/dense_tensor/tod_apply.h>
#include <libtensor/dense_tensor/tod_btconv.h>
#include "../compare_ref.h"
#include "btod_apply_test.h"

namespace libtensor {

namespace btod_apply_test_ns {

struct sin_functor {
    double operator()(const double &x) { return sin(x); }

    bool keep_zero() const { return true; }
    const scalar_transf<double> transf(bool arg) {
        return scalar_transf<double>(-1.);
    }
};

struct cos_functor {
    double operator()(const double &x) { return cos(x); }

    bool keep_zero() const { return false; }
    const scalar_transf<double> transf(bool arg) {
        return scalar_transf<double>(arg ? -1. : 1.);
    }
};

struct exp_functor {
    double operator()(const double &x) { return exp(x); }

    bool keep_zero() const { return false; }
    const scalar_transf<double> transf(bool arg) {
        return scalar_transf<double>(1.);
    }
};

} // namespace btod_apply_test_ns

void btod_apply_test::perform() throw(libtest::test_exception) {

    test_zero_1();
    test_zero_2();
    test_zero_3();

    test_nosym_1();
    test_nosym_2();
    test_nosym_3();
    test_nosym_4();
    test_sym_1();
    test_sym_2();
    test_sym_3();
    test_sym_4();
    test_sym_5();

    test_add_nosym_1();
    test_add_nosym_2();
    test_add_nosym_3();
    test_add_nosym_4();
    test_add_eqsym_1();
    test_add_eqsym_2();
    test_add_eqsym_3();
    test_add_eqsym_4();
    test_add_eqsym_5();
    test_add_nesym_1();
    test_add_nesym_2();
    test_add_nesym_3();
    test_add_nesym_4();
    test_add_nesym_5();
    test_add_nesym_5_sp();
    test_add_nesym_6();
    test_add_nesym_7_sp1();
    test_add_nesym_7_sp2();
    test_add_nesym_7_sp3();
}

/** \test \f$ b_{ij} = sin(a_{ij}) \f$, zero tensor to zero tensor
 **/
void btod_apply_test::test_zero_1() throw(libtest::test_exception) {

    static const char *testname = "btod_apply_test::test_zero_1()";

    typedef std_allocator<double> allocator_t;

    try {

    index<2> i1, i2;
    i2[0] = 10; i2[1] = 10;
    dimensions<2> dims(index_range<2>(i1, i2));
    block_index_space<2> bis(dims);
    dimensions<2> bidims(bis.get_block_index_dims());
    dense_tensor<2, double, allocator_t> ta(dims), tb(dims);
    block_tensor<2, double, allocator_t> bta(bis), btb(bis);

    //  Fill the output with random data

    btod_random<2>().perform(btb);
    bta.set_immutable();

    //  Apply functor
    btod_apply_test_ns::sin_functor sin;
    btod_apply<2, btod_apply_test_ns::sin_functor>(bta, sin).perform(btb);

    //  The set of non-zero blocks in the output must be empty now

    block_tensor_ctrl<2, double> btb_ctrl(btb);
    orbit_list<2, double> orblst(btb_ctrl.req_symmetry());
    orbit_list<2, double>::iterator iorbit = orblst.begin();
    for(; iorbit != orblst.end(); iorbit++) {
        orbit<2, double> orb(btb_ctrl.req_symmetry(),
            orblst.get_index(iorbit));
        abs_index<2> blkidx(orb.get_abs_canonical_index(), bidims);
        if(! btb_ctrl.req_is_zero_block(blkidx.get_index())) {
            fail_test(testname, __FILE__, __LINE__,
                "All blocks are expected to be empty.");
        }
    }

    } catch(exception &exc) {
        fail_test(testname, __FILE__, __LINE__, exc.what());
    }
}

/** \test \f$ b_{ij} = sin(a_{ij}) \f$, zero tensor
 **/
void btod_apply_test::test_zero_2() throw(libtest::test_exception) {

    static const char *testname = "btod_apply_test::test_zero_2()";

    typedef std_allocator<double> allocator_t;

    try {

    index<2> i1, i2;
    i2[0] = 10; i2[1] = 10;
    dimensions<2> dims(index_range<2>(i1, i2));
    block_index_space<2> bis(dims);
    mask<2> msk1, msk2; msk1[0] = true; msk2[1] = true;
    bis.split(msk1, 3);
    bis.split(msk1, 6);
    bis.split(msk2, 5);
    dimensions<2> bidims(bis.get_block_index_dims());
    dense_tensor<2, double, allocator_t> ta(dims), tb(dims);
    block_tensor<2, double, allocator_t> bta(bis), btb(bis);

    //  Fill the output with random data

    btod_random<2>().perform(btb);
    bta.set_immutable();

    //  Apply functor

    btod_apply_test_ns::sin_functor sin;
    btod_apply<2, btod_apply_test_ns::sin_functor>(bta, sin).perform(btb);

    //  The set of non-zero blocks in the output must be empty now

    block_tensor_ctrl<2, double> btb_ctrl(btb);
    orbit_list<2, double> orblst(btb_ctrl.req_symmetry());
    orbit_list<2, double>::iterator iorbit = orblst.begin();
    for(; iorbit != orblst.end(); iorbit++) {
        orbit<2, double> orb(btb_ctrl.req_symmetry(),
            orblst.get_index(iorbit));
        abs_index<2> blkidx(orb.get_abs_canonical_index(), bidims);
        if(!btb_ctrl.req_is_zero_block(blkidx.get_index())) {
            fail_test(testname, __FILE__, __LINE__,
                "All blocks are expected to be empty.");
        }
    }

    } catch(exception &exc) {
        fail_test(testname, __FILE__, __LINE__, exc.what());
    }
}

/** \test \f$ b_{ij} = cos(a_{ij}) \f$, zero tensor to non-zero tensor.

     !!!Test currently deactivated!!!
 **/
void btod_apply_test::test_zero_3() throw(libtest::test_exception) {

    static const char *testname = "btod_apply_test::test_zero_3()";

    typedef std_allocator<double> allocator_t;

    try {

    index<2> i1, i2;
    i2[0] = 10; i2[1] = 10;
    dimensions<2> dims(index_range<2>(i1, i2));
    block_index_space<2> bis(dims);
    mask<2> msk1, msk2; msk1[0] = true; msk2[1] = true;
    bis.split(msk1, 3);
    bis.split(msk1, 6);
    bis.split(msk2, 5);
    dimensions<2> bidims(bis.get_block_index_dims());
    dense_tensor<2, double, allocator_t> ta(dims), tb(dims);
    block_tensor<2, double, allocator_t> bta(bis), btb(bis);

    //  Fill the output with random data

    btod_random<2>().perform(btb);
    bta.set_immutable();

    //  Apply functor

    btod_apply_test_ns::cos_functor cos;
    btod_apply<2, btod_apply_test_ns::cos_functor>(bta, cos).perform(btb);

    //  The set of zero blocks in the output must be empty now

    block_tensor_ctrl<2, double> btb_ctrl(btb);
    orbit_list<2, double> orblst(btb_ctrl.req_symmetry());
    orbit_list<2, double>::iterator iorbit = orblst.begin();
    for(; iorbit != orblst.end(); iorbit++) {
        orbit<2, double> orb(btb_ctrl.req_symmetry(),
            orblst.get_index(iorbit));
        abs_index<2> blkidx(orb.get_abs_canonical_index(), bidims);
        if(btb_ctrl.req_is_zero_block(blkidx.get_index())) {
            fail_test(testname, __FILE__, __LINE__,
                "All blocks are expected to be non-empty.");
        }
    }

    } catch(exception &exc) {
        fail_test(testname, __FILE__, __LINE__, exc.what());
    }
}

/** \test \f$ b_{ij} = sin(a_{ij}) \f$, no symmetry, no blocks
 **/
void btod_apply_test::test_nosym_1() throw(libtest::test_exception) {

    static const char *testname = "btod_apply_test::test_nosym_1()";

    typedef std_allocator<double> allocator_t;

    try {

    index<2> i1, i2;
    i2[0] = 10; i2[1] = 10;
    dimensions<2> dims(index_range<2>(i1, i2));
    block_index_space<2> bis(dims);
    dense_tensor<2, double, allocator_t> ta(dims), tb(dims), tb_ref(dims);
    block_tensor<2, double, allocator_t> bta(bis), btb(bis);

    //  Fill the input with random data

    btod_random<2>().perform(bta);
    bta.set_immutable();

    //  Apply functor

    btod_apply_test_ns::sin_functor sin;
    btod_apply<2, btod_apply_test_ns::sin_functor>(bta, sin).perform(btb);

    //  Create the reference

    tod_btconv<2>(bta).perform(ta);
<<<<<<< HEAD
    tod_apply<2, btod_apply_test_ns::sin_functor>(ta,
            sin).perform(cpus, true, 1.0, tb_ref);
=======
    tod_apply<2, btod_apply_test_ns::sin_functor>(ta, sin).perform(tb_ref);
>>>>>>> b272d71e

    //  Compare against the reference

    tod_btconv<2>(btb).perform(tb);

    compare_ref<2>::compare(testname, tb, tb_ref, 0.0);

    } catch(exception &exc) {
        fail_test(testname, __FILE__, __LINE__, exc.what());
    }
}

/** \test \f$ b_{ij} = sin(2 a_{ji}) \f$, no symmetry, no blocks
 **/
void btod_apply_test::test_nosym_2() throw(libtest::test_exception) {

    static const char *testname = "btod_apply_test::test_nosym_2()";

    typedef std_allocator<double> allocator_t;

    try {

    index<2> i1, i2;
    i2[0] = 10; i2[1] = 10;
    dimensions<2> dims(index_range<2>(i1, i2));
    block_index_space<2> bis(dims);
    dense_tensor<2, double, allocator_t> ta(dims), tb(dims), tb_ref(dims);
    block_tensor<2, double, allocator_t> bta(bis), btb(bis);
    permutation<2> perm10;
    perm10.permute(0, 1);

    //  Fill the input with random data

    btod_random<2>().perform(bta);
    bta.set_immutable();

    //  Apply functor

    btod_apply_test_ns::sin_functor sin;
    btod_apply<2, btod_apply_test_ns::sin_functor>(bta, sin,
            perm10, 2.0).perform(btb);

    //  Create the reference

    tod_btconv<2>(bta).perform(ta);
<<<<<<< HEAD
    tod_apply<2, btod_apply_test_ns::sin_functor>(ta, sin,
            perm10, 2.0).perform(cpus, true, 1.0, tb_ref);
=======
    tod_apply<2, btod_apply_test_ns::sin_functor>(ta, sin, perm10, 2.0).
        perform(tb_ref);
>>>>>>> b272d71e

    //  Compare against the reference

    tod_btconv<2>(btb).perform(tb);
    compare_ref<2>::compare(testname, tb, tb_ref, 0.0);

    } catch(exception &exc) {
        fail_test(testname, __FILE__, __LINE__, exc.what());
    }
}

/** \test \f$ b_{ij} = sin(a_{ij}) \f$, no symmetry, 3 blocks along each
        direction
 **/
void btod_apply_test::test_nosym_3() throw(libtest::test_exception) {

    static const char *testname = "btod_apply_test::test_nosym_3()";

    typedef std_allocator<double> allocator_t;

    try {

    index<2> i1, i2;
    i2[0] = 10; i2[1] = 10;
    dimensions<2> dims(index_range<2>(i1, i2));
    block_index_space<2> bis(dims);
    mask<2> m; m[0] = true; m[1] = true;
    bis.split(m, 3);
    bis.split(m, 7);
    dense_tensor<2, double, allocator_t> ta(dims), tb(dims), tb_ref(dims);
    block_tensor<2, double, allocator_t> bta(bis), btb(bis);

    //  Fill the input with random data

    btod_random<2>().perform(bta);
    bta.set_immutable();

    //  Apply functor

    btod_apply_test_ns::sin_functor sin;
    btod_apply<2, btod_apply_test_ns::sin_functor>(bta, sin).perform(btb);

    //  Create the reference

    tod_btconv<2>(bta).perform(ta);
<<<<<<< HEAD
    tod_apply<2, btod_apply_test_ns::sin_functor>(ta,
            sin).perform(cpus, true, 1.0, tb_ref);
=======
    tod_apply<2, btod_apply_test_ns::sin_functor>(ta, sin).perform(tb_ref);
>>>>>>> b272d71e

    //  Compare against the reference

    tod_btconv<2>(btb).perform(tb);

    compare_ref<2>::compare(testname, tb, tb_ref, 0.0);

    } catch(exception &exc) {
        fail_test(testname, __FILE__, __LINE__, exc.what());
    }
}

/** \test \f$ b_{ij} = sin(2 a_{ji}) \f$, no symmetry, 3 blocks along each
        direction
 **/
void btod_apply_test::test_nosym_4() throw(libtest::test_exception) {

    static const char *testname = "btod_apply_test::test_nosym_4()";

    typedef std_allocator<double> allocator_t;

    try {

    index<2> i1, i2;
    i2[0] = 10; i2[1] = 10;
    dimensions<2> dims(index_range<2>(i1, i2));
    block_index_space<2> bis(dims);
    mask<2> m; m[0] = true; m[1] = true;
    bis.split(m, 3);
    bis.split(m, 7);
    dense_tensor<2, double, allocator_t> ta(dims), tb(dims), tb_ref(dims);
    block_tensor<2, double, allocator_t> bta(bis), btb(bis);
    permutation<2> perm10;
    perm10.permute(0, 1);

    //  Fill the input with random data

    btod_random<2>().perform(bta);
    btod_random<2>().perform(btb);
    bta.set_immutable();

    //  Apply functor

    btod_apply_test_ns::sin_functor sin;
    btod_apply<2, btod_apply_test_ns::sin_functor>(bta, sin,
            perm10, 2.0).perform(btb);

    //  Create the reference

    tod_btconv<2>(bta).perform(ta);
<<<<<<< HEAD
    tod_apply<2, btod_apply_test_ns::sin_functor>(ta, sin,
            perm10, 2.0).perform(cpus, true, 1.0, tb_ref);
=======
    tod_apply<2, btod_apply_test_ns::sin_functor>(ta, sin, perm10, 2.0).
        perform(tb_ref);
>>>>>>> b272d71e

    //  Compare against the reference

    tod_btconv<2>(btb).perform(tb);
    compare_ref<2>::compare(testname, tb, tb_ref, 0.0);

    } catch(exception &exc) {
        fail_test(testname, __FILE__, __LINE__, exc.what());
    }
}

/** \test \f$ b_{ij} = sin(a_{ij}) \f$, perm symmetry, 3 blocks along each
        direction
 **/
void btod_apply_test::test_sym_1() throw(libtest::test_exception) {

    static const char *testname = "btod_apply_test::test_sym_1()";

    typedef std_allocator<double> allocator_t;

    try {

    index<2> i1, i2;
    i2[0] = 10; i2[1] = 10;
    dimensions<2> dims(index_range<2>(i1, i2));
    block_index_space<2> bis(dims);
    mask<2> m; m[0] = true; m[1] = true;
    bis.split(m, 3);
    bis.split(m, 7);
    dense_tensor<2, double, allocator_t> ta(dims), tb(dims), tb_ref(dims);
    block_tensor<2, double, allocator_t> bta(bis), btb(bis);

    //  Fill the input with random data

    permutation<2> perm10;
    perm10.permute(0, 1);
    scalar_transf<double> tr0;
    se_perm<2, double> cycle1(perm10, tr0);
    block_tensor_ctrl<2, double> ctrla(bta), ctrlb(btb);
    ctrla.req_symmetry().insert(cycle1);
    btod_random<2>().perform(bta);
    bta.set_immutable();

    //  Apply functor

    btod_apply_test_ns::sin_functor sin;
    btod_apply<2, btod_apply_test_ns::sin_functor>(bta, sin).perform(btb);

    //  Create the reference

    tod_btconv<2>(bta).perform(ta);
<<<<<<< HEAD
    tod_apply<2, btod_apply_test_ns::sin_functor>(ta,
            sin).perform(cpus, true, 1.0, tb_ref);
=======
    tod_apply<2, btod_apply_test_ns::sin_functor>(ta, sin).perform(tb_ref);
>>>>>>> b272d71e

    //  Compare against the reference

    tod_btconv<2>(btb).perform(tb);

    compare_ref<2>::compare(testname, tb, tb_ref, 0.0);

    } catch(exception &exc) {
        fail_test(testname, __FILE__, __LINE__, exc.what());
    }
}

/** \test \f$ b_{ij} = sin(-2 a_{ji}) \f$, perm antisymmetry,
        3 blocks along each direction
 **/
void btod_apply_test::test_sym_2() throw(libtest::test_exception) {

    static const char *testname = "btod_apply_test::test_sym_2()";

    typedef std_allocator<double> allocator_t;

    try {

    index<2> i1, i2;
    i2[0] = 10; i2[1] = 10;
    dimensions<2> dims(index_range<2>(i1, i2));
    block_index_space<2> bis(dims);
    mask<2> m; m[0] = true; m[1] = true;
    bis.split(m, 3);
    bis.split(m, 7);
    dense_tensor<2, double, allocator_t> ta(dims), tb(dims), tb_ref(dims);
    block_tensor<2, double, allocator_t> bta(bis), btb(bis);

    //  Fill the input with random data

    permutation<2> perm10;
    perm10.permute(0, 1);
    scalar_transf<double> tr1(-1.);
    se_perm<2, double> cycle1(perm10, tr1);
    block_tensor_ctrl<2, double> ctrla(bta), ctrlb(btb);
    ctrla.req_symmetry().insert(cycle1);
    btod_random<2>().perform(bta);
    bta.set_immutable();

    //  Apply functor

    btod_apply_test_ns::sin_functor sin;
    btod_apply<2, btod_apply_test_ns::sin_functor>(bta, sin,
            perm10, -2.0).perform(btb);

    //  Create the reference

    tod_btconv<2>(bta).perform(ta);
<<<<<<< HEAD
    tod_apply<2, btod_apply_test_ns::sin_functor>(ta, sin,
            perm10, -2.0).perform(cpus, true, 1.0, tb_ref);
=======
    tod_apply<2, btod_apply_test_ns::sin_functor>(ta, sin, perm10, -2.0).
        perform(tb_ref);
>>>>>>> b272d71e

    //  Compare against the reference

    tod_btconv<2>(btb).perform(tb);

    compare_ref<2>::compare(testname, tb, tb_ref, 0.0);

    } catch(exception &exc) {
        fail_test(testname, __FILE__, __LINE__, exc.what());
    }
}

/** \test \f$ b_{ijk} = sin(0.3 a_{kji}) \f$, perm symmetry, 3 blocks along
        each direction
 **/
void btod_apply_test::test_sym_3() throw(libtest::test_exception) {

    static const char *testname = "btod_apply_test::test_sym_3()";

    typedef std_allocator<double> allocator_t;

    try {

    index<3> i1a, i2a;
    i2a[0] = 5; i2a[1] = 10; i2a[2] = 10;
    index<3> i1b, i2b;
    i2b[0] = 10; i2b[1] = 10; i2b[2] = 5;
    dimensions<3> dima(index_range<3>(i1a, i2a));
    dimensions<3> dimb(index_range<3>(i1b, i2b));
    block_index_space<3> bisa(dima), bisb(dimb);
    mask<3> ma1, ma2, mb1, mb2;
    ma2[0] = true; ma1[1] = true; ma1[2] = true;
    bisa.split(ma1, 3);
    bisa.split(ma1, 7);
    bisa.split(ma2, 2);
    mb1[0] = true; mb1[1] = true; mb2[2] = true;
    bisb.split(mb1, 3);
    bisb.split(mb1, 7);
    bisb.split(mb2, 2);
    dense_tensor<3, double, allocator_t> ta(dima), tb(dimb), tb_ref(dimb);
    block_tensor<3, double, allocator_t> bta(bisa), btb(bisb);

    permutation<3> perm210, perm021;
    perm210.permute(0, 1).permute(1, 2).permute(0, 1); // kji->ijk
    perm021.permute(1, 2); // kji->kij

    scalar_transf<double> tr0;
    se_perm<3, double> cycle1(perm021, tr0);
    block_tensor_ctrl<3, double> ctrla(bta), ctrlb(btb);
    ctrla.req_symmetry().insert(cycle1);

    //  Fill the input with random data

    btod_random<3>().perform(bta);
    bta.set_immutable();
    tod_btconv<3>(bta).perform(ta);
    tod_btconv<3>(btb).perform(tb_ref);

    //  Apply functor

    btod_apply_test_ns::sin_functor sin;
    btod_apply<3, btod_apply_test_ns::sin_functor>(bta, sin,
            perm210, 0.3).perform(btb);

    //  Create the reference

<<<<<<< HEAD
    tod_apply<3, btod_apply_test_ns::sin_functor>(ta, sin,
            perm210, 0.3).perform(cpus, true, 1.0, tb_ref);
=======
    tod_apply<3, btod_apply_test_ns::sin_functor>(ta, sin, perm210, 0.3).
        perform(tb_ref);
>>>>>>> b272d71e

    //  Compare against the reference

    tod_btconv<3>(btb).perform(tb);
    compare_ref<3>::compare(testname, tb, tb_ref, 0.0);

    } catch(exception &exc) {
        fail_test(testname, __FILE__, __LINE__, exc.what());
    }
}

/** \test \f$ b_{ijkl} = sin(-a_{ijkl}) \f$, perm symmetry,
        dim(ij)=10, dim(kl)=12, blocks, non-zero initial B
 **/
void btod_apply_test::test_sym_4() throw(libtest::test_exception) {

    static const char *testname = "btod_apply_test::test_sym_4()";

    typedef std_allocator<double> allocator_t;

    try {

    index<4> i1, i2;
    i2[0] = 9; i2[1] = 9; i2[2] = 11; i2[3] = 11;
    dimensions<4> dima(index_range<4>(i1, i2));
    dimensions<4> dimb(dima);
    block_index_space<4> bisa(dima), bisb(dimb);
    mask<4> m1, m2;
    m1[0] = true; m1[1] = true; m2[2] = true; m2[3] = true;
    bisa.split(m1, 3);
    bisa.split(m1, 5);
    bisa.split(m2, 4);
    bisb.split(m1, 3);
    bisb.split(m1, 5);
    bisb.split(m2, 4);
    dense_tensor<4, double, allocator_t> ta(dima), tb(dimb), tb_ref(dimb);
    block_tensor<4, double, allocator_t> bta(bisa), btb(bisb);

    //  Set up symmetry

    permutation<4> perm1023, perm0132;
    perm1023.permute(0, 1);
    perm0132.permute(2, 3);
    scalar_transf<double> tr0;
    se_perm<4, double> cycle1(perm1023, tr0), cycle2(perm0132, tr0);
    block_tensor_ctrl<4, double> ctrla(bta), ctrlb(btb);
    ctrla.req_symmetry().insert(cycle1);
    ctrla.req_symmetry().insert(cycle2);
    ctrlb.req_symmetry().insert(cycle1);
    ctrlb.req_symmetry().insert(cycle2);

    //  Load random data for input

    btod_random<4>().perform(bta);
    btod_random<4>().perform(btb);
    bta.set_immutable();
    tod_btconv<4>(bta).perform(ta);
    tod_btconv<4>(btb).perform(tb_ref);

    //  Apply functor

    btod_apply_test_ns::sin_functor sin;
    btod_apply<4, btod_apply_test_ns::sin_functor>(bta,
            sin, -1.0).perform(btb);

    //  Compute the reference

<<<<<<< HEAD
    tod_apply<4, btod_apply_test_ns::sin_functor>(ta,
            sin, -1.0).perform(cpus, true, 1.0, tb_ref);
=======
    tod_apply<4, btod_apply_test_ns::sin_functor>(ta, sin, -1.0).
        perform(tb_ref);
>>>>>>> b272d71e

    //  Compare against the reference

    tod_btconv<4>(btb).perform(tb);
    compare_ref<4>::compare(testname, tb, tb_ref, 0.0);

    } catch(exception &e) {
        fail_test(testname, __FILE__, __LINE__, e.what());
    }
}

/** \test \f$ b_{ij} = exp(-a_{ij}) \f$, perm symmetry (+), label symmetry
        dim(ij)=10, blocks, non-zero initial B
 **/
void btod_apply_test::test_sym_5() throw(libtest::test_exception) {

    static const char *testname = "btod_apply_test::test_sym_5()";

    typedef std_allocator<double> allocator_t;

    try {

    product_table_i::label_t g = 0, u = 1;
    std::vector<std::string> irreps(2);
    irreps[g] = "g"; irreps[u] = "u";
    point_group_table pg(testname, irreps, irreps[g]);
    pg.add_product(0, 0, 0);
    pg.add_product(0, 1, 1);
    pg.add_product(1, 1, 0);

    product_table_container::get_instance().add(pg);

    } catch (exception &e) {
        product_table_container::get_instance().erase(testname);
        fail_test(testname, __FILE__, __LINE__, e.what());
    }

    try {

    index<2> i1, i2;
    i2[0] = 9; i2[1] = 9;
    dimensions<2> dima(index_range<2>(i1, i2));
    block_index_space<2> bisa(dima);
    mask<2> m; m[0] = true; m[1] = true;
    bisa.split(m, 3);
    bisa.split(m, 5);
    dense_tensor<2, double, allocator_t> ta(dima), tb(dima), tb_ref(dima);
    block_tensor<2, double, allocator_t> bta(bisa), btb(bisa);

    symmetry<2, double> sym_ref(bisa);

    //  Set up symmetry
    {
    permutation<2> perm10; perm10.permute(0, 1);
    scalar_transf<double> tr0;
    se_perm<2, double> cycle(perm10, tr0);

    se_label<2, double> ir(bisa.get_block_index_dims(), testname);
    block_labeling<2> &bl = ir.get_labeling();
    bl.assign(m, 0, 0);
    bl.assign(m, 1, 0);
    bl.assign(m, 2, 1);
    ir.set_rule(0);

    block_tensor_ctrl<2, double> ctrla(bta), ctrlb(btb);
    ctrla.req_symmetry().insert(cycle);
    ctrla.req_symmetry().insert(ir);
    ctrlb.req_symmetry().insert(cycle);
    ctrlb.req_symmetry().insert(ir);

    product_table_i::label_set_t ls; ls.insert(0); ls.insert(1);
    ir.set_rule(ls);
    sym_ref.insert(cycle);
    sym_ref.insert(ir);
    }

    //  Load random data for input

    btod_random<2>().perform(bta);
    btod_random<2>().perform(btb);
    bta.set_immutable();
    tod_btconv<2>(bta).perform(ta);
    tod_btconv<2>(btb).perform(tb_ref);

    //  Apply functor

    btod_apply_test_ns::exp_functor exp;
    btod_apply<2, btod_apply_test_ns::exp_functor>(bta,
            exp, -1.0).perform(btb);

    {
    block_tensor_ctrl<2, double> cb(btb);
    compare_ref<2>::compare(testname, cb.req_const_symmetry(), sym_ref);
    }

    //  Compute the reference

<<<<<<< HEAD
    tod_apply<2, btod_apply_test_ns::exp_functor>(ta,
            exp, -1.0).perform(cpus, true, 1.0, tb_ref);
=======
    tod_apply<2, btod_apply_test_ns::exp_functor>(ta, exp, -1.0).
        perform(tb_ref);
>>>>>>> b272d71e

    //  Compare against the reference

    tod_btconv<2>(btb).perform(tb);
    compare_ref<2>::compare(testname, tb, tb_ref, 0.0);

    } catch(exception &e) {
        product_table_container::get_instance().erase(testname);
        fail_test(testname, __FILE__, __LINE__, e.what());
    }

    product_table_container::get_instance().erase(testname);
}

/** \test \f$ b_{ij} = b_{ij} + sin(a_{ij}) \f$, no symmetry, no blocks
 **/
void btod_apply_test::test_add_nosym_1() throw(libtest::test_exception) {

    static const char *testname = "btod_apply_test::test_add_nosym_1()";

    typedef std_allocator<double> allocator_t;

    try {

    index<2> i1, i2;
    i2[0] = 10; i2[1] = 10;
    dimensions<2> dims(index_range<2>(i1, i2));
    block_index_space<2> bis(dims);
    dense_tensor<2, double, allocator_t> ta(dims), tb(dims), tb_ref(dims);
    block_tensor<2, double, allocator_t> bta(bis), btb(bis);

    //  Fill the input with random data

    btod_random<2>().perform(bta);
    btod_random<2>().perform(btb);
    bta.set_immutable();
    tod_btconv<2>(bta).perform(ta);
    tod_btconv<2>(btb).perform(tb_ref);

    //  Apply functor

    btod_apply_test_ns::sin_functor sin;
    btod_apply<2, btod_apply_test_ns::sin_functor>(bta, sin).perform(btb, 1.0);

    //  Compute the reference

<<<<<<< HEAD
    tod_apply<2, btod_apply_test_ns::sin_functor>(ta, sin).perform(cpus,
            false, 1.0, tb_ref);
=======
    tod_apply<2, btod_apply_test_ns::sin_functor>(ta, sin).
        perform(tb_ref, 1.0);
>>>>>>> b272d71e

    //  Compare against the reference

    tod_btconv<2>(btb).perform(tb);
    compare_ref<2>::compare(testname, tb, tb_ref, 0.0);

    } catch(exception &exc) {
        fail_test(testname, __FILE__, __LINE__, exc.what());
    }
}

/** \test \f$ b_{ij} = b_{ij} + 2 sin(a_{ji}) \f$, no symmetry,
        3 blocks along each direction
 **/
void btod_apply_test::test_add_nosym_2() throw(libtest::test_exception) {

    static const char *testname = "btod_apply_test::test_add_nosym_2()";

    typedef std_allocator<double> allocator_t;

    try {

    index<2> i1, i2;
    i2[0] = 10; i2[1] = 10;
    dimensions<2> dims(index_range<2>(i1, i2));
    block_index_space<2> bis(dims);
    mask<2> m; m[0] = true; m[1] = true;
    bis.split(m, 3);
    bis.split(m, 7);
    dense_tensor<2, double, allocator_t> ta(dims), tb(dims), tb_ref(dims);
    block_tensor<2, double, allocator_t> bta(bis), btb(bis);
    permutation<2> perm10;
    perm10.permute(0, 1);

    //  Fill the input with random data

    btod_random<2>().perform(bta);
    btod_random<2>().perform(btb);
    bta.set_immutable();
    tod_btconv<2>(bta).perform(ta);
    tod_btconv<2>(btb).perform(tb_ref);

    //  Apply functor

    btod_apply_test_ns::sin_functor sin;
    btod_apply<2, btod_apply_test_ns::sin_functor>(bta, sin,
            perm10).perform(btb, 2.0);

    //  Create the reference

<<<<<<< HEAD
    tod_apply<2, btod_apply_test_ns::sin_functor>(ta, sin,
            perm10).perform(cpus, false, 2.0, tb_ref);
=======
    tod_apply<2, btod_apply_test_ns::sin_functor>(ta, sin, perm10).
        perform(tb_ref, 2.0);
>>>>>>> b272d71e

    //  Compare against the reference

    tod_btconv<2>(btb).perform(tb);
    compare_ref<2>::compare(testname, tb, tb_ref, 0.0);

    } catch(exception &exc) {
        fail_test(testname, __FILE__, __LINE__, exc.what());
    }
}

/** \test \f$ b_{ijkl} = b_{ijkl} + sin(2 a_{ijkl}) \f$, no symmetry,
        dim(ij)=10, dim(kl)=12, blocks
 **/
void btod_apply_test::test_add_nosym_3() throw(libtest::test_exception) {

    static const char *testname = "btod_apply_test::test_add_nosym_3()";

    typedef std_allocator<double> allocator_t;

    try {

    index<4> i1, i2;
    i2[0] = 9; i2[1] = 9; i2[2] = 11; i2[3] = 11;
    dimensions<4> dima(index_range<4>(i1, i2));
    dimensions<4> dimb(dima);
    block_index_space<4> bisa(dima), bisb(dimb);
    mask<4> m1, m2;
    m1[0] = true; m1[1] = true; m2[2] = true; m2[3] = true;
    bisa.split(m1, 3);
    bisa.split(m1, 5);
    bisa.split(m2, 4);
    bisb.split(m1, 3);
    bisb.split(m1, 5);
    bisb.split(m2, 4);
    dense_tensor<4, double, allocator_t> ta(dima), tb(dimb), tb_ref(dimb);
    block_tensor<4, double, allocator_t> bta(bisa), btb(bisb);

    //  Load random data for input

    btod_random<4>().perform(bta);
    btod_random<4>().perform(btb);
    bta.set_immutable();
    tod_btconv<4>(bta).perform(ta);
    tod_btconv<4>(btb).perform(tb_ref);

    //  Apply functor

    btod_apply_test_ns::sin_functor sin;
    btod_apply<4, btod_apply_test_ns::sin_functor>(bta, sin,
            2.0).perform(btb, 1.0);

    //  Compute the reference

<<<<<<< HEAD
    tod_apply<4, btod_apply_test_ns::sin_functor>(ta, sin,
            2.0).perform(cpus, false, 1.0, tb_ref);
=======
    tod_apply<4, btod_apply_test_ns::sin_functor>(ta, sin, 2.0).
        perform(tb_ref, 1.0);
>>>>>>> b272d71e

    //  Compare against the reference

    tod_btconv<4>(btb).perform(tb);
    compare_ref<4>::compare(testname, tb, tb_ref, 0.0);

    } catch(exception &e) {
        fail_test(testname, __FILE__, __LINE__, e.what());
    }
}

/** \test \f$ b_{ij} = b_{ij} + 2 sin(a_{ji}) \f$, no symmetry,
        3 blocks along each direction, empty initial B
 **/
void btod_apply_test::test_add_nosym_4() throw(libtest::test_exception) {

    static const char *testname = "btod_apply_test::test_add_nosym_4()";

    typedef std_allocator<double> allocator_t;

    try {

    index<2> i1, i2;
    i2[0] = 10; i2[1] = 10;
    dimensions<2> dims(index_range<2>(i1, i2));
    block_index_space<2> bis(dims);
    mask<2> m; m[0] = true; m[1] = true;
    bis.split(m, 3);
    bis.split(m, 7);
    dense_tensor<2, double, allocator_t> ta(dims), tb(dims), tb_ref(dims);
    block_tensor<2, double, allocator_t> bta(bis), btb(bis);
    permutation<2> perm10;
    perm10.permute(0, 1);

    //  Fill the input with random data

    btod_random<2>().perform(bta);
    bta.set_immutable();
    tod_btconv<2>(btb).perform(tb_ref);

    //  Make a copy

    btod_apply_test_ns::sin_functor sin;
    btod_apply<2, btod_apply_test_ns::sin_functor>(bta, sin,
            perm10).perform(btb, 2.0);

    //  Create the reference

    tod_btconv<2>(bta).perform(ta);
<<<<<<< HEAD
    tod_apply<2, btod_apply_test_ns::sin_functor>(ta, sin,
            perm10).perform(cpus, false, 2.0, tb_ref);
=======
    tod_apply<2, btod_apply_test_ns::sin_functor>(ta, sin, perm10).
        perform(tb_ref, 2.0);
>>>>>>> b272d71e

    //  Compare against the reference

    tod_btconv<2>(btb).perform(tb);
    compare_ref<2>::compare(testname, tb, tb_ref, 0.0);

    } catch(exception &exc) {
        fail_test(testname, __FILE__, __LINE__, exc.what());
    }
}

/** \test \f$ b_{ij} = b_{ij} + sin(a_{ij}) \f$, equal perm symmetry,
        3 blocks along each direction
 **/
void btod_apply_test::test_add_eqsym_1() throw(libtest::test_exception) {

    static const char *testname = "btod_apply_test::test_add_eqsym_1()";

    typedef std_allocator<double> allocator_t;

    try {

    index<2> i1, i2;
    i2[0] = 10; i2[1] = 10;
    dimensions<2> dims(index_range<2>(i1, i2));
    block_index_space<2> bis(dims);
    mask<2> m; m[0] = true; m[1] = true;
    bis.split(m, 3);
    bis.split(m, 7);
    dense_tensor<2, double, allocator_t> ta(dims), tb(dims), tb_ref(dims);
    block_tensor<2, double, allocator_t> bta(bis), btb(bis);

    //  Fill the input with random data

    permutation<2> perm10;
    perm10.permute(0, 1);
    scalar_transf<double> tr0;
    se_perm<2, double> cycle1(perm10, tr0);
    block_tensor_ctrl<2, double> ctrla(bta), ctrlb(btb);
    ctrla.req_symmetry().insert(cycle1);
    ctrlb.req_symmetry().insert(cycle1);
    btod_random<2>().perform(bta);
    btod_random<2>().perform(btb);
    bta.set_immutable();
    tod_btconv<2>(btb).perform(tb_ref);

    //  Apply functor

    btod_apply_test_ns::sin_functor sin;
    btod_apply<2, btod_apply_test_ns::sin_functor>(bta, sin).perform(btb, 1.0);
    tod_btconv<2>(btb).perform(tb);

    //  Compare against the reference

    tod_btconv<2>(bta).perform(ta);
<<<<<<< HEAD
    tod_apply<2, btod_apply_test_ns::sin_functor>(ta, sin).perform(cpus,
            false, 1.0, tb_ref);
=======
    tod_apply<2, btod_apply_test_ns::sin_functor>(ta, sin).perform(tb_ref, 1.0);
>>>>>>> b272d71e

    compare_ref<2>::compare(testname, tb, tb_ref, 0.0);

    } catch(exception &exc) {
        fail_test(testname, __FILE__, __LINE__, exc.what());
    }
}

/** \test \f$ b_{ij} = b_{ij} - sin(a_{ji}) \f$, equal perm antisymmetry,
        3 blocks along each direction
 **/
void btod_apply_test::test_add_eqsym_2() throw(libtest::test_exception) {

    static const char *testname = "btod_apply_test::test_add_eqsym_2()";

    typedef std_allocator<double> allocator_t;

    try {

    index<2> i1, i2;
    i2[0] = 10; i2[1] = 10;
    dimensions<2> dims(index_range<2>(i1, i2));
    block_index_space<2> bis(dims);
    mask<2> m; m[0] = true; m[1] = true;
    bis.split(m, 3);
    bis.split(m, 7);
    dense_tensor<2, double, allocator_t> ta(dims), tb(dims), tb_ref(dims);
    block_tensor<2, double, allocator_t> bta(bis), btb(bis);
    permutation<2> perm10;
    perm10.permute(0, 1);

    //  Fill the input with random data

    scalar_transf<double> tr1(-1.);
    se_perm<2, double> cycle1(perm10, tr1);
    block_tensor_ctrl<2, double> ctrla(bta), ctrlb(btb);
    ctrla.req_symmetry().insert(cycle1);
    ctrlb.req_symmetry().insert(cycle1);
    btod_random<2>().perform(bta);
    btod_random<2>().perform(btb);
    bta.set_immutable();
    tod_btconv<2>(btb).perform(tb_ref);

    //  Apply functor

    btod_apply_test_ns::sin_functor sin;
    btod_apply<2, btod_apply_test_ns::sin_functor>(bta, sin,
            perm10).perform(btb, -1.0);
    tod_btconv<2>(btb).perform(tb);

    //  Create the reference

    tod_btconv<2>(bta).perform(ta);
<<<<<<< HEAD
    tod_apply<2, btod_apply_test_ns::sin_functor>(ta, sin,
            perm10).perform(cpus, false, -1.0, tb_ref);
=======
    tod_apply<2, btod_apply_test_ns::sin_functor>(ta, sin, perm10).
        perform(tb_ref, -1.0);
>>>>>>> b272d71e

    //  Compare against the reference

    compare_ref<2>::compare(testname, tb, tb_ref, 0.0);

    } catch(exception &exc) {
        fail_test(testname, __FILE__, __LINE__, exc.what());
    }
}

/** \test \f$ b_{ijk} = b_{ijk} + 0.5 sin(1.5 a_{kji}) \f$, equal perm symmetry,
        3 blocks along each direction
 **/
void btod_apply_test::test_add_eqsym_3() throw(libtest::test_exception) {

    static const char *testname = "btod_copy_test::test_add_eqsym_3()";

    typedef std_allocator<double> allocator_t;

    try {

    index<3> i1a, i2a;
    i2a[0] = 5; i2a[1] = 10; i2a[2] = 10;
    index<3> i1b, i2b;
    i2b[0] = 10; i2b[1] = 10; i2b[2] = 5;
    dimensions<3> dima(index_range<3>(i1a, i2a));
    dimensions<3> dimb(index_range<3>(i1b, i2b));
    block_index_space<3> bisa(dima), bisb(dimb);
    mask<3> ma1, ma2, mb1, mb2;
    ma2[0] = true; ma1[1] = true; ma1[2] = true;
    bisa.split(ma1, 3);
    bisa.split(ma1, 7);
    bisa.split(ma2, 2);
    mb1[0] = true; mb1[1] = true; mb2[2] = true;
    bisb.split(mb1, 3);
    bisb.split(mb1, 7);
    bisb.split(mb2, 2);
    dense_tensor<3, double, allocator_t> ta(dima), tb(dimb), tb_ref(dimb);
    block_tensor<3, double, allocator_t> bta(bisa), btb(bisb);

    permutation<3> perm210, perm021, perm102;
    perm210.permute(0, 1).permute(1, 2).permute(0, 1); // kji->ijk
    perm021.permute(1, 2); // kji->kij
    perm102.permute(0, 1); // ijk->jik

    scalar_transf<double> tr0;
    se_perm<3, double> cycle1(perm021, tr0);
    se_perm<3, double> cycle2(perm102, tr0);
    block_tensor_ctrl<3, double> ctrla(bta), ctrlb(btb);
    ctrla.req_symmetry().insert(cycle1);
    ctrlb.req_symmetry().insert(cycle2);

    //  Fill the input with random data

    btod_random<3>().perform(bta);
    btod_random<3>().perform(btb);
    bta.set_immutable();
    tod_btconv<3>(btb).perform(tb_ref);

    //  Apply functor

    btod_apply_test_ns::sin_functor sin;
    btod_apply<3, btod_apply_test_ns::sin_functor>(bta, sin,
            perm210, 1.5).perform(btb, 0.5);
    tod_btconv<3>(btb).perform(tb);

    //  Create the reference

    tod_btconv<3>(bta).perform(ta);
<<<<<<< HEAD
    tod_apply<3, btod_apply_test_ns::sin_functor>(ta, sin,
            perm210, 1.5).perform(cpus, false, 0.5, tb_ref);
=======
    tod_apply<3, btod_apply_test_ns::sin_functor>(ta, sin, perm210, 1.5).
        perform(tb_ref, 0.5);
>>>>>>> b272d71e

    //  Compare against the reference

    compare_ref<3>::compare(testname, tb, tb_ref, 0.0);

    } catch(exception &exc) {
        fail_test(testname, __FILE__, __LINE__, exc.what());
    }
}

/** \test \f$ b_{ijkl} = b_{ijkl} + sin(2 a_{ijkl}) \f$, equal perm symmetry,
        dim(ij)=10, dim(kl)=12, blocks
 **/
void btod_apply_test::test_add_eqsym_4() throw(libtest::test_exception) {

    static const char *testname = "btod_apply_test::test_add_eqsym_4()";

    typedef std_allocator<double> allocator_t;

    try {

    index<4> i1, i2;
    i2[0] = 9; i2[1] = 9; i2[2] = 11; i2[3] = 11;
    dimensions<4> dima(index_range<4>(i1, i2));
    dimensions<4> dimb(dima);
    block_index_space<4> bisa(dima), bisb(dimb);
    mask<4> m1, m2;
    m1[0] = true; m1[1] = true; m2[2] = true; m2[3] = true;
    bisa.split(m1, 3);
    bisa.split(m1, 5);
    bisa.split(m2, 4);
    bisb.split(m1, 3);
    bisb.split(m1, 5);
    bisb.split(m2, 4);
    dense_tensor<4, double, allocator_t> ta(dima), tb(dimb), tb_ref(dimb);
    block_tensor<4, double, allocator_t> bta(bisa), btb(bisb);

    //  Set up symmetry

    permutation<4> perm1023, perm0132;
    perm1023.permute(0, 1);
    perm0132.permute(2, 3);
    scalar_transf<double> tr0;
    se_perm<4, double> cycle1(perm1023, tr0), cycle2(perm0132, tr0);
    block_tensor_ctrl<4, double> ctrla(bta), ctrlb(btb);
    ctrla.req_symmetry().insert(cycle1);
    ctrla.req_symmetry().insert(cycle2);
    ctrlb.req_symmetry().insert(cycle1);
    ctrlb.req_symmetry().insert(cycle2);

    //  Load random data for input

    btod_random<4>().perform(bta);
    btod_random<4>().perform(btb);
    bta.set_immutable();
    tod_btconv<4>(bta).perform(ta);
    tod_btconv<4>(btb).perform(tb_ref);

    //  Run the operation

    btod_apply_test_ns::sin_functor sin;
    btod_apply<4, btod_apply_test_ns::sin_functor>(bta, sin,
            2.0).perform(btb, 1.0);
    tod_btconv<4>(btb).perform(tb);

    //  Compute the reference

<<<<<<< HEAD
    tod_apply<4, btod_apply_test_ns::sin_functor>(ta, sin,
            2.0).perform(cpus, false, 1.0, tb_ref);
=======
    tod_apply<4, btod_apply_test_ns::sin_functor>(ta, sin, 2.0).
        perform(tb_ref, 1.0);
>>>>>>> b272d71e

    //  Compare against the reference

    compare_ref<4>::compare(testname, tb, tb_ref, 0.0);

    } catch(exception &e) {
        fail_test(testname, __FILE__, __LINE__, e.what());
    }
}

/** \test \f$ b_{ikjl} = b_{ikjl} + 0.5 sin(a_{ijkl}) \f$,
        equal perm antisymmetry, dim(ij)=10, dim(kl)=12, blocks
 **/
void btod_apply_test::test_add_eqsym_5() throw(libtest::test_exception) {

    static const char *testname = "btod_apply_test::test_add_eqsym_5()";

    typedef std_allocator<double> allocator_t;

    try {

    index<4> i1a, i2a, i1b, i2b;
    i2a[0] = 9; i2a[1] = 9; i2a[2] = 11; i2a[3] = 11;
    i2b[0] = 9; i2b[1] = 11; i2b[2] = 9; i2b[3] = 11;
    dimensions<4> dima(index_range<4>(i1a, i2a));
    dimensions<4> dimb(index_range<4>(i1b, i2b));
    block_index_space<4> bisa(dima), bisb(dimb);
    mask<4> m1a, m2a, m1b, m2b;
    m1a[0] = true; m1a[1] = true; m2a[2] = true; m2a[3] = true;
    m1b[0] = true; m2b[1] = true; m1b[2] = true; m2b[3] = true;
    bisa.split(m1a, 3);
    bisa.split(m1a, 5);
    bisa.split(m2a, 4);
    bisb.split(m1b, 3);
    bisb.split(m1b, 5);
    bisb.split(m2b, 4);
    dense_tensor<4, double, allocator_t> ta(dima), tb(dimb), tb_ref(dimb);
    block_tensor<4, double, allocator_t> bta(bisa), btb(bisb);
    permutation<4> perm0213;
    perm0213.permute(1, 2);

    //  Set up symmetry

    permutation<4> perm1032, perm2301;
    perm1032.permute(0, 1).permute(2, 3);
    perm2301.permute(0, 2).permute(1, 3);
    scalar_transf<double> tr1(-1.);
    se_perm<4, double> cycle1(perm1032, tr1), cycle2(perm2301, tr1);
    block_tensor_ctrl<4, double> ctrla(bta), ctrlb(btb);
    ctrla.req_symmetry().insert(cycle1);
    ctrlb.req_symmetry().insert(cycle2);

    //  Load random data for input

    btod_random<4>().perform(bta);
    btod_random<4>().perform(btb);
    bta.set_immutable();
    tod_btconv<4>(bta).perform(ta);
    tod_btconv<4>(btb).perform(tb_ref);

    //  Run the operation

    btod_apply_test_ns::sin_functor sin;
    btod_apply<4, btod_apply_test_ns::sin_functor>(bta, sin,
            perm0213, 1.0).perform(btb, 0.5);
    tod_btconv<4>(btb).perform(tb);

    //  Compute the reference

<<<<<<< HEAD
    tod_apply<4, btod_apply_test_ns::sin_functor>(ta, sin,
            perm0213, 1.0).perform(cpus, false, 0.5, tb_ref);
=======
    tod_apply<4, btod_apply_test_ns::sin_functor>(ta, sin, perm0213, 1.0).
        perform(tb_ref, 0.5);
>>>>>>> b272d71e

    //  Compare against the reference

    compare_ref<4>::compare(testname, tb, tb_ref, 0.0);

    } catch(exception &e) {
        fail_test(testname, __FILE__, __LINE__, e.what());
    }
}

/** \test \f$ b_{ij} = b_{ij} + sin(a_{ij}) \f$, unequal perm symmetry,
        Sym(A) > Sym(B) = Sym(B') = Sym(0), blocks
 **/
void btod_apply_test::test_add_nesym_1() throw(libtest::test_exception) {

    static const char *testname = "btod_copy_test::test_add_nesym_1()";

    typedef std_allocator<double> allocator_t;

    try {

    index<2> i1, i2;
    i2[0] = 10; i2[1] = 10;
    dimensions<2> dims(index_range<2>(i1, i2));
    block_index_space<2> bis(dims);
    mask<2> m; m[0] = true; m[1] = true;
    bis.split(m, 3);
    bis.split(m, 7);
    dense_tensor<2, double, allocator_t> ta(dims), tb(dims), tb_ref(dims);
    block_tensor<2, double, allocator_t> bta(bis), btb(bis);

    //  Fill the input with random data

    permutation<2> perm10;
    perm10.permute(0, 1);
    scalar_transf<double> tr0;
    se_perm<2, double> cycle1(perm10, tr0);
    block_tensor_ctrl<2, double> ctrla(bta), ctrlb(btb);
    ctrla.req_symmetry().insert(cycle1);
    btod_random<2>().perform(bta);
    btod_random<2>().perform(btb);
    bta.set_immutable();
    tod_btconv<2>(btb).perform(tb_ref);

    //  Apply functor

    btod_apply_test_ns::sin_functor sin;
    btod_apply<2, btod_apply_test_ns::sin_functor>(bta, sin).perform(btb, 1.0);
    tod_btconv<2>(btb).perform(tb);

    //  Compare against the reference

    tod_btconv<2>(bta).perform(ta);
<<<<<<< HEAD
    tod_apply<2, btod_apply_test_ns::sin_functor>(ta,
            sin).perform(cpus, false, 1.0, tb_ref);
=======
    tod_apply<2, btod_apply_test_ns::sin_functor>(ta, sin).
        perform(tb_ref, 1.0);
>>>>>>> b272d71e

    compare_ref<2>::compare(testname, tb, tb_ref, 0.0);

    } catch(exception &exc) {
        fail_test(testname, __FILE__, __LINE__, exc.what());
    }
}

/** \test \f$ b_{ij} = b_{ij} + sin(a_{ij}) \f$, unequal perm symmetry,
        Sym(B) > Sym(A) = Sym(B') = Sym(0), blocks
 **/
void btod_apply_test::test_add_nesym_2() throw(libtest::test_exception) {

    static const char *testname = "btod_apply_test::test_add_nesym_2()";

    typedef std_allocator<double> allocator_t;

    try {

    index<2> i1, i2;
    i2[0] = 10; i2[1] = 10;
    dimensions<2> dims(index_range<2>(i1, i2));
    block_index_space<2> bis(dims);
    mask<2> m; m[0] = true; m[1] = true;
    bis.split(m, 3);
    bis.split(m, 7);
    dense_tensor<2, double, allocator_t> ta(dims), tb(dims), tb_ref(dims);
    block_tensor<2, double, allocator_t> bta(bis), btb(bis);

    //  Fill the input with random data

    permutation<2> perm10;
    perm10.permute(0, 1);
    scalar_transf<double> tr0;
    se_perm<2, double> cycle1(perm10, tr0);
    block_tensor_ctrl<2, double> ctrla(bta), ctrlb(btb);
    ctrlb.req_symmetry().insert(cycle1);
    btod_random<2>().perform(bta);
    btod_random<2>().perform(btb);
    bta.set_immutable();
    tod_btconv<2>(btb).perform(tb_ref);

    //  Apply functor

    btod_apply_test_ns::sin_functor sin;
    btod_apply<2, btod_apply_test_ns::sin_functor>(bta, sin).perform(btb, 1.0);
    tod_btconv<2>(btb).perform(tb);

    //  Compare against the reference

    tod_btconv<2>(bta).perform(ta);
<<<<<<< HEAD
    tod_apply<2, btod_apply_test_ns::sin_functor>(ta,
            sin).perform(cpus, false, 1.0, tb_ref);
=======
    tod_apply<2, btod_apply_test_ns::sin_functor>(ta, sin).
        perform(tb_ref, 1.0);
>>>>>>> b272d71e

    compare_ref<2>::compare(testname, tb, tb_ref, 0.0);

    } catch(exception &exc) {
        fail_test(testname, __FILE__, __LINE__, exc.what());
    }
}

/** \test \f$ b_{ijkl} = b_{ijkl} + 1.5 sin(a_{ijkl}) \f$, unequal perm symmetry,
        Sym(A) > Sym(B) = Sym(B') != Sym(0), blocks
 **/
void btod_apply_test::test_add_nesym_3() throw(libtest::test_exception) {

    static const char *testname = "btod_copy_test::test_add_nesym_3()";

    typedef std_allocator<double> allocator_t;

    try {

    index<4> i1, i2;
    i2[0] = 11; i2[1] = 11; i2[2] = 11; i2[3] = 11;
    dimensions<4> dima(index_range<4>(i1, i2));
    dimensions<4> dimb(dima);
    block_index_space<4> bisa(dima), bisb(dimb);
    mask<4> m1;
    m1[0] = true; m1[1] = true; m1[2] = true; m1[3] = true;
    bisa.split(m1, 3);
    bisa.split(m1, 5);
    bisb.split(m1, 3);
    bisb.split(m1, 5);
    dense_tensor<4, double, allocator_t> ta(dima), tb(dimb), tb_ref(dimb);
    block_tensor<4, double, allocator_t> bta(bisa), btb(bisb);

    //  Set up symmetry

    permutation<4> perm1230, perm1023, perm1032;
    perm1230.permute(0, 1).permute(1, 2).permute(2, 3);
    perm1023.permute(0, 1);
    perm1032.permute(0, 1).permute(2, 3);
    scalar_transf<double> tr0;
    se_perm<4, double> cycle1(perm1230, tr0), cycle2(perm1023, tr0),
        cycle3(perm1032, tr0);
    block_tensor_ctrl<4, double> ctrla(bta), ctrlb(btb);
    ctrla.req_symmetry().insert(cycle1);
    ctrla.req_symmetry().insert(cycle2);
    ctrlb.req_symmetry().insert(cycle3);

    //  Load random data for input

    btod_random<4>().perform(bta);
    btod_random<4>().perform(btb);
    bta.set_immutable();
    tod_btconv<4>(bta).perform(ta);
    tod_btconv<4>(btb).perform(tb_ref);

    //  Run the operation

    btod_apply_test_ns::sin_functor sin;
    btod_apply<4, btod_apply_test_ns::sin_functor>(bta, sin).perform(btb, 1.5);
    tod_btconv<4>(btb).perform(tb);

    //  Compute the reference

<<<<<<< HEAD
    tod_apply<4, btod_apply_test_ns::sin_functor>(ta,
            sin).perform(cpus, false, 1.5, tb_ref);
=======
    tod_apply<4, btod_apply_test_ns::sin_functor>(ta, sin).
        perform(tb_ref, 1.5);
>>>>>>> b272d71e

    //  Compare against the reference

    compare_ref<4>::compare(testname, tb, tb_ref, 0.0);

    } catch(exception &e) {
        fail_test(testname, __FILE__, __LINE__, e.what());
    }
}

/** \test \f$ b_{ijkl} = b_{ijkl} + 1.5 sin(a_{ijkl}) \f$, unequal perm
        symmetry, Sym(B) > Sym(A) = Sym(B') != Sym(0), blocks
 **/
void btod_apply_test::test_add_nesym_4() throw(libtest::test_exception) {

    static const char *testname = "btod_apply_test::test_add_nesym_4()";

    typedef std_allocator<double> allocator_t;

    try {

    index<4> i1, i2;
    i2[0] = 11; i2[1] = 11; i2[2] = 11; i2[3] = 11;
    dimensions<4> dima(index_range<4>(i1, i2));
    dimensions<4> dimb(dima);
    block_index_space<4> bisa(dima), bisb(dimb);
    mask<4> m1;
    m1[0] = true; m1[1] = true; m1[2] = true; m1[3] = true;
    bisa.split(m1, 3);
    bisa.split(m1, 5);
    bisb.split(m1, 3);
    bisb.split(m1, 5);
    dense_tensor<4, double, allocator_t> ta(dima), tb(dimb), tb_ref(dimb);
    block_tensor<4, double, allocator_t> bta(bisa), btb(bisb);

    //  Set up symmetry

    permutation<4> perm1230, perm1023, perm1032;
    perm1230.permute(0, 1).permute(1, 2).permute(2, 3);
    perm1023.permute(0, 1);
    perm1032.permute(0, 1).permute(2, 3);
    scalar_transf<double> tr0;
    se_perm<4, double> cycle1(perm1230, tr0), cycle2(perm1023, tr0),
        cycle3(perm1032, tr0);
    block_tensor_ctrl<4, double> ctrla(bta), ctrlb(btb);
    ctrla.req_symmetry().insert(cycle3);
    ctrlb.req_symmetry().insert(cycle1);
    ctrlb.req_symmetry().insert(cycle2);

    //  Load random data for input

    btod_random<4>().perform(bta);
    btod_random<4>().perform(btb);
    bta.set_immutable();
    tod_btconv<4>(bta).perform(ta);
    tod_btconv<4>(btb).perform(tb_ref);

    //  Run the operation

    btod_apply_test_ns::sin_functor sin;
    btod_apply<4, btod_apply_test_ns::sin_functor>(bta, sin).perform(btb, 1.5);
    tod_btconv<4>(btb).perform(tb);

    //  Compute the reference

<<<<<<< HEAD
    tod_apply<4, btod_apply_test_ns::sin_functor>(ta,
            sin).perform(cpus, false, 1.5, tb_ref);
=======
    tod_apply<4, btod_apply_test_ns::sin_functor>(ta, sin).
        perform(tb_ref, 1.5);
>>>>>>> b272d71e

    //  Compare against the reference

    compare_ref<4>::compare(testname, tb, tb_ref, 0.0);

    } catch(exception &e) {
        fail_test(testname, __FILE__, __LINE__, e.what());
    }
}

/** \test \f$ b_{ijkl} = b_{ijkl} + 1.5 sin(a_{ijkl}) \f$,
        unequal perm symmetry, blocks
 **/
void btod_apply_test::test_add_nesym_5() throw(libtest::test_exception) {

    static const char *testname = "btod_apply_test::test_add_nesym_5()";

    typedef std_allocator<double> allocator_t;

    try {

    index<4> i1, i2;
    i2[0] = 11; i2[1] = 11; i2[2] = 11; i2[3] = 11;
    dimensions<4> dima(index_range<4>(i1, i2));
    dimensions<4> dimb(dima);
    block_index_space<4> bisa(dima), bisb(dimb);
    mask<4> m1;
    m1[0] = true; m1[1] = true; m1[2] = true; m1[3] = true;
    bisa.split(m1, 3);
    bisa.split(m1, 5);
    bisb.split(m1, 3);
    bisb.split(m1, 5);
    dense_tensor<4, double, allocator_t> ta(dima), tb(dimb), tb_ref(dimb);
    block_tensor<4, double, allocator_t> bta(bisa), btb(bisb);

    //  Set up symmetry

    permutation<4> perm1230, perm1023, perm1032;
    perm1230.permute(0, 1).permute(1, 2).permute(2, 3);
    perm1023.permute(0, 1);
    perm1032.permute(0, 1).permute(2, 3);
    scalar_transf<double> tr0;
    se_perm<4, double> cycle1(perm1230, tr0), cycle2(perm1023, tr0),
        cycle3(perm1032, tr0);
    block_tensor_ctrl<4, double> ctrla(bta), ctrlb(btb);
    ctrla.req_symmetry().insert(cycle3);
    ctrlb.req_symmetry().insert(cycle1);
    ctrlb.req_symmetry().insert(cycle2);

    //  Load random data for input

    btod_random<4>().perform(bta);
    btod_random<4>().perform(btb);
    bta.set_immutable();
    tod_btconv<4>(bta).perform(ta);
    tod_btconv<4>(btb).perform(tb_ref);

    //  Run the operation

    btod_apply_test_ns::sin_functor sin;
    btod_apply<4, btod_apply_test_ns::sin_functor>(bta, sin).perform(btb, 1.5);
    tod_btconv<4>(btb).perform(tb);

    //  Compute the reference

<<<<<<< HEAD
    tod_apply<4, btod_apply_test_ns::sin_functor>(ta,
            sin).perform(cpus, false, 1.5, tb_ref);
=======
    tod_apply<4, btod_apply_test_ns::sin_functor>(ta, sin).perform(tb_ref, 1.5);
>>>>>>> b272d71e

    //  Compare against the reference

    compare_ref<4>::compare(testname, tb, tb_ref, 0.0);

    } catch(exception &e) {
        fail_test(testname, __FILE__, __LINE__, e.what());
    }
}

/** \test \f$ b_{ijkl} = b_{ijkl} + 1.5 sin(a_{ijkl}) \f$,
        unequal perm symmetry, sparse block structure
 **/
void btod_apply_test::test_add_nesym_5_sp() throw(libtest::test_exception) {

    static const char *testname = "btod_apply_test::test_add_nesym_5_sp()";

    typedef std_allocator<double> allocator_t;

    try {

    index<4> i1, i2;
    i2[0] = 11; i2[1] = 11; i2[2] = 11; i2[3] = 11;
    dimensions<4> dima(index_range<4>(i1, i2));
    dimensions<4> dimb(dima);
    block_index_space<4> bisa(dima), bisb(dimb);
    mask<4> m1;
    m1[0] = true; m1[1] = true; m1[2] = true; m1[3] = true;
    bisa.split(m1, 3);
    bisa.split(m1, 5);
    bisb.split(m1, 3);
    bisb.split(m1, 5);
    dense_tensor<4, double, allocator_t> ta(dima), tb(dimb), tb_ref(dimb);
    block_tensor<4, double, allocator_t> bta(bisa), btb(bisb);

    //  Set up symmetry

    permutation<4> perm1230, perm1023, perm1032;
    perm1230.permute(0, 1).permute(1, 2).permute(2, 3);
    perm1023.permute(0, 1);
    perm1032.permute(0, 1).permute(2, 3);
    scalar_transf<double> tr0;
    se_perm<4, double> cycle1(perm1230, tr0), cycle2(perm1023, tr0),
        cycle3(perm1032, tr0);
    block_tensor_ctrl<4, double> ctrla(bta), ctrlb(btb);
    ctrla.req_symmetry().insert(cycle3);
    ctrlb.req_symmetry().insert(cycle1);
    ctrlb.req_symmetry().insert(cycle2);

    //  Load random data for input

    index<4> i0000, i0001, i0011, i0012, i0101, i0112, i1111, i2222;
    i0001[3] = 1;
    i0011[2] = 1; i0011[3] = 1;
    i0012[2] = 1; i0012[3] = 2;
    i0101[1] = 1; i0101[3] = 1;
    i0112[1] = 1; i0112[2] = 1; i0112[3] = 2;
    i1111[0] = 1; i1111[1] = 1; i1111[2] = 1; i1111[3] = 1;
    i2222[0] = 2; i2222[1] = 2; i2222[2] = 2; i2222[3] = 2;
    btod_random<4>().perform(bta, i0101);
    btod_random<4>().perform(bta, i0112);
    btod_random<4>().perform(bta, i1111);
    btod_random<4>().perform(bta, i2222);
    btod_random<4>().perform(btb, i0000);
    btod_random<4>().perform(btb, i0001);
    btod_random<4>().perform(btb, i0011);
    btod_random<4>().perform(btb, i0012);
    btod_random<4>().perform(btb, i1111);
    bta.set_immutable();
    tod_btconv<4>(bta).perform(ta);
    tod_btconv<4>(btb).perform(tb_ref);

    //  Run the operation

    btod_apply_test_ns::sin_functor sin;
    btod_apply<4, btod_apply_test_ns::sin_functor>(bta, sin).perform(btb, 1.5);
    tod_btconv<4>(btb).perform(tb);

    //  Compute the reference

<<<<<<< HEAD
    tod_apply<4, btod_apply_test_ns::sin_functor>(ta, sin).perform(cpus,
            false, 1.5, tb_ref);
=======
    tod_apply<4, btod_apply_test_ns::sin_functor>(ta, sin).
        perform(tb_ref, 1.5);
>>>>>>> b272d71e

    //  Compare against the reference

    compare_ref<4>::compare(testname, tb, tb_ref, 0.0);

    } catch(exception &e) {
        fail_test(testname, __FILE__, __LINE__, e.what());
    }
}

/** \test \f$ b_{lkji} = b_{lkji} - 0.1 sin(a_{ijkl}) \f$, unequal mixed perm
        symmetry and antisymmetry, blocks
 **/
void btod_apply_test::test_add_nesym_6() throw(libtest::test_exception) {

    static const char *testname = "btod_apply_test::test_add_nesym_6()";

    typedef std_allocator<double> allocator_t;

    try {

    index<4> i1, i2;
    i2[0] = 11; i2[1] = 11; i2[2] = 11; i2[3] = 11;
    dimensions<4> dima(index_range<4>(i1, i2));
    dimensions<4> dimb(dima);
    block_index_space<4> bisa(dima), bisb(dimb);
    mask<4> m1;
    m1[0] = true; m1[1] = true; m1[2] = true; m1[3] = true;
    bisa.split(m1, 3);
    bisa.split(m1, 5);
    bisb.split(m1, 3);
    bisb.split(m1, 5);
    dense_tensor<4, double, allocator_t> ta(dima), tb(dimb), tb_ref(dimb);
    block_tensor<4, double, allocator_t> bta(bisa), btb(bisb);

    //  Set up symmetry

    permutation<4> perm1230, perm1023, perm1032, perm3210;
    perm1230.permute(0, 1).permute(1, 2).permute(2, 3);
    perm1023.permute(0, 1);
    perm1032.permute(0, 1).permute(2, 3);
    perm3210.permute(0, 1).permute(1, 2).permute(2, 3).permute(0, 2);
    scalar_transf<double> tr0, tr1(-1.);
    se_perm<4, double> cycle1(perm1230, tr0), cycle2(perm1023, tr0),
        cycle3(perm1032, tr1);
    block_tensor_ctrl<4, double> ctrla(bta), ctrlb(btb);
    ctrla.req_symmetry().insert(cycle1);
    ctrla.req_symmetry().insert(cycle2);
    ctrlb.req_symmetry().insert(cycle3);

    //  Load random data for input

    btod_random<4>().perform(bta);
    btod_random<4>().perform(btb);
    bta.set_immutable();
    tod_btconv<4>(bta).perform(ta);
    tod_btconv<4>(btb).perform(tb_ref);

    //  Run the operation

    btod_apply_test_ns::sin_functor sin;
    btod_apply<4, btod_apply_test_ns::sin_functor>(bta, sin,
            perm3210).perform(btb, -0.1);
    tod_btconv<4>(btb).perform(tb);

    //  Compute the reference

<<<<<<< HEAD
    tod_apply<4, btod_apply_test_ns::sin_functor>(ta, sin,
            perm3210).perform(cpus, false, -0.1, tb_ref);
=======
    tod_apply<4, btod_apply_test_ns::sin_functor>(ta, sin, perm3210).
        perform(tb_ref, -0.1);
>>>>>>> b272d71e

    //  Compare against the reference

    compare_ref<4>::compare(testname, tb, tb_ref, 1e-15);

    } catch(exception &e) {
        fail_test(testname, __FILE__, __LINE__, e.what());
    }
}

/** \test \f$ b_{ijkl} = b_{ijkl} - 2.0 sin(a_{ijkl}) \f$,
        unequal perm symmetry, sparse block structure.
        Sym(A)=S3*C1, Sym(B)=S2*S2, Sym(A+B)=S2*C1*C1.
        Check addition
        C[0,1,0,2] = A[0,0,1,2] + B[0,1,0,2],
        C[0,1,2,0] = A[0,1,2,0] + B[0,1,0,2],
        A[0,0,1,2] = 0
 **/
void btod_apply_test::test_add_nesym_7_sp1() throw(libtest::test_exception) {

    static const char *testname = "btod_apply_test::test_add_nesym_7_sp1()";

    typedef std_allocator<double> allocator_t;

    try {

    index<4> i1, i2;
    i2[0] = 11; i2[1] = 11; i2[2] = 11; i2[3] = 11;
    dimensions<4> dima(index_range<4>(i1, i2));
    dimensions<4> dimb(dima);
    block_index_space<4> bisa(dima), bisb(dimb);
    mask<4> m1;
    m1[0] = true; m1[1] = true; m1[2] = true; m1[3] = true;
    bisa.split(m1, 3);
    bisa.split(m1, 5);
    bisb.split(m1, 3);
    bisb.split(m1, 5);
    dense_tensor<4, double, allocator_t> ta(dima), tb(dimb), tb_ref(dimb);
    block_tensor<4, double, allocator_t> bta(bisa), btb(bisb);

    //  Set up symmetry

    block_tensor_ctrl<4, double> ctrla(bta), ctrlb(btb);
    scalar_transf<double> tr0;
    ctrla.req_symmetry().insert(se_perm<4, double>(
        permutation<4>().permute(0, 1).permute(1, 2), tr0));
    ctrla.req_symmetry().insert(se_perm<4, double>(
        permutation<4>().permute(0, 1), tr0));
    ctrlb.req_symmetry().insert(se_perm<4, double>(
        permutation<4>().permute(0, 1), tr0));
    ctrlb.req_symmetry().insert(se_perm<4, double>(
        permutation<4>().permute(2, 3), tr0));

    //  Load random data for input

    index<4> i0012, i0102, i0120;
    i0012[2] = 1; i0012[3] = 2;
    i0102[1] = 1; i0102[3] = 2;
    i0120[1] = 1; i0120[2] = 2;
    btod_random<4>().perform(bta, i0120);
    btod_random<4>().perform(btb, i0102);
    bta.set_immutable();
    tod_btconv<4>(bta).perform(ta);
    tod_btconv<4>(btb).perform(tb_ref);

    //  Run the operation

    btod_apply_test_ns::sin_functor sin;
    btod_apply<4, btod_apply_test_ns::sin_functor>(bta, sin).perform(btb, -2.0);
    tod_btconv<4>(btb).perform(tb);

    //  Compute the reference

<<<<<<< HEAD
    tod_apply<4, btod_apply_test_ns::sin_functor>(ta, sin).perform(cpus,
            false, -2.0, tb_ref);
=======
    tod_apply<4, btod_apply_test_ns::sin_functor>(ta, sin).
        perform(tb_ref, -2.0);
>>>>>>> b272d71e

    //  Compare against the reference

    compare_ref<4>::compare(testname, tb, tb_ref, 0.0);

    } catch(exception &e) {
        fail_test(testname, __FILE__, __LINE__, e.what());
    }
}

/** \test \f$ b_{ijkl} = b_{ijkl} -2.0 sin(a_{ijkl}) \f$,
        unequal perm symmetry, sparse block structure.
        Sym(A)=S3*C1, Sym(B)=S2*S2, Sym(A+B)=S2*C1*C1.
        Check addition
        C[0,1,0,2] = B[0,1,0,2],
        C[0,1,2,0] = B[0,1,0,2],
 **/
void btod_apply_test::test_add_nesym_7_sp2() throw(libtest::test_exception) {

    static const char *testname = "btod_apply_test::test_add_nesym_7_sp2()";

    typedef std_allocator<double> allocator_t;

    try {

    index<4> i1, i2;
    i2[0] = 11; i2[1] = 11; i2[2] = 11; i2[3] = 11;
    dimensions<4> dima(index_range<4>(i1, i2));
    dimensions<4> dimb(dima);
    block_index_space<4> bisa(dima), bisb(dimb);
    mask<4> m1;
    m1[0] = true; m1[1] = true; m1[2] = true; m1[3] = true;
    bisa.split(m1, 3);
    bisa.split(m1, 5);
    bisb.split(m1, 3);
    bisb.split(m1, 5);
    dense_tensor<4, double, allocator_t> ta(dima), tb(dimb), tb_ref(dimb);
    block_tensor<4, double, allocator_t> bta(bisa), btb(bisb);

    //  Set up symmetry

    scalar_transf<double> tr0;
    block_tensor_ctrl<4, double> ctrla(bta), ctrlb(btb);
    ctrla.req_symmetry().insert(se_perm<4, double>(
        permutation<4>().permute(0, 1).permute(1, 2), tr0));
    ctrla.req_symmetry().insert(se_perm<4, double>(
        permutation<4>().permute(0, 1), tr0));
    ctrlb.req_symmetry().insert(se_perm<4, double>(
        permutation<4>().permute(0, 1), tr0));
    ctrlb.req_symmetry().insert(se_perm<4, double>(
        permutation<4>().permute(2, 3), tr0));

    //  Load random data for input

    index<4> i0012, i0102, i0120;
    i0012[2] = 1; i0012[3] = 2;
    i0102[1] = 1; i0102[3] = 2;
    i0120[1] = 1; i0120[2] = 2;
    btod_random<4>().perform(btb, i0102);
    bta.set_immutable();
    tod_btconv<4>(bta).perform(ta);
    tod_btconv<4>(btb).perform(tb_ref);

    //  Run the operation

    btod_apply_test_ns::sin_functor sin;
    btod_apply<4, btod_apply_test_ns::sin_functor>(bta, sin).perform(btb, -2.0);
    tod_btconv<4>(btb).perform(tb);

    //  Compute the reference

<<<<<<< HEAD
    tod_apply<4, btod_apply_test_ns::sin_functor>(ta, sin).perform(cpus,
            false, -2.0, tb_ref);
=======
    tod_apply<4, btod_apply_test_ns::sin_functor>(ta, sin).
        perform(tb_ref, -2.0);
>>>>>>> b272d71e

    //  Compare against the reference

    compare_ref<4>::compare(testname, tb, tb_ref, 0.0);

    } catch(exception &e) {
        fail_test(testname, __FILE__, __LINE__, e.what());
    }
}

/** \test \f$ b_{ijkl} = b_{ijkl} + 2.0 sin(a_{ijkl}) \f$,
        unequal perm symmetry, sparse block structure.
        Sym(A)=S2*S2, Sym(B)=S3*C1, Sym(A+B)=S2*C1*C1.
        Check addition
        C[0,1,0,2] = A[0,1,0,2] + B[0,0,1,2],
        C[0,1,2,0] = A[0,1,0,2] + B[0,1,2,0],
        B[0,0,1,2] = 0
 **/
void btod_apply_test::test_add_nesym_7_sp3() throw(libtest::test_exception) {

    static const char *testname = "btod_apply_test::test_add_nesym_7_sp3()";

    typedef std_allocator<double> allocator_t;

    try {

    index<4> i1, i2;
    i2[0] = 11; i2[1] = 11; i2[2] = 11; i2[3] = 11;
    dimensions<4> dima(index_range<4>(i1, i2));
    dimensions<4> dimb(dima);
    block_index_space<4> bisa(dima), bisb(dimb);
    mask<4> m1;
    m1[0] = true; m1[1] = true; m1[2] = true; m1[3] = true;
    bisa.split(m1, 3);
    bisa.split(m1, 5);
    bisb.split(m1, 3);
    bisb.split(m1, 5);
    dense_tensor<4, double, allocator_t> ta(dima), tb(dimb), tb_ref(dimb);
    block_tensor<4, double, allocator_t> bta(bisa), btb(bisb);

    //  Set up symmetry

    scalar_transf<double> tr0;
    block_tensor_ctrl<4, double> ctrla(bta), ctrlb(btb);
    ctrla.req_symmetry().insert(se_perm<4, double>(
        permutation<4>().permute(0, 1), tr0));
    ctrla.req_symmetry().insert(se_perm<4, double>(
        permutation<4>().permute(2, 3), tr0));
    ctrlb.req_symmetry().insert(se_perm<4, double>(
        permutation<4>().permute(0, 1).permute(1, 2), tr0));
    ctrlb.req_symmetry().insert(se_perm<4, double>(
        permutation<4>().permute(0, 1), tr0));

    //  Load random data for input

    index<4> i0012, i0102, i0120;
    i0012[2] = 1; i0012[3] = 2;
    i0102[1] = 1; i0102[3] = 2;
    i0120[1] = 1; i0120[2] = 2;
    btod_random<4>().perform(bta, i0102);
    btod_random<4>().perform(btb, i0120);
    bta.set_immutable();
    tod_btconv<4>(bta).perform(ta);
    tod_btconv<4>(btb).perform(tb_ref);

    //  Run the operation

    btod_apply_test_ns::sin_functor sin;
    btod_apply<4, btod_apply_test_ns::sin_functor>(bta, sin).perform(btb, 2.0);
    tod_btconv<4>(btb).perform(tb);

    //  Compute the reference

<<<<<<< HEAD
    tod_apply<4, btod_apply_test_ns::sin_functor>(ta, sin).perform(cpus,
            false, 2.0, tb_ref);
=======
    tod_apply<4, btod_apply_test_ns::sin_functor>(ta, sin).
        perform(tb_ref, 2.0);
>>>>>>> b272d71e

    //  Compare against the reference

    compare_ref<4>::compare(testname, tb, tb_ref, 0.0);

    } catch(exception &e) {
        fail_test(testname, __FILE__, __LINE__, e.what());
    }
}


} // namespace libtensor<|MERGE_RESOLUTION|>--- conflicted
+++ resolved
@@ -266,12 +266,8 @@
     //  Create the reference
 
     tod_btconv<2>(bta).perform(ta);
-<<<<<<< HEAD
-    tod_apply<2, btod_apply_test_ns::sin_functor>(ta,
-            sin).perform(cpus, true, 1.0, tb_ref);
-=======
-    tod_apply<2, btod_apply_test_ns::sin_functor>(ta, sin).perform(tb_ref);
->>>>>>> b272d71e
+    tod_apply<2, btod_apply_test_ns::sin_functor>(ta, sin).
+        perform(true, 1.0, tb_ref);
 
     //  Compare against the reference
 
@@ -317,13 +313,8 @@
     //  Create the reference
 
     tod_btconv<2>(bta).perform(ta);
-<<<<<<< HEAD
-    tod_apply<2, btod_apply_test_ns::sin_functor>(ta, sin,
-            perm10, 2.0).perform(cpus, true, 1.0, tb_ref);
-=======
     tod_apply<2, btod_apply_test_ns::sin_functor>(ta, sin, perm10, 2.0).
-        perform(tb_ref);
->>>>>>> b272d71e
+        perform(true, 1.0, tb_ref);
 
     //  Compare against the reference
 
@@ -369,12 +360,8 @@
     //  Create the reference
 
     tod_btconv<2>(bta).perform(ta);
-<<<<<<< HEAD
-    tod_apply<2, btod_apply_test_ns::sin_functor>(ta,
-            sin).perform(cpus, true, 1.0, tb_ref);
-=======
-    tod_apply<2, btod_apply_test_ns::sin_functor>(ta, sin).perform(tb_ref);
->>>>>>> b272d71e
+    tod_apply<2, btod_apply_test_ns::sin_functor>(ta, sin).
+        perform(true, 1.0, tb_ref);
 
     //  Compare against the reference
 
@@ -425,13 +412,8 @@
     //  Create the reference
 
     tod_btconv<2>(bta).perform(ta);
-<<<<<<< HEAD
-    tod_apply<2, btod_apply_test_ns::sin_functor>(ta, sin,
-            perm10, 2.0).perform(cpus, true, 1.0, tb_ref);
-=======
     tod_apply<2, btod_apply_test_ns::sin_functor>(ta, sin, perm10, 2.0).
-        perform(tb_ref);
->>>>>>> b272d71e
+        perform(true, 1.0, tb_ref);
 
     //  Compare against the reference
 
@@ -483,12 +465,8 @@
     //  Create the reference
 
     tod_btconv<2>(bta).perform(ta);
-<<<<<<< HEAD
-    tod_apply<2, btod_apply_test_ns::sin_functor>(ta,
-            sin).perform(cpus, true, 1.0, tb_ref);
-=======
-    tod_apply<2, btod_apply_test_ns::sin_functor>(ta, sin).perform(tb_ref);
->>>>>>> b272d71e
+    tod_apply<2, btod_apply_test_ns::sin_functor>(ta, sin).
+        perform(true, 1.0, tb_ref);
 
     //  Compare against the reference
 
@@ -542,13 +520,8 @@
     //  Create the reference
 
     tod_btconv<2>(bta).perform(ta);
-<<<<<<< HEAD
-    tod_apply<2, btod_apply_test_ns::sin_functor>(ta, sin,
-            perm10, -2.0).perform(cpus, true, 1.0, tb_ref);
-=======
     tod_apply<2, btod_apply_test_ns::sin_functor>(ta, sin, perm10, -2.0).
-        perform(tb_ref);
->>>>>>> b272d71e
+        perform(true, 1.0, tb_ref);
 
     //  Compare against the reference
 
@@ -615,13 +588,8 @@
 
     //  Create the reference
 
-<<<<<<< HEAD
-    tod_apply<3, btod_apply_test_ns::sin_functor>(ta, sin,
-            perm210, 0.3).perform(cpus, true, 1.0, tb_ref);
-=======
     tod_apply<3, btod_apply_test_ns::sin_functor>(ta, sin, perm210, 0.3).
-        perform(tb_ref);
->>>>>>> b272d71e
+        perform(true, 1.0, tb_ref);
 
     //  Compare against the reference
 
@@ -689,13 +657,8 @@
 
     //  Compute the reference
 
-<<<<<<< HEAD
-    tod_apply<4, btod_apply_test_ns::sin_functor>(ta,
-            sin, -1.0).perform(cpus, true, 1.0, tb_ref);
-=======
     tod_apply<4, btod_apply_test_ns::sin_functor>(ta, sin, -1.0).
-        perform(tb_ref);
->>>>>>> b272d71e
+        perform(true, 1.0, tb_ref);
 
     //  Compare against the reference
 
@@ -793,13 +756,8 @@
 
     //  Compute the reference
 
-<<<<<<< HEAD
-    tod_apply<2, btod_apply_test_ns::exp_functor>(ta,
-            exp, -1.0).perform(cpus, true, 1.0, tb_ref);
-=======
     tod_apply<2, btod_apply_test_ns::exp_functor>(ta, exp, -1.0).
-        perform(tb_ref);
->>>>>>> b272d71e
+        perform(true, 1.0, tb_ref);
 
     //  Compare against the reference
 
@@ -846,13 +804,8 @@
 
     //  Compute the reference
 
-<<<<<<< HEAD
-    tod_apply<2, btod_apply_test_ns::sin_functor>(ta, sin).perform(cpus,
-            false, 1.0, tb_ref);
-=======
     tod_apply<2, btod_apply_test_ns::sin_functor>(ta, sin).
-        perform(tb_ref, 1.0);
->>>>>>> b272d71e
+        perform(false, 1.0, tb_ref);
 
     //  Compare against the reference
 
@@ -903,13 +856,8 @@
 
     //  Create the reference
 
-<<<<<<< HEAD
-    tod_apply<2, btod_apply_test_ns::sin_functor>(ta, sin,
-            perm10).perform(cpus, false, 2.0, tb_ref);
-=======
     tod_apply<2, btod_apply_test_ns::sin_functor>(ta, sin, perm10).
-        perform(tb_ref, 2.0);
->>>>>>> b272d71e
+        perform(false, 2.0, tb_ref);
 
     //  Compare against the reference
 
@@ -964,13 +912,8 @@
 
     //  Compute the reference
 
-<<<<<<< HEAD
-    tod_apply<4, btod_apply_test_ns::sin_functor>(ta, sin,
-            2.0).perform(cpus, false, 1.0, tb_ref);
-=======
     tod_apply<4, btod_apply_test_ns::sin_functor>(ta, sin, 2.0).
-        perform(tb_ref, 1.0);
->>>>>>> b272d71e
+        perform(false, 1.0, tb_ref);
 
     //  Compare against the reference
 
@@ -1020,13 +963,8 @@
     //  Create the reference
 
     tod_btconv<2>(bta).perform(ta);
-<<<<<<< HEAD
-    tod_apply<2, btod_apply_test_ns::sin_functor>(ta, sin,
-            perm10).perform(cpus, false, 2.0, tb_ref);
-=======
     tod_apply<2, btod_apply_test_ns::sin_functor>(ta, sin, perm10).
-        perform(tb_ref, 2.0);
->>>>>>> b272d71e
+        perform(false, 2.0, tb_ref);
 
     //  Compare against the reference
 
@@ -1082,12 +1020,8 @@
     //  Compare against the reference
 
     tod_btconv<2>(bta).perform(ta);
-<<<<<<< HEAD
-    tod_apply<2, btod_apply_test_ns::sin_functor>(ta, sin).perform(cpus,
-            false, 1.0, tb_ref);
-=======
-    tod_apply<2, btod_apply_test_ns::sin_functor>(ta, sin).perform(tb_ref, 1.0);
->>>>>>> b272d71e
+    tod_apply<2, btod_apply_test_ns::sin_functor>(ta, sin).
+        perform(false, 1.0, tb_ref);
 
     compare_ref<2>::compare(testname, tb, tb_ref, 0.0);
 
@@ -1141,13 +1075,8 @@
     //  Create the reference
 
     tod_btconv<2>(bta).perform(ta);
-<<<<<<< HEAD
-    tod_apply<2, btod_apply_test_ns::sin_functor>(ta, sin,
-            perm10).perform(cpus, false, -1.0, tb_ref);
-=======
     tod_apply<2, btod_apply_test_ns::sin_functor>(ta, sin, perm10).
-        perform(tb_ref, -1.0);
->>>>>>> b272d71e
+        perform(false, -1.0, tb_ref);
 
     //  Compare against the reference
 
@@ -1217,13 +1146,8 @@
     //  Create the reference
 
     tod_btconv<3>(bta).perform(ta);
-<<<<<<< HEAD
-    tod_apply<3, btod_apply_test_ns::sin_functor>(ta, sin,
-            perm210, 1.5).perform(cpus, false, 0.5, tb_ref);
-=======
     tod_apply<3, btod_apply_test_ns::sin_functor>(ta, sin, perm210, 1.5).
-        perform(tb_ref, 0.5);
->>>>>>> b272d71e
+        perform(false, 0.5, tb_ref);
 
     //  Compare against the reference
 
@@ -1291,13 +1215,8 @@
 
     //  Compute the reference
 
-<<<<<<< HEAD
-    tod_apply<4, btod_apply_test_ns::sin_functor>(ta, sin,
-            2.0).perform(cpus, false, 1.0, tb_ref);
-=======
     tod_apply<4, btod_apply_test_ns::sin_functor>(ta, sin, 2.0).
-        perform(tb_ref, 1.0);
->>>>>>> b272d71e
+        perform(false, 1.0, tb_ref);
 
     //  Compare against the reference
 
@@ -1367,13 +1286,8 @@
 
     //  Compute the reference
 
-<<<<<<< HEAD
-    tod_apply<4, btod_apply_test_ns::sin_functor>(ta, sin,
-            perm0213, 1.0).perform(cpus, false, 0.5, tb_ref);
-=======
     tod_apply<4, btod_apply_test_ns::sin_functor>(ta, sin, perm0213, 1.0).
-        perform(tb_ref, 0.5);
->>>>>>> b272d71e
+        perform(false, 0.5, tb_ref);
 
     //  Compare against the reference
 
@@ -1427,13 +1341,8 @@
     //  Compare against the reference
 
     tod_btconv<2>(bta).perform(ta);
-<<<<<<< HEAD
-    tod_apply<2, btod_apply_test_ns::sin_functor>(ta,
-            sin).perform(cpus, false, 1.0, tb_ref);
-=======
     tod_apply<2, btod_apply_test_ns::sin_functor>(ta, sin).
-        perform(tb_ref, 1.0);
->>>>>>> b272d71e
+        perform(false, 1.0, tb_ref);
 
     compare_ref<2>::compare(testname, tb, tb_ref, 0.0);
 
@@ -1485,13 +1394,8 @@
     //  Compare against the reference
 
     tod_btconv<2>(bta).perform(ta);
-<<<<<<< HEAD
-    tod_apply<2, btod_apply_test_ns::sin_functor>(ta,
-            sin).perform(cpus, false, 1.0, tb_ref);
-=======
     tod_apply<2, btod_apply_test_ns::sin_functor>(ta, sin).
-        perform(tb_ref, 1.0);
->>>>>>> b272d71e
+        perform(false, 1.0, tb_ref);
 
     compare_ref<2>::compare(testname, tb, tb_ref, 0.0);
 
@@ -1555,13 +1459,8 @@
 
     //  Compute the reference
 
-<<<<<<< HEAD
-    tod_apply<4, btod_apply_test_ns::sin_functor>(ta,
-            sin).perform(cpus, false, 1.5, tb_ref);
-=======
     tod_apply<4, btod_apply_test_ns::sin_functor>(ta, sin).
-        perform(tb_ref, 1.5);
->>>>>>> b272d71e
+        perform(false, 1.5, tb_ref);
 
     //  Compare against the reference
 
@@ -1627,13 +1526,8 @@
 
     //  Compute the reference
 
-<<<<<<< HEAD
-    tod_apply<4, btod_apply_test_ns::sin_functor>(ta,
-            sin).perform(cpus, false, 1.5, tb_ref);
-=======
     tod_apply<4, btod_apply_test_ns::sin_functor>(ta, sin).
-        perform(tb_ref, 1.5);
->>>>>>> b272d71e
+        perform(false, 1.5, tb_ref);
 
     //  Compare against the reference
 
@@ -1699,12 +1593,8 @@
 
     //  Compute the reference
 
-<<<<<<< HEAD
-    tod_apply<4, btod_apply_test_ns::sin_functor>(ta,
-            sin).perform(cpus, false, 1.5, tb_ref);
-=======
-    tod_apply<4, btod_apply_test_ns::sin_functor>(ta, sin).perform(tb_ref, 1.5);
->>>>>>> b272d71e
+    tod_apply<4, btod_apply_test_ns::sin_functor>(ta, sin).
+        perform(false, 1.5, tb_ref);
 
     //  Compare against the reference
 
@@ -1785,13 +1675,8 @@
 
     //  Compute the reference
 
-<<<<<<< HEAD
-    tod_apply<4, btod_apply_test_ns::sin_functor>(ta, sin).perform(cpus,
-            false, 1.5, tb_ref);
-=======
     tod_apply<4, btod_apply_test_ns::sin_functor>(ta, sin).
-        perform(tb_ref, 1.5);
->>>>>>> b272d71e
+        perform(false, 1.5, tb_ref);
 
     //  Compare against the reference
 
@@ -1859,13 +1744,8 @@
 
     //  Compute the reference
 
-<<<<<<< HEAD
-    tod_apply<4, btod_apply_test_ns::sin_functor>(ta, sin,
-            perm3210).perform(cpus, false, -0.1, tb_ref);
-=======
     tod_apply<4, btod_apply_test_ns::sin_functor>(ta, sin, perm3210).
-        perform(tb_ref, -0.1);
->>>>>>> b272d71e
+        perform(false, -0.1, tb_ref);
 
     //  Compare against the reference
 
@@ -1939,13 +1819,8 @@
 
     //  Compute the reference
 
-<<<<<<< HEAD
-    tod_apply<4, btod_apply_test_ns::sin_functor>(ta, sin).perform(cpus,
-            false, -2.0, tb_ref);
-=======
     tod_apply<4, btod_apply_test_ns::sin_functor>(ta, sin).
-        perform(tb_ref, -2.0);
->>>>>>> b272d71e
+        perform(false, -2.0, tb_ref);
 
     //  Compare against the reference
 
@@ -2017,13 +1892,8 @@
 
     //  Compute the reference
 
-<<<<<<< HEAD
-    tod_apply<4, btod_apply_test_ns::sin_functor>(ta, sin).perform(cpus,
-            false, -2.0, tb_ref);
-=======
     tod_apply<4, btod_apply_test_ns::sin_functor>(ta, sin).
-        perform(tb_ref, -2.0);
->>>>>>> b272d71e
+        perform(false, -2.0, tb_ref);
 
     //  Compare against the reference
 
@@ -2097,13 +1967,8 @@
 
     //  Compute the reference
 
-<<<<<<< HEAD
-    tod_apply<4, btod_apply_test_ns::sin_functor>(ta, sin).perform(cpus,
-            false, 2.0, tb_ref);
-=======
     tod_apply<4, btod_apply_test_ns::sin_functor>(ta, sin).
-        perform(tb_ref, 2.0);
->>>>>>> b272d71e
+        perform(false, 2.0, tb_ref);
 
     //  Compare against the reference
 
