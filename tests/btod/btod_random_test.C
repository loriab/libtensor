--- conflicted
+++ resolved
@@ -15,7 +15,6 @@
 void btod_random_test::perform() throw(libtest::test_exception)
 {
 
-<<<<<<< HEAD
     typedef std_allocator<double> allocator_t;
     typedef dense_tensor<4, double, allocator_t> tensor_t;
     typedef dense_tensor_ctrl<4, double> tensor_ctrl_t;
@@ -76,67 +75,6 @@
     } catch(exception &exc) {
         fail_test("btod_random_test", __FILE__, __LINE__, exc.what());
     }
-=======
-	typedef std_allocator<double> allocator_t;
-	typedef dense_tensor<4, double, allocator_t> tensor_t;
-	typedef dense_tensor_ctrl<4, double> tensor_ctrl_t;
-	typedef block_tensor<4, double, allocator_t> block_tensor_t;
-	typedef block_tensor_ctrl<4, double> block_tensor_ctrl_t;
-
-	cpu_pool cpus(1);
-
-	try {
-
-	index<4> i1, i2;
-	i2[0] = 3; i2[1] = 4;	i2[2] = 3; i2[3] = 4;
-	dimensions<4> dims(index_range<4>(i1, i2));
-	block_index_space<4> bis(dims);
-	mask<4> msk;
-	msk[0]=true; msk[1]=false; msk[2]=true; msk[3]=false;
-	bis.split(msk,2);
-	msk[0]=false; msk[1]=true; msk[2]=false; msk[3]=true;
-	bis.split(msk,2);
-	dimensions<4> bidims = bis.get_block_index_dims();
-
-	block_tensor_t bta(bis);
-	block_tensor_ctrl_t btactrl(bta);
-
-	permutation<4> perm1, perm2;
-	perm1.permute(1, 3);
-	perm2.permute(0, 2);
-	se_perm<4, double> cycle1(perm1, true);
-	se_perm<4, double> cycle2(perm2, true);
-
-	btactrl.req_symmetry().insert(cycle1);
-	btactrl.req_symmetry().insert(cycle2);
-
-	btod_random<4> randr;
-	randr.perform(bta);
-
-	tensor_t ta(bta.get_bis().get_dims());
-	tod_btconv<4> conv(bta);
-	conv.perform(ta);
-
-	tensor_t tb(ta), tc(ta), td(ta);
-	permutation<4> permb, permc, permd;
-	permb.permute(0,2);
-	permc.permute(1,3);
-	permd.permute(0,2);
-	permd.permute(1,3);
-
-	tod_copy<4>(ta, permb, 1.0).perform(cpus, true, 1.0, tb);
-	compare_ref<4>::compare("btod_random_test::test_permb",ta,tb,1e-15);
-
-	tod_copy<4>(ta, permc, 1.0).perform(cpus, true, 1.0, tc);
-	compare_ref<4>::compare("btod_random_test::test_permb",ta,tc,1e-15);
-
-	tod_copy<4>(ta, permd, 1.0).perform(cpus, true, 1.0, td);
-	compare_ref<4>::compare("btod_random_test::test_permb",ta,td,1e-15);
-
-	} catch(exception &exc) {
-		fail_test("btod_random_test", __FILE__, __LINE__, exc.what());
-	}
->>>>>>> 01f32582
 }
 
 
