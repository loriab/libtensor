--- conflicted
+++ resolved
@@ -68,7 +68,6 @@
 
     //  Prepare reference data
 
-<<<<<<< HEAD
     dense_tensor<3, double, allocator_t> ta(dims), tb(dims), tb_ref(dims);
     tod_btconv<3>(bta).perform(ta);
     tod_add<3> refop(ta);
@@ -78,17 +77,6 @@
     refop.add_op(ta, permutation<3>().permute(0, 1).permute(0, 2), 1.0);
     refop.add_op(ta, permutation<3>().permute(0, 1).permute(1, 2), 1.0);
     refop.perform(cpus, true, 1.0, tb_ref);
-=======
-	dense_tensor<3, double, allocator_t> ta(dims), tb(dims), tb_ref(dims);
-	tod_btconv<3>(bta).perform(ta);
-	tod_add<3> refop(ta);
-	refop.add_op(ta, permutation<3>().permute(0, 1), 1.0);
-	refop.add_op(ta, permutation<3>().permute(0, 2), 1.0);
-	refop.add_op(ta, permutation<3>().permute(1, 2), 1.0);
-	refop.add_op(ta, permutation<3>().permute(0, 1).permute(0, 2), 1.0);
-	refop.add_op(ta, permutation<3>().permute(0, 1).permute(1, 2), 1.0);
-	refop.perform(cpus, true, 1.0, tb_ref);
->>>>>>> 01f32582
 
     symmetry<3, double> symb(bis), symb_ref(bis);
     scalar_transf<double> tr0, tr1(-1.);
@@ -155,7 +143,6 @@
 
     //  Prepare reference data
 
-<<<<<<< HEAD
     dense_tensor<3, double, allocator_t> ta(dims), tb(dims), tb_ref(dims);
     tod_btconv<3>(bta).perform(ta);
     tod_add<3> refop(ta);
@@ -165,17 +152,6 @@
     refop.add_op(ta, permutation<3>().permute(0, 1).permute(0, 2), 1.0);
     refop.add_op(ta, permutation<3>().permute(0, 1).permute(1, 2), 1.0);
     refop.perform(cpus, true, 1.0, tb_ref);
-=======
-	dense_tensor<3, double, allocator_t> ta(dims), tb(dims), tb_ref(dims);
-	tod_btconv<3>(bta).perform(ta);
-	tod_add<3> refop(ta);
-	refop.add_op(ta, permutation<3>().permute(0, 1), -1.0);
-	refop.add_op(ta, permutation<3>().permute(0, 2), -1.0);
-	refop.add_op(ta, permutation<3>().permute(1, 2), -1.0);
-	refop.add_op(ta, permutation<3>().permute(0, 1).permute(0, 2), 1.0);
-	refop.add_op(ta, permutation<3>().permute(0, 1).permute(1, 2), 1.0);
-	refop.perform(cpus, true, 1.0, tb_ref);
->>>>>>> 01f32582
 
     //  Run the symmetrization operation
 
@@ -245,7 +221,6 @@
 
     //  Prepare reference data
 
-<<<<<<< HEAD
     dense_tensor<3, double, allocator_t> ta(dims), tb(dims), tb_ref(dims);
     tod_btconv<3>(bta).perform(ta);
     tod_add<3> refop(ta);
@@ -255,17 +230,6 @@
     refop.add_op(ta, permutation<3>().permute(0, 1).permute(0, 2), 1.0);
     refop.add_op(ta, permutation<3>().permute(0, 1).permute(1, 2), 1.0);
     refop.perform(cpus, true, 1.0, tb_ref);
-=======
-	dense_tensor<3, double, allocator_t> ta(dims), tb(dims), tb_ref(dims);
-	tod_btconv<3>(bta).perform(ta);
-	tod_add<3> refop(ta);
-	refop.add_op(ta, permutation<3>().permute(0, 1), 1.0);
-	refop.add_op(ta, permutation<3>().permute(0, 2), 1.0);
-	refop.add_op(ta, permutation<3>().permute(1, 2), 1.0);
-	refop.add_op(ta, permutation<3>().permute(0, 1).permute(0, 2), 1.0);
-	refop.add_op(ta, permutation<3>().permute(0, 1).permute(1, 2), 1.0);
-	refop.perform(cpus, true, 1.0, tb_ref);
->>>>>>> 01f32582
 
     //  Run the symmetrization operation
 
@@ -308,7 +272,6 @@
 
     cpu_pool cpus(1);
 
-<<<<<<< HEAD
     try {
 
     index<4> i1, i2;
@@ -371,68 +334,6 @@
     } catch(exception &e) {
         fail_test(testname, __FILE__, __LINE__, e.what());
     }
-=======
-	try {
-
-	index<4> i1, i2;
-	i2[0] = 10; i2[1] = 10; i2[2] = 10; i2[3] = 10;
-	dimensions<4> dims(index_range<4>(i1, i2));
-	block_index_space<4> bis(dims);
-	mask<4> m;
-	m[0] = true; m[1] = true; m[2] = true; m[3] = true;
-	bis.split(m, 2);
-	bis.split(m, 5);
-
-	block_tensor<4, double, allocator_t> bta(bis), btb(bis), btb_ref(bis);
-
-	//	Set up initial symmetry and fill in random input
-
-	{
-		block_tensor_ctrl<4, double> ctrla(bta);
-		ctrla.req_symmetry().insert(se_perm<4, double>(
-			permutation<4>().permute(2, 3), true));
-	}
-	btod_random<4>().perform(bta);
-	bta.set_immutable();
-
-	//	Prepare reference data
-
-	dense_tensor<4, double, allocator_t> ta(dims), tb(dims), tb_ref(dims);
-	tod_btconv<4>(bta).perform(ta);
-	tod_add<4> refop(ta);
-	refop.add_op(ta, permutation<4>().permute(0, 1), 1.0);
-	refop.add_op(ta, permutation<4>().permute(0, 2), 1.0);
-	refop.add_op(ta, permutation<4>().permute(1, 2), 1.0);
-	refop.add_op(ta, permutation<4>().permute(0, 1).permute(0, 2), 1.0);
-	refop.add_op(ta, permutation<4>().permute(0, 1).permute(1, 2), 1.0);
-	refop.perform(cpus, true, 1.0, tb_ref);
-
-	//	Run the symmetrization operation
-
-	btod_copy<4> op_copy(bta);
-	btod_symmetrize3<4>(op_copy, 0, 1, 2, true).perform(btb);
-	tod_btconv<4>(btb).perform(tb);
-
-	//	Compare against the reference: symmetry and data
-
-	symmetry<4, double> symb(bis), symb_ref(bis);
-	{
-		block_tensor_ctrl<4, double> ctrlb(btb);
-		so_copy<4, double>(ctrlb.req_const_symmetry()).perform(symb);
-	}
-	symb_ref.insert(se_perm<4, double>(
-		permutation<4>().permute(0, 1), true));
-	symb_ref.insert(se_perm<4, double>(
-		permutation<4>().permute(0, 1).permute(1, 2), true));
-
-	compare_ref<4>::compare(testname, symb, symb_ref);
-
-	compare_ref<4>::compare(testname, tb, tb_ref, 1e-15);
-
-	} catch(exception &e) {
-		fail_test(testname, __FILE__, __LINE__, e.what());
-	}
->>>>>>> 01f32582
 
 }
 
@@ -448,7 +349,6 @@
 
     cpu_pool cpus(1);
 
-<<<<<<< HEAD
     try {
 
     index<3> i1, i2;
@@ -539,96 +439,6 @@
     } catch(exception &e) {
         fail_test(testname, __FILE__, __LINE__, e.what());
     }
-=======
-	try {
-
-	index<3> i1, i2;
-	i2[0] = 9; i2[1] = 9; i2[2] = 9;
-	dimensions<3> dims(index_range<3>(i1, i2));
-	block_index_space<3> bis(dims);
-	mask<3> m;
-	m[0] = true; m[1] = true; m[2] = true;
-	bis.split(m, 2);
-	bis.split(m, 5);
-	bis.split(m, 7);
-
-	block_tensor<3, double, allocator_t> bta(bis), btb(bis), btb_ref(bis);
-
-	//	Set up initial symmetry and fill in random input
-
-	{
-		index<3> i000, i001, i010, i011, i100, i101, i110, i111;
-		i110[0] = 1; i110[1] = 1; i001[2] = 1;
-		i101[0] = 1; i010[1] = 1; i101[2] = 1;
-		i100[0] = 1; i011[1] = 1; i011[2] = 1;
-		i111[0] = 1; i111[1] = 1; i111[2] = 1;
-		block_tensor_ctrl<3, double> ctrla(bta);
-		se_part<3, double> p(bis, m, 2);
-		p.add_map(i000, i111, true);
-		p.add_map(i001, i110, true);
-		p.add_map(i010, i101, true);
-		p.add_map(i011, i100, true);
-		ctrla.req_symmetry().insert(p);
-	}
-	btod_random<3>().perform(bta);
-	bta.set_immutable();
-
-	//	Prepare reference data
-
-	dense_tensor<3, double, allocator_t> ta(dims), tb(dims), tb_ref(dims);
-	tod_btconv<3>(bta).perform(ta);
-	tod_add<3> refop(ta);
-	refop.add_op(ta, permutation<3>().permute(0, 1), 1.0);
-	refop.add_op(ta, permutation<3>().permute(0, 2), 1.0);
-	refop.add_op(ta, permutation<3>().permute(1, 2), 1.0);
-	refop.add_op(ta, permutation<3>().permute(0, 1).permute(0, 2), 1.0);
-	refop.add_op(ta, permutation<3>().permute(0, 1).permute(1, 2), 1.0);
-	refop.perform(cpus, true, 1.0, tb_ref);
-
-	symmetry<3, double> symb(bis), symb_ref(bis);
-	symb_ref.insert(se_perm<3, double>(
-		permutation<3>().permute(0, 1), true));
-	symb_ref.insert(se_perm<3, double>(
-		permutation<3>().permute(0, 2), true));
-	{
-		index<3> i000, i001, i010, i011, i100, i101, i110, i111;
-		i110[0] = 1; i110[1] = 1; i001[2] = 1;
-		i101[0] = 1; i010[1] = 1; i101[2] = 1;
-		i100[0] = 1; i011[1] = 1; i011[2] = 1;
-		i111[0] = 1; i111[1] = 1; i111[2] = 1;
-		block_tensor_ctrl<3, double> ctrla(bta);
-		se_part<3, double> p(bis, m, 2);
-		p.add_map(i000, i111, true);
-		p.add_map(i001, i110, true);
-		p.add_map(i010, i101, true);
-		p.add_map(i011, i100, true);
-		symb_ref.insert(p);
-	}
-
-	//	Run the symmetrization operation
-
-	btod_copy<3> op_copy(bta);
-	btod_symmetrize3<3> op_sym(op_copy, 0, 1, 2, true);
-
-	compare_ref<3>::compare(testname, op_sym.get_symmetry(), symb_ref);
-
-	op_sym.perform(btb);
-	tod_btconv<3>(btb).perform(tb);
-
-	//	Compare against the reference: symmetry and data
-
-	{
-		block_tensor_ctrl<3, double> ctrlb(btb);
-		so_copy<3, double>(ctrlb.req_const_symmetry()).perform(symb);
-	}
-
-	compare_ref<3>::compare(testname, symb, symb_ref);
-	compare_ref<3>::compare(testname, tb, tb_ref, 1e-15);
-
-	} catch(exception &e) {
-		fail_test(testname, __FILE__, __LINE__, e.what());
-	}
->>>>>>> 01f32582
 
 }
 
@@ -644,7 +454,6 @@
 
     cpu_pool cpus(1);
 
-<<<<<<< HEAD
     try {
 
     index<6> i1, i2;
@@ -719,81 +528,6 @@
     } catch(exception &e) {
         fail_test(testname, __FILE__, __LINE__, e.what());
     }
-=======
-	try {
-
-	index<6> i1, i2;
-	i2[0] = 5; i2[1] = 5; i2[2] = 5; i2[3] = 7; i2[4] = 7; i2[5] = 7;
-	dimensions<6> dims(index_range<6>(i1, i2));
-	block_index_space<6> bis(dims);
-
-	block_tensor<6, double, allocator_t> bta(bis), btb(bis);
-
-	//	Set up initial symmetry and fill in random input
-
-	{
-		block_tensor_ctrl<6, double> ctrla(bta);
-		ctrla.req_symmetry().insert(se_perm<6, double>(
-			permutation<6>().permute(0, 1), false));
-		ctrla.req_symmetry().insert(se_perm<6, double>(
-			permutation<6>().permute(4, 5), false));
-	}
-
-	btod_random<6>().perform(bta);
-	bta.set_immutable();
-
-	//	Prepare reference data
-
-	dense_tensor<6, double, allocator_t> ta(dims), ta1(dims), tb(dims),
-		tb_ref(dims);
-	tod_btconv<6>(bta).perform(ta);
-	tod_add<6> refop1(ta);
-	refop1.add_op(ta, permutation<6>().permute(0, 1), -1.0);
-	refop1.add_op(ta, permutation<6>().permute(0, 2), -1.0);
-	refop1.add_op(ta, permutation<6>().permute(1, 2), -1.0);
-	refop1.add_op(ta, permutation<6>().permute(0, 1).permute(0, 2), 1.0);
-	refop1.add_op(ta, permutation<6>().permute(0, 1).permute(1, 2), 1.0);
-	refop1.perform(cpus, true, 1.0, ta1);
-	tod_add<6> refop2(ta1);
-	refop2.add_op(ta1, permutation<6>().permute(3, 4), -1.0);
-	refop2.add_op(ta1, permutation<6>().permute(3, 5), -1.0);
-	refop2.add_op(ta1, permutation<6>().permute(4, 5), -1.0);
-	refop2.add_op(ta1, permutation<6>().permute(3, 4).permute(3, 5), 1.0);
-	refop2.add_op(ta1, permutation<6>().permute(3, 4).permute(4, 5), 1.0);
-	refop2.perform(cpus, true, 1.0, tb_ref);
-
-	//	Run the symmetrization operation
-
-	btod_copy<6> op_copy(bta);
-	btod_symmetrize3<6> op_sym3(op_copy, 0, 1, 2, false);
-	btod_symmetrize3<6>(op_sym3, 3, 4, 5, false).perform(btb);
-
-	tod_btconv<6>(btb).perform(tb);
-
-	//	Compare against the reference: symmetry and data
-
-	symmetry<6, double> symb(bis), symb_ref(bis);
-	{
-		block_tensor_ctrl<6, double> ctrlb(btb);
-		so_copy<6, double>(ctrlb.req_const_symmetry()).perform(symb);
-	}
-	symb_ref.insert(se_perm<6, double>(
-		permutation<6>().permute(0, 1), false));
-	symb_ref.insert(se_perm<6, double>(
-		permutation<6>().permute(0, 1).permute(1, 2), false));
-	symb_ref.insert(se_perm<6, double>(
-		permutation<6>().permute(3, 4), false));
-	symb_ref.insert(se_perm<6, double>(
-		permutation<6>().permute(3, 4).permute(4, 5), false));
-
-	compare_ref<6>::compare(testname, symb, symb_ref);
-
-	compare_ref<6>::compare(testname, tb, tb_ref, 1e-15);
-
-	} catch(exception &e) {
-		fail_test(testname, __FILE__, __LINE__, e.what());
-	}
->>>>>>> 01f32582
 
 }
 
@@ -809,7 +543,6 @@
 
     cpu_pool cpus(1);
 
-<<<<<<< HEAD
     try {
 
     index<6> i1, i2;
@@ -894,91 +627,6 @@
     } catch(exception &e) {
         fail_test(testname, __FILE__, __LINE__, e.what());
     }
-=======
-	try {
-
-	index<6> i1, i2;
-	i2[0] = 5; i2[1] = 5; i2[2] = 5; i2[3] = 7; i2[4] = 7; i2[5] = 7;
-	dimensions<6> dims(index_range<6>(i1, i2));
-	block_index_space<6> bis(dims);
-
-	block_tensor<6, double, allocator_t> bta(bis), btb(bis);
-
-	//	Set up initial symmetry and fill in random input
-
-	{
-		block_tensor_ctrl<6, double> ctrla(bta), ctrlb(btb);
-		ctrla.req_symmetry().insert(se_perm<6, double>(
-			permutation<6>().permute(0, 1), false));
-		ctrla.req_symmetry().insert(se_perm<6, double>(
-			permutation<6>().permute(4, 5), false));
-		ctrlb.req_symmetry().insert(se_perm<6, double>(
-			permutation<6>().permute(0, 1), false));
-		ctrlb.req_symmetry().insert(se_perm<6, double>(
-			permutation<6>().permute(1, 2), false));
-		ctrlb.req_symmetry().insert(se_perm<6, double>(
-			permutation<6>().permute(3, 4), false));
-		ctrlb.req_symmetry().insert(se_perm<6, double>(
-			permutation<6>().permute(4, 5), false));
-	}
-
-	btod_random<6>().perform(bta);
-	btod_random<6>().perform(btb);
-	bta.set_immutable();
-
-	//	Prepare reference data
-
-	dense_tensor<6, double, allocator_t> ta(dims), ta1(dims), tb(dims),
-		tb_ref(dims);
-	tod_btconv<6>(bta).perform(ta);
-	tod_btconv<6>(btb).perform(tb_ref);
-	tod_add<6> refop1(ta);
-	refop1.add_op(ta, permutation<6>().permute(0, 1), -1.0);
-	refop1.add_op(ta, permutation<6>().permute(0, 2), -1.0);
-	refop1.add_op(ta, permutation<6>().permute(1, 2), -1.0);
-	refop1.add_op(ta, permutation<6>().permute(0, 1).permute(0, 2), 1.0);
-	refop1.add_op(ta, permutation<6>().permute(0, 1).permute(1, 2), 1.0);
-	refop1.perform(cpus, true, 1.0, ta1);
-	tod_add<6> refop2(ta1);
-	refop2.add_op(ta1, permutation<6>().permute(3, 4), -1.0);
-	refop2.add_op(ta1, permutation<6>().permute(3, 5), -1.0);
-	refop2.add_op(ta1, permutation<6>().permute(4, 5), -1.0);
-	refop2.add_op(ta1, permutation<6>().permute(3, 4).permute(3, 5), 1.0);
-	refop2.add_op(ta1, permutation<6>().permute(3, 4).permute(4, 5), 1.0);
-	refop2.perform(cpus, false, 2.0, tb_ref);
-
-	//	Run the symmetrization operation
-
-	btod_copy<6> op_copy(bta);
-	btod_symmetrize3<6> op_sym3(op_copy, 0, 1, 2, false);
-	btod_symmetrize3<6>(op_sym3, 3, 4, 5, false).perform(btb, 2.0);
-
-	tod_btconv<6>(btb).perform(tb);
-
-	//	Compare against the reference: symmetry and data
-
-	symmetry<6, double> symb(bis), symb_ref(bis);
-	{
-		block_tensor_ctrl<6, double> ctrlb(btb);
-		so_copy<6, double>(ctrlb.req_const_symmetry()).perform(symb);
-	}
-	symb_ref.insert(se_perm<6, double>(
-		permutation<6>().permute(0, 1), false));
-	symb_ref.insert(se_perm<6, double>(
-		permutation<6>().permute(0, 1).permute(1, 2), false));
-	symb_ref.insert(se_perm<6, double>(
-		permutation<6>().permute(3, 4), false));
-	symb_ref.insert(se_perm<6, double>(
-		permutation<6>().permute(3, 4).permute(4, 5), false));
-
-	compare_ref<6>::compare(testname, symb, symb_ref);
-
-	compare_ref<6>::compare(testname, tb, tb_ref, 1e-15);
-
-	} catch(exception &e) {
-		fail_test(testname, __FILE__, __LINE__, e.what());
-	}
->>>>>>> 01f32582
 
 }
 
