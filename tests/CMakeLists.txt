set(SRC_CORE
    core/libtensor_core_tests.C
    core/libtensor_core_suite.C
    core/abs_index_test.C
    core/block_index_space_test.C
    core/block_index_space_product_builder_test.C
    core/block_index_subspace_builder_test.C
    core/block_map_test.C
    core/block_tensor_test.C
    core/combined_orbits_test.C
    core/contraction2_list_builder_test.C
    core/contraction2_test.C
    core/dense_tensor_test.C
    core/dimensions_test.C
    core/direct_block_tensor_test.C
    core/immutable_test.C
    core/index_test.C
    core/index_range_test.C
    core/magic_dimensions_test.C
    core/mask_test.C
    core/orbit_test.C
    core/orbit_list_test.C
    core/permutation_test.C
    core/permutation_builder_test.C
    core/permutation_generator_test.C
    core/sequence_test.C
    core/sequence_generator_test.C
    core/short_orbit_test.C
    core/subgroup_orbits_test.C
    core/symmetry_test.C
    core/symmetry_element_set_test.C
    core/transf_list_test.C
    core/version_test.C
)

set(SRC_TOD
    tod/libtensor_tod_tests.C
    tod/libtensor_tod_suite.C
    tod/tod_add_test.C
    tod/tod_apply_test.C
    tod/tod_btconv_test.C
    tod/tod_compare_test.C
    tod/to_contract2_dims_test.C
    tod/tod_contract2_test.C
    tod/tod_copy_test.C
    tod/tod_copy_wnd_test.C
    tod/tod_diag_test.C
    tod/tod_dirsum_test.C
    tod/tod_dotprod_test.C
    tod/tod_ewmult2_test.C
    tod/tod_extract_test.C
    tod/tod_import_raw_test.C
    tod/tod_import_raw_stream_test.C
    tod/tod_mult_test.C
    tod/tod_mult1_test.C
    tod/tod_random_test.C
    tod/tod_scale_test.C
    tod/tod_scatter_test.C
    tod/tod_select_test.C
    tod/tod_set_diag_test.C
    tod/tod_set_elem_test.C
    tod/tod_set_test.C
    tod/tod_size_test.C
    tod/tod_trace_test.C
    tod/tod_vmpriority_test.C
)

set(SRC_DIAG_TENSOR
    diag_tensor/libtensor_diag_tensor_tests.C
    diag_tensor/libtensor_diag_tensor_suite.C
    diag_tensor/diag_tensor_test.C
    diag_tensor/diag_tensor_space_test.C
    diag_tensor/diag_tensor_subspace_test.C
    diag_tensor/diag_to_add_space_test.C
    diag_tensor/diag_to_contract2_space_test.C
    diag_tensor/diag_tod_adjust_space_test.C
    diag_tensor/diag_tod_contract2_test.C
    diag_tensor/diag_tod_contract2_part_test.C
    diag_tensor/diag_tod_copy_test.C
    diag_tensor/diag_tod_dotprod_test.C
    diag_tensor/diag_tod_mult1_test.C
    diag_tensor/diag_tod_random_test.C
    diag_tensor/diag_tod_set_test.C
    diag_tensor/tod_conv_diag_tensor_test.C
)

set(SRC_DIAG_BLOCK_TENSOR
    diag_block_tensor/libtensor_diag_block_tensor_tests.C
    diag_block_tensor/libtensor_diag_block_tensor_suite.C
    diag_block_tensor/diag_block_tensor_test.C
    diag_block_tensor/diag_btod_contract2_test.C
    diag_block_tensor/diag_btod_copy_test.C
    diag_block_tensor/diag_btod_random_test.C
    diag_block_tensor/tod_conv_diag_block_tensor_test.C
)

set(SRC_SYMMETRY
    symmetry/adjacency_list_test.C
    symmetry/block_labeling_test.C
    symmetry/combine_label_test.C
    symmetry/combine_part_test.C
    symmetry/eval_sequence_list_test.C
    symmetry/er_merge_test.C
    symmetry/er_optimize_test.C
    symmetry/er_reduce_test.C
    symmetry/evaluation_rule_test.C
    symmetry/libtensor_symmetry_tests.C
    symmetry/libtensor_symmetry_suite.C
    symmetry/permutation_group_test.C
    symmetry/point_group_table_test.C
    symmetry/product_rule_test.C
    symmetry/product_table_container_test.C
    symmetry/se_label_test_base.C
    symmetry/se_label_test.C
    symmetry/se_part_test.C
    symmetry/se_perm_test.C
    symmetry/so_apply_se_label_test.C
    symmetry/so_apply_se_part_test.C
    symmetry/so_apply_se_perm_test.C
    symmetry/so_apply_test.C
    symmetry/so_copy_test.C
    symmetry/so_dirprod_se_label_test.C
    symmetry/so_dirprod_se_part_test.C
    symmetry/so_dirprod_se_perm_test.C
    symmetry/so_dirprod_test.C
    symmetry/so_dirsum_se_label_test.C
    symmetry/so_dirsum_se_part_test.C
    symmetry/so_dirsum_se_perm_test.C
    symmetry/so_dirsum_test.C
    symmetry/so_merge_se_label_test.C
    symmetry/so_merge_se_part_test.C
    symmetry/so_merge_se_perm_test.C
    symmetry/so_merge_test.C
    symmetry/so_permute_se_label_test.C
    symmetry/so_permute_se_part_test.C
    symmetry/so_permute_se_perm_test.C
    symmetry/so_reduce_se_label_test.C
    symmetry/so_reduce_se_part_test.C
    symmetry/so_reduce_se_perm_test.C
    symmetry/so_reduce_test.C
    symmetry/so_symmetrize_se_label_test.C
    symmetry/so_symmetrize_se_part_test.C
    symmetry/so_symmetrize_test.C
    symmetry/symmetry_element_set_adapter_test.C
)

set(SRC_BTOD
    btod/libtensor_btod_tests.C
    btod/libtensor_btod_suite.C
    btod/addition_schedule_test.C
    btod/bto_contract2_bis_test.C
    btod/bto_contract2_sym_test.C
    btod/btod_add_test.C
    btod/btod_apply_test.C
    btod/btod_compare_test.C
    btod/btod_contract2_test.C
    btod/btod_contract3_test.C
    btod/btod_copy_test.C
    btod/btod_diag_test.C
    btod/btod_diagonalize_test.C
    btod/btod_dirsum_test.C
    btod/btod_dotprod_test.C
    btod/btod_ewmult2_test.C
    btod/btod_extract_test.C
    btod/btod_import_raw_test.C
    btod/btod_import_raw_stream_test.C
    btod/btod_mult_test.C
    btod/btod_mult1_test.C
    btod/btod_print_test.C
    btod/btod_random_test.C
    btod/btod_read_test.C
    btod/btod_scale_test.C
    btod/btod_select_test.C
    btod/btod_set_diag_test.C
    btod/btod_set_elem_test.C
    btod/btod_set_test.C
    btod/btod_sum_test.C
    btod/btod_symcontract3_test.C
    btod/btod_symmetrize2_test.C
    btod/btod_symmetrize3_test.C
    btod/btod_symmetrize4_test.C
    btod/btod_trace_test.C
    btod/btod_tridiagonalize_test.C
    btod/btod_vmpriority_test.C
    btod/gen_bto_aux_add_test.C
    btod/gen_bto_aux_copy_test.C
    btod/gen_bto_contract2_clst_builder_test.C
    btod/gen_bto_dirsum_sym_test.C
    btod/gen_bto_symcontract2_sym_test.C
    btod/gen_bto_unfold_symmetry_test.C
)

set(SRC_LINALG
    linalg/libtensor_linalg_tests.C
    linalg/libtensor_linalg_suite.C
    linalg/linalg_add_i_i_x_x_test.C
    linalg/linalg_copy_ij_ji_test.C
    linalg/linalg_mul2_x_p_p_test.C
    linalg/linalg_mul2_i_i_i_x_test.C
    linalg/linalg_mul2_i_i_x_test.C
    linalg/linalg_mul2_x_pq_pq_test.C
    linalg/linalg_mul2_x_pq_qp_test.C
    linalg/linalg_mul2_i_ip_p_x_test.C
    linalg/linalg_mul2_i_pi_p_x_test.C
    linalg/linalg_mul2_ij_i_j_x_test.C
    linalg/linalg_mul2_i_ipq_qp_x_test.C
    linalg/linalg_mul2_ij_ip_jp_x_test.C
    linalg/linalg_mul2_ij_ip_pj_x_test.C
    linalg/linalg_mul2_ij_pi_jp_x_test.C
    linalg/linalg_mul2_ij_pi_pj_x_test.C
)

set(SRC_EXPR
    expr/libtensor_expr_tests.C
    expr/libtensor_expr_suite.C
    expr/expr_tree_test.C
    expr/graph_test.C
    expr/node_add_test.C
    expr/node_contract_test.C
    expr/node_diag_test.C
    expr/node_dot_product_test.C
    expr/node_ident_any_tensor_test.C
    expr/node_product_test.C
    expr/node_scalar_test.C
    expr/node_trace_test.C
    expr/node_transform_test.C
)

set(SRC_IFACE
    iface/libtensor_iface_tests.C
    iface/libtensor_iface_suite.C
    iface/any_tensor_test.C
    iface/bispace_expr_test.C
    iface/bispace_test.C
    iface/btensor_test.C
    iface/contract_test.C
    iface/diag_test.C
    iface/direct_product_test.C
    iface/dirsum_test.C
    iface/dot_product_test.C
    iface/eval_btensor_double_test.C
    iface/eval_register_test.C
    iface/ewmult_test.C
    iface/expr_test.C
    iface/expr_tensor_test.C
    iface/letter_expr_test.C
    iface/letter_test.C
    iface/mult_test.C
    iface/symm_test.C
    iface/trace_test.C
)

set(SRC_BLOCK_SPARSE
    block_sparse/libtensor_block_sparse_tests.C
    block_sparse/libtensor_block_sparse_suite.C
    block_sparse/sparse_bispace_test.C
    block_sparse/sparse_btensor_test.C
    block_sparse/block_kernels_test.C
    block_sparse/block_loop_test.C
    block_sparse/sparse_loop_list_test.C
    block_sparse/sparsity_fuser_test.C
    block_sparse/sparse_loop_grouper_test.C
    block_sparse/sparse_block_tree_iterator_test.C
    block_sparse/sparse_block_tree_test.C
    block_sparse/direct_sparse_btensor_test.C
    block_sparse/blas_isomorphism_test.C
    block_sparse/batch_kernels_test.C
    block_sparse/batch_list_builder_test.C
    block_sparse/subspace_iterator_test.C
    block_sparse/batch_provider_test.C

    block_sparse/test_fixtures/permute_3d_sparse_120_test_f.C
    block_sparse/test_fixtures/contract2_test_f.C
)

set(SRC_BLOCK_SPARSE_BENCHMARK
    block_sparse/libtensor_block_sparse_benchmark.C 
    block_sparse/timer.C
)

set(TARGETS
    libtensor_core_tests
    libtensor_tod_tests
    libtensor_diag_tensor_tests
    libtensor_diag_block_tensor_tests
    libtensor_btod_tests
    libtensor_expr_tests
    libtensor_iface_tests
    libtensor_linalg_tests
    libtensor_symmetry_tests
    libtensor_block_sparse_benchmark
    libtensor_block_sparse_tests
    sparse_block_tree_benchmark
)

add_executable(libtensor_core_tests ${SRC_CORE})
add_executable(libtensor_btod_tests ${SRC_BTOD})
add_executable(libtensor_expr_tests ${SRC_EXPR})
add_executable(libtensor_iface_tests ${SRC_IFACE})
add_executable(libtensor_linalg_tests ${SRC_LINALG})
add_executable(libtensor_symmetry_tests ${SRC_SYMMETRY})
add_executable(libtensor_tod_tests ${SRC_TOD})
add_executable(libtensor_diag_tensor_tests ${SRC_DIAG_TENSOR})
add_executable(libtensor_diag_block_tensor_tests ${SRC_DIAG_BLOCK_TENSOR})
add_executable(libtensor_block_sparse_benchmark ${SRC_BLOCK_SPARSE_BENCHMARK})
add_executable(libtensor_block_sparse_tests ${SRC_BLOCK_SPARSE})
add_executable(sparse_block_tree_benchmark block_sparse/sparse_block_tree_benchmark.C block_sparse/timer.C)

include(${LIBTEST_DIR}/cmake/SetupLibTest.txt)

set_property(TARGET ${TARGETS} APPEND PROPERTY
    COMPILE_DEFINITIONS_DEBUG LIBTENSOR_DEBUG)
if(HAVE_LIBVMM)
    set_property(TARGET ${TARGETS} APPEND PROPERTY
        COMPILE_DEFINITIONS_DEBUG LIBVMM_DEBUG)
else(HAVE_LIBVMM)
    set_property(TARGET ${TARGETS} APPEND PROPERTY
        COMPILE_DEFINITIONS WITHOUT_LIBVMM)
endif(HAVE_LIBVMM)

foreach(TARGET ${TARGETS})
target_link_libraries(${TARGET}
    tensor tensor_core tensor_block_sparse
    ${LIBTENSOR_DEP_LIBS} ${LIBVMM_LIBS} ${LIBUTIL_LIBS} test)
endforeach(TARGET)

<<<<<<< HEAD
# Want custom address sanitizer flags so add later
#target_link_libraries(libtensor_block_sparse_tests tensor ${LIBTENSOR_DEP_LIBS} ${LIBVMM_LIBS} ${LIBUTIL_LIBS} test)

# Need custom flags for this so that expensive bounds checking code is not enabled, so we add it after
# Want optimization but also debug symbols for profiling
set_property(TARGET libtensor_block_sparse_benchmark APPEND PROPERTY CMAKE_CXX_FLAGS_RELEASE -g)
#target_link_libraries(libtensor_block_sparse_benchmark tensor ${LIBTENSOR_DEP_LIBS} ${LIBVMM_LIBS} ${LIBUTIL_LIBS} test)

=======
# Need custom flags for this so that expensive bounds checking code is not enabled, so we add it after
# Want optimization but also debug symbols for profiling
set_property(TARGET libtensor_block_sparse_benchmark APPEND PROPERTY CMAKE_CXX_FLAGS_RELEASE -g)
set_property(TARGET sparse_block_tree_benchmark  APPEND PROPERTY CMAKE_CXX_FLAGS_RELEASE -g)
>>>>>>> 60bd96e0
<|MERGE_RESOLUTION|>--- conflicted
+++ resolved
@@ -324,18 +324,7 @@
     ${LIBTENSOR_DEP_LIBS} ${LIBVMM_LIBS} ${LIBUTIL_LIBS} test)
 endforeach(TARGET)
 
-<<<<<<< HEAD
-# Want custom address sanitizer flags so add later
-#target_link_libraries(libtensor_block_sparse_tests tensor ${LIBTENSOR_DEP_LIBS} ${LIBVMM_LIBS} ${LIBUTIL_LIBS} test)
-
 # Need custom flags for this so that expensive bounds checking code is not enabled, so we add it after
 # Want optimization but also debug symbols for profiling
 set_property(TARGET libtensor_block_sparse_benchmark APPEND PROPERTY CMAKE_CXX_FLAGS_RELEASE -g)
-#target_link_libraries(libtensor_block_sparse_benchmark tensor ${LIBTENSOR_DEP_LIBS} ${LIBVMM_LIBS} ${LIBUTIL_LIBS} test)
-
-=======
-# Need custom flags for this so that expensive bounds checking code is not enabled, so we add it after
-# Want optimization but also debug symbols for profiling
-set_property(TARGET libtensor_block_sparse_benchmark APPEND PROPERTY CMAKE_CXX_FLAGS_RELEASE -g)
-set_property(TARGET sparse_block_tree_benchmark  APPEND PROPERTY CMAKE_CXX_FLAGS_RELEASE -g)
->>>>>>> 60bd96e0
+set_property(TARGET sparse_block_tree_benchmark  APPEND PROPERTY CMAKE_CXX_FLAGS_RELEASE -g)