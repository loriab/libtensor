--- conflicted
+++ resolved
@@ -3,10 +3,7 @@
     core/libtensor_core_suite.C
     core/abs_index_test.C
     core/block_index_space_test.C
-<<<<<<< HEAD
     core/block_index_space_product_builder_test.C
-=======
->>>>>>> 01f32582
     core/block_index_subspace_builder_test.C
     core/block_map_test.C
     core/block_tensor_test.C
@@ -22,10 +19,7 @@
     core/orbit_list_test.C
     core/permutation_test.C
     core/permutation_builder_test.C
-<<<<<<< HEAD
     core/permutation_generator_test.C
-=======
->>>>>>> 01f32582
     core/sequence_test.C
     core/symmetry_test.C
     core/symmetry_element_set_test.C
@@ -66,7 +60,6 @@
 )
 
 set(SRC_SYMMETRY
-<<<<<<< HEAD
     symmetry/block_labeling_test.C
     symmetry/combine_part_test.C
     symmetry/evaluation_rule_test.C
@@ -103,53 +96,6 @@
     symmetry/so_reduce_se_part_test.C
     symmetry/so_reduce_se_perm_test.C
     symmetry/so_reduce_test.C
-=======
-    symmetry/libtensor_symmetry_tests.C
-    symmetry/libtensor_symmetry_suite.C
-    symmetry/partition_set_test.C
-    symmetry/permutation_group_test.C
-    symmetry/point_group_table_test.C
-    symmetry/product_table_container_test.C
-    symmetry/se_label_test.C
-    symmetry/se_part_test.C
-    symmetry/se_perm_test.C
-    symmetry/so_add_impl_label_test.C
-    symmetry/so_add_impl_part_test.C
-    symmetry/so_add_impl_perm_test.C
-    symmetry/so_add_test.C
-    symmetry/so_apply_impl_label_test.C
-    symmetry/so_apply_impl_part_test.C
-    symmetry/so_apply_impl_perm_test.C
-    symmetry/so_apply_test.C
-    symmetry/so_concat_impl_label_test.C
-    symmetry/so_concat_impl_part_test.C
-    symmetry/so_concat_impl_perm_test.C
-    symmetry/so_concat_test.C
-    symmetry/so_copy_test.C
-    symmetry/so_merge_impl_label_test.C
-    symmetry/so_merge_impl_part_test.C
-    symmetry/so_merge_impl_perm_test.C
-    symmetry/so_merge_test.C
-    symmetry/so_mult_impl_label_test.C
-    symmetry/so_mult_impl_part_test.C
-    symmetry/so_mult_impl_perm_test.C
-    symmetry/so_mult_test.C
-    symmetry/so_permute_impl_label_test.C
-    symmetry/so_permute_impl_part_test.C
-    symmetry/so_permute_impl_perm_test.C
-    symmetry/so_proj_down_impl_label_test.C
-    symmetry/so_proj_down_impl_part_test.C
-    symmetry/so_proj_down_impl_perm_test.C
-    symmetry/so_proj_down_test.C
-    symmetry/so_proj_up_impl_label_test.C
-    symmetry/so_proj_up_impl_part_test.C
-    symmetry/so_proj_up_impl_perm_test.C
-    symmetry/so_proj_up_test.C
-    symmetry/so_stabilize_impl_label_test.C
-    symmetry/so_stabilize_impl_part_test.C
-    symmetry/so_stabilize_impl_perm_test.C
-    symmetry/so_stabilize_test.C
->>>>>>> 01f32582
     symmetry/so_symmetrize_test.C
     symmetry/symmetry_element_set_adapter_test.C
 )
