#include <libtensor/btod/btod_random.h>
#include <libtensor/iface/iface.h>
#include "compare_ref.h"
#include "symm_test.h"

namespace libtensor {


void symm_test::perform() throw(libtest::test_exception) {

<<<<<<< HEAD
	test_symm2_contr_tt_1();
	test_symm2_contr_ee_1();
	test_asymm2_contr_tt_1();
	test_asymm2_contr_tt_2();
	test_asymm2_contr_tt_3();
	test_asymm2_contr_tt_4();
	test_asymm2_contr_ee_1();

	test_symm22_t_1();
	test_asymm22_t_1();
	test_symm22_t_2();
	test_asymm22_t_2();

	test_symm22_e_1();
	test_asymm22_e_1();
	test_symm22_e_2();
	test_asymm22_e_2();
=======
	libvmm::vm_allocator<double>::vmm().init(
		16, 16, 16777216, 16777216, 0.90, 0.05);

	try {

		//~ test_symm2_contr_tt_1();
		//~ test_symm2_contr_ee_1();
		//~ test_asymm2_contr_tt_1();
		//~ test_asymm2_contr_tt_2();
		//~ test_asymm2_contr_tt_3();
		//~ test_asymm2_contr_tt_4();
		test_asymm2_contr_tt_5();
		test_asymm2_contr_ee_1();

		test_symm22_t_1();
		test_asymm22_t_1();
		test_symm22_t_2();
		test_asymm22_t_2();

		test_symm22_e_1();
		test_asymm22_e_1();
		test_symm22_e_2();
		test_asymm22_e_2();

	} catch(...) {
		libvmm::vm_allocator<double>::vmm().shutdown();
		throw;
	}

	libvmm::vm_allocator<double>::vmm().shutdown();
>>>>>>> de20c0a5
}


void symm_test::test_symm2_contr_tt_1() throw(libtest::test_exception) {

	const char *testname = "symm_test::test_symm2_contr_tt_1()";

	try {

	bispace<1> sp_i(10), sp_a(20);
	bispace<2> sp_ia(sp_i|sp_a);
	bispace<4> sp_bcdi(sp_a|sp_a|sp_a|sp_i);
	bispace<4> sp_abcd(sp_a|sp_a|sp_a|sp_a);

	btensor<2> t1(sp_ia);
	btensor<4> t2(sp_bcdi);
	btensor<4> t3(sp_abcd), t3_ref(sp_abcd), t3_ref_tmp(sp_abcd);

	btod_random<2>().perform(t1);
	btod_random<4>().perform(t2);
	t1.set_immutable();
	t2.set_immutable();

	contraction2<1, 3, 1> contr;
	contr.contract(0, 3);
	btod_contract2<1, 3, 1> op(contr, t1, t2);
	op.perform(t3_ref_tmp);
	permutation<4> perm; perm.permute(0, 1);
	btod_copy<4>(t3_ref_tmp).perform(t3_ref);
	btod_copy<4>(t3_ref_tmp, perm).perform(t3_ref, 1.0);

	letter a, b, c, d, i;
	t3(a|b|c|d) = symm(a|b, contract(i, t1(i|a), t2(b|c|d|i)));

	compare_ref<4>::compare(testname, t3, t3_ref, 1e-15);

	} catch(exception &e) {
		fail_test(testname, __FILE__, __LINE__, e.what());
	}
}


void symm_test::test_symm2_contr_ee_1() throw(libtest::test_exception) {

	const char *testname = "symm_test::test_symm2_contr_ee_1()";

	try {

	bispace<1> sp_i(10), sp_a(20);
	bispace<2> sp_ia(sp_i|sp_a);
	bispace<4> sp_bcdi(sp_a|sp_a|sp_a|sp_i);
	bispace<4> sp_abcd(sp_a|sp_a|sp_a|sp_a);

	btensor<4> t1a(sp_bcdi), t1b(sp_bcdi), t1(sp_bcdi);
	btensor<2> t2a(sp_ia), t2b(sp_ia), t2(sp_ia);
	btensor<4> t3(sp_abcd), t3_ref_tmp(sp_abcd), t3_ref(sp_abcd);

	btod_random<4>().perform(t1a);
	btod_random<4>().perform(t1b);
	btod_random<2>().perform(t2a);
	btod_random<2>().perform(t2b);
	t1a.set_immutable();
	t1b.set_immutable();
	t2a.set_immutable();
	t2b.set_immutable();

	btod_add<4> op_add1(t1a);
	op_add1.add_op(t1b);
	op_add1.perform(t1);
	t1.set_immutable();

	btod_add<2> op_add2(t2a);
	op_add2.add_op(t2b);
	op_add2.perform(t2);
	t2.set_immutable();

	permutation<4> perm_c; perm_c.permute(1, 2).permute(1, 3);
	contraction2<3, 1, 1> contr(perm_c);
	contr.contract(3, 0);
	btod_contract2<3, 1, 1> op(contr, t1, t2);
	op.perform(t3_ref_tmp);

	permutation<4> perm_sym; perm_sym.permute(0, 1);
	btod_add<4> op_sym(t3_ref_tmp);
	op_sym.add_op(t3_ref_tmp, perm_sym);
	op_sym.perform(t3_ref);

	letter a, b, c, d, i;
	t3(a|b|c|d) = symm(a|b,
		contract(i, t1a(a|c|d|i) + t1b(a|c|d|i), t2a(i|b) + t2b(i|b)));

	compare_ref<4>::compare(testname, t3, t3_ref, 2e-14);

	} catch(exception &e) {
		fail_test(testname, __FILE__, __LINE__, e.what());
	}
}


void symm_test::test_asymm2_contr_tt_1() throw(libtest::test_exception) {

	const char *testname = "asym_contract_test::test_asymm2_contr_tt_1()";

	try {

	bispace<1> sp_i(10), sp_a(20);
	bispace<2> sp_ia(sp_i|sp_a);
	bispace<4> sp_bcdi(sp_a|sp_a|sp_a|sp_i);
	bispace<4> sp_abcd(sp_a|sp_a|sp_a|sp_a);

	btensor<2> t1(sp_ia);
	btensor<4> t2(sp_bcdi);
	btensor<4> t3(sp_abcd), t3_ref(sp_abcd), t3_ref_tmp(sp_abcd);

	btod_random<2>().perform(t1);
	btod_random<4>().perform(t2);
	t1.set_immutable();
	t2.set_immutable();

	contraction2<1, 3, 1> contr;
	contr.contract(0, 3);
	btod_contract2<1, 3, 1> op(contr, t1, t2);
	op.perform(t3_ref_tmp);
	permutation<4> perm; perm.permute(0, 1);
	btod_copy<4>(t3_ref_tmp).perform(t3_ref);
	btod_copy<4>(t3_ref_tmp, perm).perform(t3_ref, -1.0);

	letter a, b, c, d, i;
	t3(a|b|c|d) = asymm(a|b, contract(i, t1(i|a), t2(b|c|d|i)));

	compare_ref<4>::compare(testname, t3, t3_ref, 1e-15);

	} catch(exception &e) {
		fail_test(testname, __FILE__, __LINE__, e.what());
	}
}


void symm_test::test_asymm2_contr_tt_2() throw(libtest::test_exception) {

	const char *testname = "symm_test::test_asymm2_contr_tt_2()";

	try {

	bispace<1> sp_i(10), sp_a(20);
	bispace<2> sp_ab(sp_a&sp_a);
	bispace<4> sp_ijab(sp_i&sp_i|sp_a&sp_a);

	btensor<4> t0(sp_ijab);
	btensor<4> t1(sp_ijab);
	btensor<2> t2(sp_ab);
	btensor<4> t3(sp_ijab), t3_ref(sp_ijab), t3_ref_tmp(sp_ijab);

	btod_random<4>().perform(t0);
	btod_random<4>().perform(t1);
	btod_random<2>().perform(t2);
	t0.set_immutable();
	t1.set_immutable();
	t2.set_immutable();

	contraction2<3, 1, 1> contr;
	contr.contract(3, 1);
	btod_contract2<3, 1, 1> op(contr, t1, t2);
	op.perform(t3_ref_tmp);
	permutation<4> perm; perm.permute(2, 3);
	btod_copy<4>(t0).perform(t3_ref);
	btod_copy<4>(t3_ref_tmp).perform(t3_ref, 1.0);
	btod_copy<4>(t3_ref_tmp, perm).perform(t3_ref, -1.0);

	letter i, j, a, b, c;
	t3(i|j|a|b) = t0(i|j|a|b) + asymm(a|b, contract(c, t1(i|j|a|c), t2(b|c)));

	compare_ref<4>::compare(testname, t3, t3_ref, 2e-14);

	} catch(exception &e) {
		fail_test(testname, __FILE__, __LINE__, e.what());
	}
}


void symm_test::test_asymm2_contr_tt_3() throw(libtest::test_exception) {

	const char *testname = "symm_test::test_asymm2_contr_tt_3()";

	try {

	bispace<1> sp_i(10), sp_a(20);
	bispace<2> sp_ab(sp_a&sp_a);
	bispace<4> sp_ijab(sp_i&sp_i|sp_a&sp_a);

	btensor<4> t1(sp_ijab);
	btensor<2> t2(sp_ab);
	btensor<4> t3(sp_ijab), t3_ref(sp_ijab), t3_ref_tmp(sp_ijab);

	btod_random<4>().perform(t1);
	btod_random<2>().perform(t2);
	t1.set_immutable();
	t2.set_immutable();

	contraction2<3, 1, 1> contr;
	contr.contract(3, 1);
	btod_contract2<3, 1, 1> op(contr, t1, t2);
	op.perform(t3_ref_tmp);
	permutation<4> perm; perm.permute(2, 3);
	btod_copy<4>(t3_ref_tmp).perform(t3_ref, 1.5);
	btod_copy<4>(t3_ref_tmp, perm).perform(t3_ref, -1.5);

	letter i, j, a, b, c;
	t3(i|j|a|b) = 1.5 * asymm(a|b, contract(c, t1(i|j|a|c), t2(b|c)));

	compare_ref<4>::compare(testname, t3, t3_ref, 2e-14);

	} catch(exception &e) {
		fail_test(testname, __FILE__, __LINE__, e.what());
	}
}


void symm_test::test_asymm2_contr_tt_4() throw(libtest::test_exception) {

	const char *testname = "symm_test::test_asymm2_contr_tt_4()";

	try {

	bispace<1> sp_i(10), sp_a(20);
	bispace<2> sp_ab(sp_a&sp_a);
	bispace<4> sp_ijab(sp_i&sp_i|sp_a&sp_a);

	btensor<4> t1(sp_ijab);
	btensor<2> t2(sp_ab);
	btensor<4> t3(sp_ijab), t3_ref(sp_ijab), t3_ref_tmp(sp_ijab);

	btod_random<4>().perform(t1);
	btod_random<2>().perform(t2);
	t1.set_immutable();
	t2.set_immutable();

	contraction2<3, 1, 1> contr;
	contr.contract(3, 1);
	btod_contract2<3, 1, 1> op(contr, t1, t2);
	op.perform(t3_ref_tmp);
	permutation<4> perm; perm.permute(2, 3);
	btod_copy<4>(t3_ref_tmp).perform(t3_ref, 3.0);
	btod_copy<4>(t3_ref_tmp, perm).perform(t3_ref, -3.0);

	letter i, j, a, b, c;
	t3(i|j|a|b) = 1.5 * asymm(a|b, contract(c, t1(i|j|a|c), t2(b|c))) * 2.0;

	compare_ref<4>::compare(testname, t3, t3_ref, 2e-14);

	} catch(exception &e) {
		fail_test(testname, __FILE__, __LINE__, e.what());
	}
}


<<<<<<< HEAD
=======
void symm_test::test_asymm2_contr_tt_5() throw(libtest::test_exception) {

	const char *testname = "symm_test::test_asymm2_contr_tt_5()";

	try {

	bispace<1> sp_i(10), sp_a(20), sp_k(11);
	sp_i.split(3).split(5);
	sp_a.split(6).split(13);
	bispace<4> sp_ijka(sp_i&sp_i|sp_k|sp_a), sp_kija(sp_k|sp_i&sp_i|sp_a);
	bispace<4> sp_ijab(sp_i&sp_i|sp_a&sp_a);

	btensor<4> t1(sp_ijka), t2(sp_kija), t3(sp_ijab), t4(sp_ijka),
		t4_ref(sp_ijka), tt1(sp_ijka);

	btod_random<4>().perform(t1);
	btod_random<4>().perform(t2);
	btod_random<4>().perform(t3);
	t1.set_immutable();
	t2.set_immutable();
	t3.set_immutable();

	contraction2<2, 2, 2> contr(permutation<4>().permute(0, 2));
	contr.contract(1, 1);
	contr.contract(3, 3);
	btod_contract2<2, 2, 2> op_contr(contr, t2, t3);
	btod_symmetrize<4> op_symm(op_contr, 0, 1, false);
	op_symm.perform(tt1);
	btod_copy<4>(t1).perform(t4_ref);
	btod_copy<4>(tt1).perform(t4_ref, -1.0);

	letter i, j, k, l, a, b, c;
	t4(i|j|k|a) = t1(i|j|k|a) - asymm(i|j, contract(l|c,
		t2(k|l|j|c), t3(i|l|a|c)));

	{
		block_tensor_ctrl<4, double> c4(t4), c4_ref(t4_ref);
		symmetry<4, double> sym4(sp_ijka.get_bis()),
			sym4_ref(sp_ijka.get_bis());
		so_copy<4, double>(c4.req_const_symmetry()).perform(sym4);
		so_copy<4, double>(c4_ref.req_const_symmetry()).perform(sym4_ref);
		compare_ref<4>::compare(testname, sym4, sym4_ref);
	}

	compare_ref<4>::compare(testname, t4, t4_ref, 5e-14);

	} catch(exception &e) {
		fail_test(testname, __FILE__, __LINE__, e.what());
	}
}


>>>>>>> de20c0a5
void symm_test::test_asymm2_contr_ee_1() throw(libtest::test_exception) {

	const char *testname = "symm_test::test_asymm2_contr_ee_1()";

	try {

	bispace<1> sp_i(10), sp_a(20);
	bispace<2> sp_ia(sp_i|sp_a);
	bispace<4> sp_bcdi(sp_a|sp_a|sp_a|sp_i);
	bispace<4> sp_abcd(sp_a|sp_a|sp_a|sp_a);

	btensor<4> t1a(sp_bcdi), t1b(sp_bcdi), t1(sp_bcdi);
	btensor<2> t2a(sp_ia), t2b(sp_ia), t2(sp_ia);
	btensor<4> t3(sp_abcd), t3_ref_tmp(sp_abcd), t3_ref(sp_abcd);

	btod_random<4>().perform(t1a);
	btod_random<4>().perform(t1b);
	btod_random<2>().perform(t2a);
	btod_random<2>().perform(t2b);
	t1a.set_immutable();
	t1b.set_immutable();
	t2a.set_immutable();
	t2b.set_immutable();

	btod_add<4> op_add1(t1a);
	op_add1.add_op(t1b);
	op_add1.perform(t1);
	t1.set_immutable();

	btod_add<2> op_add2(t2a);
	op_add2.add_op(t2b);
	op_add2.perform(t2);
	t2.set_immutable();

	permutation<4> perm_c; perm_c.permute(1, 2).permute(1, 3);
	contraction2<3, 1, 1> contr(perm_c);
	contr.contract(3, 0);
	btod_contract2<3, 1, 1> op(contr, t1, t2);
	op.perform(t3_ref_tmp);

	permutation<4> perm_sym; perm_sym.permute(0, 1);
	btod_add<4> op_sym(t3_ref_tmp);
	op_sym.add_op(t3_ref_tmp, perm_sym, -1.0);
	op_sym.perform(t3_ref);

	letter a, b, c, d, i;
	t3(a|b|c|d) = asymm(a|b,
		contract(i, t1a(a|c|d|i) + t1b(a|c|d|i), t2a(i|b) + t2b(i|b)));

	compare_ref<4>::compare(testname, t3, t3_ref, 2e-14);

	} catch(exception &e) {
		fail_test(testname, __FILE__, __LINE__, e.what());
	}
}


/**	\test Tests the symmetrization over two pairs of indexes P+(ij)P+(ab)
		in a %tensor
 **/
void symm_test::test_symm22_t_1() throw(libtest::test_exception) {

	const char *testname = "symm_test::test_symm22_t_1()";

	try {

	bispace<1> sp_i(10), sp_a(20);
	bispace<4> sp_ijab(sp_i&sp_i|sp_a&sp_a);

	btensor<4> t1(sp_ijab), t2(sp_ijab), t2_ref(sp_ijab);

	btod_random<4>().perform(t1);
	btod_random<4>().perform(t2);
	t1.set_immutable();

	permutation<4> perm1; perm1.permute(0, 1); // ijab -> jiab
	permutation<4> perm2; perm2.permute(2, 3); // ijab -> ijba
	permutation<4> perm3(perm1); perm3.permute(perm2); // ijab -> jiba
	btod_copy<4>(t1).perform(t2_ref);
	btod_copy<4>(t1, perm1).perform(t2_ref, 1.0);
	btod_copy<4>(t1, perm2).perform(t2_ref, 1.0);
	btod_copy<4>(t1, perm3).perform(t2_ref, 1.0);

	letter i, j, a, b;
	t2(i|j|a|b) = symm(i|j, a|b, t1(i|j|a|b));

	compare_ref<4>::compare(testname, t2, t2_ref, 1e-15);

	} catch(exception &e) {
		fail_test(testname, __FILE__, __LINE__, e.what());
	}
}


/**	\test Tests the anti-symmetrization over two pairs of indexes
		P-(ij)P-(ab) in a %tensor
 **/
void symm_test::test_asymm22_t_1() throw(libtest::test_exception) {

	const char *testname = "symm_test::test_asymm22_t_1()";

	try {

	bispace<1> sp_i(10), sp_a(20);
	bispace<4> sp_ijab(sp_i&sp_i|sp_a&sp_a);

	btensor<4> t1(sp_ijab), t2(sp_ijab), t2_ref(sp_ijab);

	btod_random<4>().perform(t1);
	btod_random<4>().perform(t2);
	t1.set_immutable();

	permutation<4> perm1; perm1.permute(0, 1); // ijab -> jiab
	permutation<4> perm2; perm2.permute(2, 3); // ijab -> ijba
	permutation<4> perm3(perm1); perm3.permute(perm2); // ijab -> jiba
	btod_copy<4>(t1).perform(t2_ref);
	btod_copy<4>(t1, perm1).perform(t2_ref, -1.0);
	btod_copy<4>(t1, perm2).perform(t2_ref, -1.0);
	btod_copy<4>(t1, perm3).perform(t2_ref, 1.0);

	letter i, j, a, b;
	t2(i|j|a|b) = asymm(i|j, a|b, t1(i|j|a|b));

	compare_ref<4>::compare(testname, t2, t2_ref, 1e-15);

	} catch(exception &e) {
		fail_test(testname, __FILE__, __LINE__, e.what());
	}
}


/**	\test Tests the symmetrization over two pairs of indexes P+(i|jk)
		in a %tensor
 **/
void symm_test::test_symm22_t_2() throw(libtest::test_exception) {

	const char *testname = "symm_test::test_symm22_t_2()";

	try {

	bispace<1> sp_i(10), sp_a(20);
	bispace<4> sp_ijka(sp_i&sp_i&sp_i|sp_a);

	btensor<4> t1(sp_ijka), t2a(sp_ijka), t2b(sp_ijka), t2c(sp_ijka),
		t2d(sp_ijka), t2_ref(sp_ijka);

	btod_random<4>().perform(t1);
	t1.set_immutable();

	permutation<4> perm1; perm1.permute(0, 1); // ijka -> jika
	permutation<4> perm2; perm2.permute(0, 2); // ijka -> kjia
	btod_copy<4>(t1).perform(t2_ref);
	btod_copy<4>(t1, perm1).perform(t2_ref, 1.0);
	btod_copy<4>(t1, perm2).perform(t2_ref, 1.0);

	letter i, j, k, a;
	t2a(i|j|k|a) = symm(i|j, i|k, t1(i|j|k|a));
	t2b(i|j|k|a) = symm(j|i, i|k, t1(i|j|k|a));
	t2c(i|j|k|a) = symm(i|j, k|i, t1(i|j|k|a));
	t2d(i|j|k|a) = symm(j|i, k|i, t1(i|j|k|a));

	compare_ref<4>::compare(testname, t2a, t2_ref, 1e-15);
	compare_ref<4>::compare(testname, t2b, t2_ref, 1e-15);
	compare_ref<4>::compare(testname, t2c, t2_ref, 1e-15);
	compare_ref<4>::compare(testname, t2d, t2_ref, 1e-15);

	} catch(exception &e) {
		fail_test(testname, __FILE__, __LINE__, e.what());
	}
}


/**	\test Tests the anti-symmetrization over two pairs of indexes P-(i|jk)
		in a %tensor
 **/
void symm_test::test_asymm22_t_2() throw(libtest::test_exception) {

	const char *testname = "symm_test::test_asymm22_t_2()";

	try {

	bispace<1> sp_i(10), sp_a(20);
	bispace<4> sp_ijka(sp_i&sp_i&sp_i|sp_a);

	btensor<4> t1(sp_ijka), t2a(sp_ijka), t2b(sp_ijka), t2c(sp_ijka),
		t2d(sp_ijka), t2_ref(sp_ijka);

	btod_random<4>().perform(t1);
	t1.set_immutable();

	permutation<4> perm1; perm1.permute(0, 1); // ijka -> jika
	permutation<4> perm2; perm2.permute(0, 2); // ijka -> kjia
	btod_copy<4>(t1).perform(t2_ref);
	btod_copy<4>(t1, perm1).perform(t2_ref, -1.0);
	btod_copy<4>(t1, perm2).perform(t2_ref, -1.0);

	letter i, j, k, a;
	t2a(i|j|k|a) = asymm(i|j, i|k, t1(i|j|k|a));
	t2b(i|j|k|a) = asymm(j|i, i|k, t1(i|j|k|a));
	t2c(i|j|k|a) = asymm(i|j, k|i, t1(i|j|k|a));
	t2d(i|j|k|a) = asymm(j|i, k|i, t1(i|j|k|a));

	compare_ref<4>::compare(testname, t2a, t2_ref, 1e-15);
	compare_ref<4>::compare(testname, t2b, t2_ref, 1e-15);
	compare_ref<4>::compare(testname, t2c, t2_ref, 1e-15);
	compare_ref<4>::compare(testname, t2d, t2_ref, 1e-15);

	} catch(exception &e) {
		fail_test(testname, __FILE__, __LINE__, e.what());
	}
}


/**	\test Tests the symmetrization over two pairs of indexes P+(ij)P+(ab)
		in an expression
 **/
void symm_test::test_symm22_e_1() throw(libtest::test_exception) {

	const char *testname = "symm_test::test_symm22_e_1()";

	try {

	bispace<1> sp_i(10), sp_a(20);
	bispace<4> sp_ijab(sp_i&sp_i|sp_a&sp_a);

	btensor<4> t1a(sp_ijab), t1b(sp_ijab), t1(sp_ijab),
		t2(sp_ijab), t2_ref(sp_ijab);

	btod_random<4>().perform(t1a);
	btod_random<4>().perform(t1b);
	btod_random<4>().perform(t2);
	t1a.set_immutable();
	t1b.set_immutable();

	permutation<4> perm1; perm1.permute(0, 1); // ijab -> jiab
	permutation<4> perm2; perm2.permute(2, 3); // ijab -> ijba
	permutation<4> perm3(perm1); perm3.permute(perm2); // ijab -> jiba
	btod_copy<4>(t1a).perform(t1);
	btod_copy<4>(t1b).perform(t1, 1.0);
	btod_copy<4>(t1).perform(t2_ref);
	btod_copy<4>(t1, perm1).perform(t2_ref, 1.0);
	btod_copy<4>(t1, perm2).perform(t2_ref, 1.0);
	btod_copy<4>(t1, perm3).perform(t2_ref, 1.0);

	letter i, j, a, b;
	t2(i|j|a|b) = symm(i|j, a|b, t1a(i|j|a|b) + t1b(i|j|a|b));

	compare_ref<4>::compare(testname, t2, t2_ref, 1e-15);

	} catch(exception &e) {
		fail_test(testname, __FILE__, __LINE__, e.what());
	}
}


/**	\test Tests the anti-symmetrization over two pairs of indexes
		P-(ij)P-(ab) in an expression
 **/
void symm_test::test_asymm22_e_1() throw(libtest::test_exception) {

	const char *testname = "symm_test::test_asymm22_e_1()";

	try {

	bispace<1> sp_i(10), sp_a(20);
	bispace<4> sp_ijab(sp_i&sp_i|sp_a&sp_a);

	btensor<4> t1a(sp_ijab), t1b(sp_ijab), t1(sp_ijab),
		t2(sp_ijab), t2_ref(sp_ijab);

	btod_random<4>().perform(t1a);
	btod_random<4>().perform(t1b);
	btod_random<4>().perform(t2);
	t1a.set_immutable();
	t1b.set_immutable();

	permutation<4> perm1; perm1.permute(0, 1); // ijab -> jiab
	permutation<4> perm2; perm2.permute(2, 3); // ijab -> ijba
	permutation<4> perm3(perm1); perm3.permute(perm2); // ijab -> jiba
	btod_copy<4>(t1a).perform(t1);
	btod_copy<4>(t1b).perform(t1, 1.0);
	btod_copy<4>(t1).perform(t2_ref);
	btod_copy<4>(t1, perm1).perform(t2_ref, -1.0);
	btod_copy<4>(t1, perm2).perform(t2_ref, -1.0);
	btod_copy<4>(t1, perm3).perform(t2_ref, 1.0);

	letter i, j, a, b;
	t2(i|j|a|b) = asymm(i|j, a|b, t1a(i|j|a|b) + t1b(i|j|a|b));

	compare_ref<4>::compare(testname, t2, t2_ref, 1e-15);

	} catch(exception &e) {
		fail_test(testname, __FILE__, __LINE__, e.what());
	}
}


/**	\test Tests the symmetrization over two pairs of indexes P+(i|jk)
		in an expression
 **/
void symm_test::test_symm22_e_2() throw(libtest::test_exception) {

	const char *testname = "symm_test::test_symm22_e_2()";

	try {

	bispace<1> sp_i(10), sp_a(20);
	bispace<4> sp_ijka(sp_i&sp_i&sp_i|sp_a);

	btensor<4> t1a(sp_ijka), t1b(sp_ijka), t1(sp_ijka), t2a(sp_ijka),
		t2b(sp_ijka), t2c(sp_ijka), t2d(sp_ijka), t2_ref(sp_ijka);

	btod_random<4>().perform(t1a);
	btod_random<4>().perform(t1b);
	t1a.set_immutable();
	t1b.set_immutable();

	permutation<4> perm1; perm1.permute(0, 1); // ijka -> jika
	permutation<4> perm2; perm2.permute(0, 2); // ijka -> kjia
	btod_copy<4>(t1a).perform(t1);
	btod_copy<4>(t1b).perform(t1, 1.0);
	btod_copy<4>(t1).perform(t2_ref);
	btod_copy<4>(t1, perm1).perform(t2_ref, 1.0);
	btod_copy<4>(t1, perm2).perform(t2_ref, 1.0);

	letter i, j, k, a;
	t2a(i|j|k|a) = symm(i|j, i|k, t1a(i|j|k|a) + t1b(i|j|k|a));
	t2b(i|j|k|a) = symm(j|i, i|k, t1a(i|j|k|a) + t1b(i|j|k|a));
	t2c(i|j|k|a) = symm(i|j, k|i, t1a(i|j|k|a) + t1b(i|j|k|a));
	t2d(i|j|k|a) = symm(j|i, k|i, t1a(i|j|k|a) + t1b(i|j|k|a));

	compare_ref<4>::compare(testname, t2a, t2_ref, 1e-15);
	compare_ref<4>::compare(testname, t2b, t2_ref, 1e-15);
	compare_ref<4>::compare(testname, t2c, t2_ref, 1e-15);
	compare_ref<4>::compare(testname, t2d, t2_ref, 1e-15);

	} catch(exception &e) {
		fail_test(testname, __FILE__, __LINE__, e.what());
	}
}


/**	\test Tests the anti-symmetrization over two pairs of indexes P-(i|jk)
		in an expression
 **/
void symm_test::test_asymm22_e_2() throw(libtest::test_exception) {

	const char *testname = "symm_test::test_asymm22_e_2()";

	try {

	bispace<1> sp_i(10), sp_a(20);
	bispace<4> sp_ijka(sp_i&sp_i&sp_i|sp_a);

	btensor<4> t1a(sp_ijka), t1b(sp_ijka), t1(sp_ijka), t2a(sp_ijka),
		t2b(sp_ijka), t2c(sp_ijka), t2d(sp_ijka), t2_ref(sp_ijka);

	btod_random<4>().perform(t1a);
	btod_random<4>().perform(t1b);
	t1a.set_immutable();
	t1b.set_immutable();

	permutation<4> perm1; perm1.permute(0, 1); // ijka -> jika
	permutation<4> perm2; perm2.permute(0, 2); // ijka -> kjia
	btod_copy<4>(t1a).perform(t1);
	btod_copy<4>(t1b).perform(t1, 1.0);
	btod_copy<4>(t1).perform(t2_ref);
	btod_copy<4>(t1, perm1).perform(t2_ref, -1.0);
	btod_copy<4>(t1, perm2).perform(t2_ref, -1.0);

	letter i, j, k, a;
	t2a(i|j|k|a) = asymm(i|j, i|k, t1a(i|j|k|a) + t1b(i|j|k|a));
	t2b(i|j|k|a) = asymm(j|i, i|k, t1a(i|j|k|a) + t1b(i|j|k|a));
	t2c(i|j|k|a) = asymm(i|j, k|i, t1a(i|j|k|a) + t1b(i|j|k|a));
	t2d(i|j|k|a) = asymm(j|i, k|i, t1a(i|j|k|a) + t1b(i|j|k|a));

	compare_ref<4>::compare(testname, t2a, t2_ref, 1e-15);
	compare_ref<4>::compare(testname, t2b, t2_ref, 1e-15);
	compare_ref<4>::compare(testname, t2c, t2_ref, 1e-15);
	compare_ref<4>::compare(testname, t2d, t2_ref, 1e-15);

	} catch(exception &e) {
		fail_test(testname, __FILE__, __LINE__, e.what());
	}
}


} // namespace libtensor<|MERGE_RESOLUTION|>--- conflicted
+++ resolved
@@ -8,25 +8,6 @@
 
 void symm_test::perform() throw(libtest::test_exception) {
 
-<<<<<<< HEAD
-	test_symm2_contr_tt_1();
-	test_symm2_contr_ee_1();
-	test_asymm2_contr_tt_1();
-	test_asymm2_contr_tt_2();
-	test_asymm2_contr_tt_3();
-	test_asymm2_contr_tt_4();
-	test_asymm2_contr_ee_1();
-
-	test_symm22_t_1();
-	test_asymm22_t_1();
-	test_symm22_t_2();
-	test_asymm22_t_2();
-
-	test_symm22_e_1();
-	test_asymm22_e_1();
-	test_symm22_e_2();
-	test_asymm22_e_2();
-=======
 	libvmm::vm_allocator<double>::vmm().init(
 		16, 16, 16777216, 16777216, 0.90, 0.05);
 
@@ -57,7 +38,6 @@
 	}
 
 	libvmm::vm_allocator<double>::vmm().shutdown();
->>>>>>> de20c0a5
 }
 
 
@@ -314,8 +294,6 @@
 }
 
 
-<<<<<<< HEAD
-=======
 void symm_test::test_asymm2_contr_tt_5() throw(libtest::test_exception) {
 
 	const char *testname = "symm_test::test_asymm2_contr_tt_5()";
@@ -368,7 +346,6 @@
 }
 
 
->>>>>>> de20c0a5
 void symm_test::test_asymm2_contr_ee_1() throw(libtest::test_exception) {
 
 	const char *testname = "symm_test::test_asymm2_contr_ee_1()";
