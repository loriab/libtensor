--- conflicted
+++ resolved
@@ -2,11 +2,7 @@
 #include <ctime>
 #include <libtensor/core/allocator.h>
 #include <libtensor/dense_tensor/dense_tensor.h>
-<<<<<<< HEAD
-#include <libtensor/tod/tod_diag.h>
-=======
 #include <libtensor/dense_tensor/tod_diag.h>
->>>>>>> 01f32582
 #include "../compare_ref.h"
 #include "tod_diag_test.h"
 
@@ -44,21 +40,12 @@
     dimensions<2> dims2(index_range<2>(i2a, i2b));
     size_t sza = dims2.get_size(), szb = dims1.get_size();
 
-<<<<<<< HEAD
     dense_tensor<2, double, allocator> ta(dims2);
     dense_tensor<1, double, allocator> tb(dims1), tb_ref(dims1);
 
     {
     dense_tensor_ctrl<2, double> tca(ta);
     dense_tensor_ctrl<1, double> tcb(tb), tcb_ref(tb_ref);
-=======
-	dense_tensor<2, double, allocator> ta(dims2);
-	dense_tensor<1, double, allocator> tb(dims1), tb_ref(dims1);
-
-	{
-	dense_tensor_ctrl<2, double> tca(ta);
-	dense_tensor_ctrl<1, double> tcb(tb), tcb_ref(tb_ref);
->>>>>>> 01f32582
 
     double *pa = tca.req_dataptr();
     double *pb = tcb.req_dataptr();
@@ -100,7 +87,6 @@
 
     typedef std_allocator<double> allocator;
 
-<<<<<<< HEAD
     try {
 
     size_t ni = 6, nj = 11;
@@ -149,56 +135,6 @@
     } catch(exception &e) {
         fail_test(testname, __FILE__, __LINE__, e.what());
     }
-=======
-	try {
-
-	size_t ni = 6, nj = 11;
-	index<2> i2a, i2b;
-	i2b[0] = ni - 1; i2b[1] = nj - 1;
-	index<3> i3a, i3b;
-	i3b[0] = ni - 1; i3b[1] = ni - 1; i3b[2] = nj - 1;
-	dimensions<2> dims2(index_range<2>(i2a, i2b));
-	dimensions<3> dims3(index_range<3>(i3a, i3b));
-	size_t sza = dims3.get_size(), szb = dims2.get_size();
-
-	dense_tensor<3, double, allocator> ta(dims3);
-	dense_tensor<2, double, allocator> tb(dims2), tb_ref(dims2);
-
-	{
-	dense_tensor_ctrl<3, double> tca(ta);
-	dense_tensor_ctrl<2, double> tcb(tb), tcb_ref(tb_ref);
-
-	double *pa = tca.req_dataptr();
-	double *pb = tcb.req_dataptr();
-	double *pb_ref = tcb_ref.req_dataptr();
-
-	for(size_t i = 0; i < sza; i++) pa[i] = drand48();
-	for(size_t i = 0; i < szb; i++) pb[i] = drand48();
-
-	for(size_t i = 0; i < ni; i++) {
-	for(size_t j = 0; j < nj; j++) {
-		index<3> idxa; idxa[0] = i; idxa[1] = i; idxa[2] = j;
-		index<2> idxb; idxb[0] = i; idxb[1] = j;
-		abs_index<3> aidxa(idxa, dims3);
-		abs_index<2> aidxb(idxb, dims2);
-		pb_ref[aidxb.get_abs_index()] = pa[aidxa.get_abs_index()];
-	}
-	}
-
-	tca.ret_dataptr(pa); pa = 0;
-	tcb.ret_dataptr(pb); pb = 0;
-	tcb_ref.ret_dataptr(pb_ref); pb_ref = 0;
-	}
-
-	mask<3> m; m[0] = true; m[1] = true; m[2] = false;
-	tod_diag<3, 2>(ta, m).perform(tb);
-
-	compare_ref<2>::compare(testname, tb, tb_ref, 1e-15);
-
-	} catch(exception &e) {
-		fail_test(testname, __FILE__, __LINE__, e.what());
-	}
->>>>>>> 01f32582
 }
 
 
@@ -211,7 +147,6 @@
 
     typedef std_allocator<double> allocator;
 
-<<<<<<< HEAD
     try {
 
     size_t ni = 6, nj = 11;
@@ -260,56 +195,6 @@
     } catch(exception &e) {
         fail_test(testname, __FILE__, __LINE__, e.what());
     }
-=======
-	try {
-
-	size_t ni = 6, nj = 11;
-	index<2> i2a, i2b;
-	i2b[0] = ni - 1; i2b[1] = nj - 1;
-	index<3> i3a, i3b;
-	i3b[0] = ni - 1; i3b[1] = nj - 1; i3b[2] = ni - 1;
-	dimensions<2> dims2(index_range<2>(i2a, i2b));
-	dimensions<3> dims3(index_range<3>(i3a, i3b));
-	size_t sza = dims3.get_size(), szb = dims2.get_size();
-
-	dense_tensor<3, double, allocator> ta(dims3);
-	dense_tensor<2, double, allocator> tb(dims2), tb_ref(dims2);
-
-	{
-	dense_tensor_ctrl<3, double> tca(ta);
-	dense_tensor_ctrl<2, double> tcb(tb), tcb_ref(tb_ref);
-
-	double *pa = tca.req_dataptr();
-	double *pb = tcb.req_dataptr();
-	double *pb_ref = tcb_ref.req_dataptr();
-
-	for(size_t i = 0; i < sza; i++) pa[i] = drand48();
-	for(size_t i = 0; i < szb; i++) pb[i] = drand48();
-
-	for(size_t i = 0; i < ni; i++) {
-	for(size_t j = 0; j < nj; j++) {
-		index<3> idxa; idxa[0] = i; idxa[1] = j; idxa[2] = i;
-		index<2> idxb; idxb[0] = i; idxb[1] = j;
-		abs_index<3> aidxa(idxa, dims3);
-		abs_index<2> aidxb(idxb, dims2);
-		pb_ref[aidxb.get_abs_index()] = pa[aidxa.get_abs_index()];
-	}
-	}
-
-	tca.ret_dataptr(pa); pa = 0;
-	tcb.ret_dataptr(pb); pb = 0;
-	tcb_ref.ret_dataptr(pb_ref); pb_ref = 0;
-	}
-
-	mask<3> m; m[0] = true; m[1] = false; m[2] = true;
-	tod_diag<3, 2>(ta, m).perform(tb);
-
-	compare_ref<2>::compare(testname, tb, tb_ref, 1e-15);
-
-	} catch(exception &e) {
-		fail_test(testname, __FILE__, __LINE__, e.what());
-	}
->>>>>>> 01f32582
 }
 
 
@@ -322,7 +207,6 @@
 
     typedef std_allocator<double> allocator;
 
-<<<<<<< HEAD
     try {
 
     size_t ni = 6, nj = 11;
@@ -371,56 +255,6 @@
     } catch(exception &e) {
         fail_test(testname, __FILE__, __LINE__, e.what());
     }
-=======
-	try {
-
-	size_t ni = 6, nj = 11;
-	index<2> i2a, i2b;
-	i2b[0] = nj - 1; i2b[1] = ni - 1;
-	index<3> i3a, i3b;
-	i3b[0] = nj - 1; i3b[1] = ni - 1; i3b[2] = ni - 1;
-	dimensions<2> dims2(index_range<2>(i2a, i2b));
-	dimensions<3> dims3(index_range<3>(i3a, i3b));
-	size_t sza = dims3.get_size(), szb = dims2.get_size();
-
-	dense_tensor<3, double, allocator> ta(dims3);
-	dense_tensor<2, double, allocator> tb(dims2), tb_ref(dims2);
-
-	{
-	dense_tensor_ctrl<3, double> tca(ta);
-	dense_tensor_ctrl<2, double> tcb(tb), tcb_ref(tb_ref);
-
-	double *pa = tca.req_dataptr();
-	double *pb = tcb.req_dataptr();
-	double *pb_ref = tcb_ref.req_dataptr();
-
-	for(size_t i = 0; i < sza; i++) pa[i] = drand48();
-	for(size_t i = 0; i < szb; i++) pb[i] = drand48();
-
-	for(size_t i = 0; i < ni; i++) {
-	for(size_t j = 0; j < nj; j++) {
-		index<3> idxa; idxa[0] = j; idxa[1] = i; idxa[2] = i;
-		index<2> idxb; idxb[0] = j; idxb[1] = i;
-		abs_index<3> aidxa(idxa, dims3);
-		abs_index<2> aidxb(idxb, dims2);
-		pb_ref[aidxb.get_abs_index()] = pa[aidxa.get_abs_index()];
-	}
-	}
-
-	tca.ret_dataptr(pa); pa = 0;
-	tcb.ret_dataptr(pb); pb = 0;
-	tcb_ref.ret_dataptr(pb_ref); pb_ref = 0;
-	}
-
-	mask<3> m; m[0] = false; m[1] = true; m[2] = true;
-	tod_diag<3, 2>(ta, m).perform(tb);
-
-	compare_ref<2>::compare(testname, tb, tb_ref, 1e-15);
-
-	} catch(exception &e) {
-		fail_test(testname, __FILE__, __LINE__, e.what());
-	}
->>>>>>> 01f32582
 }
 
 
@@ -433,7 +267,6 @@
 
     typedef std_allocator<double> allocator;
 
-<<<<<<< HEAD
     try {
 
     size_t ni = 6, nj = 11;
@@ -483,57 +316,6 @@
     } catch(exception &e) {
         fail_test(testname, __FILE__, __LINE__, e.what());
     }
-=======
-	try {
-
-	size_t ni = 6, nj = 11;
-	index<2> i2a, i2b;
-	i2b[0] = ni - 1; i2b[1] = nj - 1;
-	index<3> i3a, i3b;
-	i3b[0] = nj - 1; i3b[1] = ni - 1; i3b[2] = ni - 1;
-	dimensions<2> dims2(index_range<2>(i2a, i2b));
-	dimensions<3> dims3(index_range<3>(i3a, i3b));
-	size_t sza = dims3.get_size(), szb = dims2.get_size();
-
-	dense_tensor<3, double, allocator> ta(dims3);
-	dense_tensor<2, double, allocator> tb(dims2), tb_ref(dims2);
-
-	{
-	dense_tensor_ctrl<3, double> tca(ta);
-	dense_tensor_ctrl<2, double> tcb(tb), tcb_ref(tb_ref);
-
-	double *pa = tca.req_dataptr();
-	double *pb = tcb.req_dataptr();
-	double *pb_ref = tcb_ref.req_dataptr();
-
-	for(size_t i = 0; i < sza; i++) pa[i] = drand48();
-	for(size_t i = 0; i < szb; i++) pb[i] = drand48();
-
-	for(size_t i = 0; i < ni; i++) {
-	for(size_t j = 0; j < nj; j++) {
-		index<3> idxa; idxa[0] = j; idxa[1] = i; idxa[2] = i;
-		index<2> idxb; idxb[0] = i; idxb[1] = j;
-		abs_index<3> aidxa(idxa, dims3);
-		abs_index<2> aidxb(idxb, dims2);
-		pb_ref[aidxb.get_abs_index()] = pa[aidxa.get_abs_index()];
-	}
-	}
-
-	tca.ret_dataptr(pa); pa = 0;
-	tcb.ret_dataptr(pb); pb = 0;
-	tcb_ref.ret_dataptr(pb_ref); pb_ref = 0;
-	}
-
-	mask<3> m; m[0] = false; m[1] = true; m[2] = true;
-	permutation<2> permb; permb.permute(0, 1);
-	tod_diag<3, 2>(ta, m, permb).perform(tb);
-
-	compare_ref<2>::compare(testname, tb, tb_ref, 1e-15);
-
-	} catch(exception &e) {
-		fail_test(testname, __FILE__, __LINE__, e.what());
-	}
->>>>>>> 01f32582
 }
 
 /** \test Extract a single diagonal with one index intact and permuted:
@@ -545,7 +327,6 @@
 
     typedef std_allocator<double> allocator;
 
-<<<<<<< HEAD
     try {
 
     size_t ni = 2, nj = 3, nk = 5;
@@ -597,59 +378,6 @@
     } catch(exception &e) {
         fail_test(testname, __FILE__, __LINE__, e.what());
     }
-=======
-	try {
-
-	size_t ni = 2, nj = 3, nk = 5;
-	index<3> i3a, i3b;
-	i3b[0] = nj - 1; i3b[1] = ni - 1; i3b[2] = nk - 1;
-	index<4> i4a, i4b;
-	i4b[0] = ni - 1; i4b[1] = nk - 1; i4b[2] = nj - 1; i4b[3] = nk - 1;
-	dimensions<3> dims3(index_range<3>(i3a, i3b));
-	dimensions<4> dims4(index_range<4>(i4a, i4b));
-	size_t sza = dims4.get_size(), szb = dims3.get_size();
-
-	dense_tensor<4, double, allocator> ta(dims4);
-	dense_tensor<3, double, allocator> tb(dims3), tb_ref(dims3);
-
-	{
-	dense_tensor_ctrl<4, double> tca(ta);
-	dense_tensor_ctrl<3, double> tcb(tb), tcb_ref(tb_ref);
-
-	double *pa = tca.req_dataptr();
-	double *pb = tcb.req_dataptr();
-	double *pb_ref = tcb_ref.req_dataptr();
-
-	for(size_t i = 0; i < sza; i++) pa[i] = drand48();
-	for(size_t i = 0; i < szb; i++) pb[i] = drand48();
-
-	for(size_t i = 0; i < ni; i++) {
-	for(size_t j = 0; j < nj; j++) {
-	for(size_t k = 0; k < nk; k++) {
-		index<4> idxa; idxa[0] = i; idxa[1] = k; idxa[2] = j; idxa[3] = k;
-		index<3> idxb; idxb[0] = j; idxb[1] = i; idxb[2] = k;
-		abs_index<4> aidxa(idxa, dims4);
-		abs_index<3> aidxb(idxb, dims3);
-		pb_ref[aidxb.get_abs_index()] = pa[aidxa.get_abs_index()];
-	}
-	}
-	}
-
-	tca.ret_dataptr(pa); pa = 0;
-	tcb.ret_dataptr(pb); pb = 0;
-	tcb_ref.ret_dataptr(pb_ref); pb_ref = 0;
-	}
-
-	mask<4> m; m[0] = false; m[1] = true; m[2] = false; m[3] = true;
-	permutation<3> permb; permb.permute(0, 1).permute(0, 2);
-	tod_diag<4, 2>(ta, m, permb).perform(tb);
-
-	compare_ref<3>::compare(testname, tb, tb_ref, 1e-15);
-
-	} catch(exception &e) {
-		fail_test(testname, __FILE__, __LINE__, e.what());
-	}
->>>>>>> 01f32582
 }
 
 } // namespace libtensor