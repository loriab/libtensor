#include <cmath>
#include <ctime>
#include <libtensor/core/allocator.h>
#include <libtensor/dense_tensor/dense_tensor.h>
<<<<<<< HEAD
#include <libtensor/tod/tod_mult.h>
=======
#include <libtensor/dense_tensor/tod_mult.h>
>>>>>>> 01f32582
#include "../compare_ref.h"
#include "tod_mult_test.h"

namespace libtensor {


void tod_mult_test::perform() throw(libtest::test_exception) {

    srand48(time(0));

    test_pq_pq_1(1, 12, false); test_pq_pq_1(12, 1, false);
    test_pq_pq_1(1, 12, true);  test_pq_pq_1(12, 1, true);
    test_pq_pq_1(10, 10, false); test_pq_pq_1(10, 10, true);
    test_pq_pq_2(1, 12, false, 0.1);
    test_pq_pq_2(12, 1, false, -0.2);
    test_pq_pq_2(10, 10, false, 1.0);
    test_pq_pq_2(1, 12, true, -0.6);
    test_pq_pq_2(12, 1, true, 0.8);
    test_pq_pq_2(10, 10, true, 12.0);
    test_pq_qp(false, 0.1);
    test_pq_qp(true, -1.0);
    test_qp_pq(false, -1.1);
    test_qp_pq(true, 0.4);
    test_qp_qp(false, -1.1);
    test_qp_qp(true, 0.4);
    test_pqrs_qprs(2, 4, 5, 6, false, 0.1);
    test_pqrs_qprs(3, 5, 2, 3, true, -0.1);
    test_pqrs_qprs(2, 3, 1, 1, false, -0.1);
    test_pqrs_qprs(3, 1, 2, 1, true, 0.1);
    test_pqrs_qrps(4, 3, 2, 5, false, 1.0);
    test_pqrs_qrps(2, 6, 4, 3, true, 0.3);
    test_pqrs_qrps(4, 1, 2, 1, false, -0.2);
    test_pqrs_qrps(1, 2, 4, 1, true, -0.6);
    test_pqsr_pqrs(2, 4, 6, 5, false, 1.1);
    test_pqsr_pqrs(3, 2, 5, 4, true, -1.2);
    test_pqsr_pqrs(4, 1, 3, 1, false, 0.3);
    test_pqsr_pqrs(2, 4, 1, 1, true, -0.4);
    test_prsq_qrps(4, 2, 3, 5, false, -0.4);
    test_prsq_qrps(5, 3, 6, 4, true, 0.7);
    test_prsq_qrps(4, 3, 1, 1, false, 0.3);
    test_prsq_qrps(1, 4, 3, 1, true, -0.4);
}

void tod_mult_test::test_pq_pq_1(size_t ni, size_t nj, bool recip)
        throw(libtest::test_exception) {

    std::ostringstream tnss;
    tnss << "tod_mult_test::test_pq_pq_1("
            << ni << ", " << nj << ", " << recip << ")";
    std::string tns = tnss.str();

    typedef std_allocator<double> allocator;

    cpu_pool cpus(1);

    try {

    index<2> i1, i2;
    i2[0] = ni - 1; i2[1] = nj - 1;
    dimensions<2> dims(index_range<2>(i1, i2));
    size_t sz = dims.get_size();

<<<<<<< HEAD
    dense_tensor<2, double, allocator> ta(dims), tb(dims), tc(dims), tc_ref(dims);

    {
    dense_tensor_ctrl<2, double> tca(ta), tcb(tb), tcc(tc), tcc_ref(tc_ref);
=======
	dense_tensor<2, double, allocator> ta(dims), tb(dims), tc(dims), tc_ref(dims);

	{
	dense_tensor_ctrl<2, double> tca(ta), tcb(tb), tcc(tc), tcc_ref(tc_ref);
>>>>>>> 01f32582

    double *pa = tca.req_dataptr();
    double *pb = tcb.req_dataptr();
    double *pc = tcc.req_dataptr();
    double *pc_ref = tcc_ref.req_dataptr();

    for(size_t i = 0; i < sz; i++) pa[i] = drand48();
    for(size_t i = 0; i < sz; i++) pb[i] = drand48();
    for(size_t i = 0; i < sz; i++) pc[i] = drand48();

    if (recip) {
        for(size_t i = 0; i < sz; i++) {
            pc_ref[i] = pa[i] / pb[i];
        }
    }
    else {
        for(size_t i = 0; i < sz; i++) {
            pc_ref[i] = pa[i] * pb[i];
        }
    }

    tca.ret_dataptr(pa); pa = 0;
    tcb.ret_dataptr(pb); pb = 0;
    tcc.ret_dataptr(pc); pc = 0;
    tcc_ref.ret_dataptr(pc_ref); pc_ref = 0;
    }

    ta.set_immutable();
    tb.set_immutable();
    tc_ref.set_immutable();

    tod_mult<2>(ta, tb, recip).perform(cpus, tc);

    compare_ref<2>::compare(tns.c_str(), tc, tc_ref, 1e-15);

    } catch(exception &e) {
        fail_test(tns.c_str(), __FILE__, __LINE__, e.what());
    }
}



void tod_mult_test::test_pq_pq_2(
        size_t ni, size_t nj, bool recip, double coeff)
        throw(libtest::test_exception) {

    std::ostringstream tnss;
    tnss << "tod_mult_test::test_pq_pq_2("
            << ni << ", " << nj << ", " << recip << ", " << coeff << ")";
    std::string tns = tnss.str();

    typedef std_allocator<double> allocator;

    cpu_pool cpus(1);

    try {

    index<2> i1, i2;
    i2[0] = ni - 1; i2[1] = nj - 1;
    dimensions<2> dims(index_range<2>(i1, i2));
    size_t sz = dims.get_size();

<<<<<<< HEAD
    dense_tensor<2, double, allocator> ta(dims), tb(dims), tc(dims), tc_ref(dims);

    {
    dense_tensor_ctrl<2, double> tca(ta), tcb(tb), tcc(tc), tcc_ref(tc_ref);
=======
	dense_tensor<2, double, allocator> ta(dims), tb(dims), tc(dims), tc_ref(dims);

	{
	dense_tensor_ctrl<2, double> tca(ta), tcb(tb), tcc(tc), tcc_ref(tc_ref);
>>>>>>> 01f32582

    double *pa = tca.req_dataptr();
    double *pb = tcb.req_dataptr();
    double *pc = tcc.req_dataptr();
    double *pc_ref = tcc_ref.req_dataptr();

    for(size_t i = 0; i < sz; i++) pa[i] = drand48();
    for(size_t i = 0; i < sz; i++) pb[i] = drand48();
    for(size_t i = 0; i < sz; i++) pc[i] = drand48();

    if (recip) {
        for(size_t i = 0; i < sz; i++)
            pc_ref[i] = pc[i] + coeff * pa[i] / pb[i];
    }
    else {
        for(size_t i = 0; i < sz; i++)
            pc_ref[i] = pc[i] + coeff * pa[i] * pb[i];
    }

    tca.ret_dataptr(pa); pa = 0;
    tcb.ret_dataptr(pb); pb = 0;
    tcc.ret_dataptr(pc); pc = 0;
    tcc_ref.ret_dataptr(pc_ref); pc_ref = 0;
    }

    ta.set_immutable();
    tb.set_immutable();
    tc_ref.set_immutable();

    tod_mult<2>(ta, tb, recip).perform(cpus, tc, coeff);

    compare_ref<2>::compare(tns.c_str(), tc, tc_ref, 1e-15);

    } catch(exception &e) {
        fail_test(tns.c_str(), __FILE__, __LINE__, e.what());
    }
}



void tod_mult_test::test_pq_qp(bool recip, double coeff)
        throw(libtest::test_exception) {

    std::ostringstream tnss;
    tnss << "tod_mult_test::test_3(" << recip << ", " << coeff << ")";
    std::string tns = tnss.str();

    typedef std_allocator<double> allocator;

    cpu_pool cpus(1);

<<<<<<< HEAD
    try {

    index<2> i1, i2;
    i2[0] = 10; i2[1] = 10;
    dimensions<2> dims(index_range<2>(i1, i2));
    size_t sz = dims.get_size();

    dense_tensor<2, double, allocator> ta(dims), tb(dims), tc(dims), tc_ref(dims);

    {
    dense_tensor_ctrl<2, double> tca(ta), tcb(tb), tcc(tc), tcc_ref(tc_ref);

    double *pa = tca.req_dataptr();
    double *pb = tcb.req_dataptr();
    double *pc = tcc.req_dataptr();
    double *pc_ref = tcc_ref.req_dataptr();

    for(size_t i = 0; i < sz; i++) pa[i] = drand48();
    for(size_t i = 0; i < sz; i++) pb[i] = drand48();
    for(size_t i = 0; i < sz; i++) pc[i] = drand48();

    size_t dim = dims.get_dim(0);
    if (recip) {
        for(size_t i = 0; i < dim; i++)
        for(size_t j = 0; j < dim; j++)
            pc_ref[i * dim + j] = pc[i * dim + j] +
                    coeff * pa[i * dim + j] / pb[j * dim + i];
    }
    else {
        for(size_t i = 0; i < dim; i++)
        for(size_t j = 0; j < dim; j++)
            pc_ref[i * dim + j] = pc[i * dim + j] +
                    coeff * pa[i * dim + j] * pb[j * dim + i];
    }
    tca.ret_dataptr(pa); pa = 0;
    tcb.ret_dataptr(pb); pb = 0;
    tcc.ret_dataptr(pc); pc = 0;
    tcc_ref.ret_dataptr(pc_ref); pc_ref = 0;
    }

    ta.set_immutable();
    tb.set_immutable();
    tc_ref.set_immutable();

    permutation<2> pa, pb;
    pb.permute(0, 1);
    tod_mult<2>(ta, pa, tb, pb, recip, coeff).perform(cpus, tc, 1.0);

    compare_ref<2>::compare(tns.c_str(), tc, tc_ref, 1e-15);

    } catch(exception &e) {
        fail_test(tns.c_str(), __FILE__, __LINE__, e.what());
    }
=======
	try {

	index<2> i1, i2;
	i2[0] = 10; i2[1] = 10;
	dimensions<2> dims(index_range<2>(i1, i2));
	size_t sz = dims.get_size();

	dense_tensor<2, double, allocator> ta(dims), tb(dims), tc(dims), tc_ref(dims);

	{
	dense_tensor_ctrl<2, double> tca(ta), tcb(tb), tcc(tc), tcc_ref(tc_ref);

	double *pa = tca.req_dataptr();
	double *pb = tcb.req_dataptr();
	double *pc = tcc.req_dataptr();
	double *pc_ref = tcc_ref.req_dataptr();

	for(size_t i = 0; i < sz; i++) pa[i] = drand48();
	for(size_t i = 0; i < sz; i++) pb[i] = drand48();
	for(size_t i = 0; i < sz; i++) pc[i] = drand48();

	size_t dim = dims.get_dim(0);
	if (recip) {
		for(size_t i = 0; i < dim; i++)
		for(size_t j = 0; j < dim; j++)
			pc_ref[i * dim + j] = pc[i * dim + j] +
					coeff * pa[i * dim + j] / pb[j * dim + i];
	}
	else {
		for(size_t i = 0; i < dim; i++)
		for(size_t j = 0; j < dim; j++)
			pc_ref[i * dim + j] = pc[i * dim + j] +
					coeff * pa[i * dim + j] * pb[j * dim + i];
	}
	tca.ret_dataptr(pa); pa = 0;
	tcb.ret_dataptr(pb); pb = 0;
	tcc.ret_dataptr(pc); pc = 0;
	tcc_ref.ret_dataptr(pc_ref); pc_ref = 0;
	}

	ta.set_immutable();
	tb.set_immutable();
	tc_ref.set_immutable();

	permutation<2> pa, pb;
	pb.permute(0, 1);
	tod_mult<2>(ta, pa, tb, pb, recip, coeff).perform(cpus, tc, 1.0);

	compare_ref<2>::compare(tns.c_str(), tc, tc_ref, 1e-15);

	} catch(exception &e) {
		fail_test(tns.c_str(), __FILE__, __LINE__, e.what());
	}
>>>>>>> 01f32582
}

void tod_mult_test::test_qp_pq(bool recip, double coeff)
        throw(libtest::test_exception) {

    std::ostringstream tnss;
    tnss << "tod_mult_test::test_4(" << recip << ", " << coeff << ")";
    std::string tns = tnss.str();

    typedef std_allocator<double> allocator;

    cpu_pool cpus(1);

<<<<<<< HEAD
    try {

    index<2> i1, i2;
    i2[0] = 10; i2[1] = 10;
    dimensions<2> dims(index_range<2>(i1, i2));
    size_t sz = dims.get_size();

    dense_tensor<2, double, allocator> ta(dims), tb(dims), tc(dims), tc_ref(dims);

    {
    dense_tensor_ctrl<2, double> tca(ta), tcb(tb), tcc(tc), tcc_ref(tc_ref);

    double *pa = tca.req_dataptr();
    double *pb = tcb.req_dataptr();
    double *pc = tcc.req_dataptr();
    double *pc_ref = tcc_ref.req_dataptr();

    for(size_t i = 0; i < sz; i++) pa[i] = drand48();
    for(size_t i = 0; i < sz; i++) pb[i] = drand48();
    for(size_t i = 0; i < sz; i++) pc[i] = drand48();

    size_t dim = dims.get_dim(0);
    if (recip) {
        for(size_t i = 0; i < dim; i++)
        for(size_t j = 0; j < dim; j++)
            pc_ref[i * dim + j] = pc[i * dim + j] +
                    coeff * pa[j * dim + i] / pb[i * dim + j];
    }
    else {
        for(size_t i = 0; i < dim; i++)
        for(size_t j = 0; j < dim; j++)
            pc_ref[i * dim + j] = pc[i * dim + j] +
                    coeff * pa[j * dim + i] * pb[i * dim + j];
    }
    tca.ret_dataptr(pa); pa = 0;
    tcb.ret_dataptr(pb); pb = 0;
    tcc.ret_dataptr(pc); pc = 0;
    tcc_ref.ret_dataptr(pc_ref); pc_ref = 0;
    }

    ta.set_immutable();
    tb.set_immutable();
    tc_ref.set_immutable();

    permutation<2> pa, pb;
    pa.permute(0, 1);
    tod_mult<2>(ta, pa, tb, pb, recip, coeff).perform(cpus, tc, 1.0);

    compare_ref<2>::compare(tns.c_str(), tc, tc_ref, 1e-15);

    } catch(exception &e) {
        fail_test(tns.c_str(), __FILE__, __LINE__, e.what());
    }
=======
	try {

	index<2> i1, i2;
	i2[0] = 10; i2[1] = 10;
	dimensions<2> dims(index_range<2>(i1, i2));
	size_t sz = dims.get_size();

	dense_tensor<2, double, allocator> ta(dims), tb(dims), tc(dims), tc_ref(dims);

	{
	dense_tensor_ctrl<2, double> tca(ta), tcb(tb), tcc(tc), tcc_ref(tc_ref);

	double *pa = tca.req_dataptr();
	double *pb = tcb.req_dataptr();
	double *pc = tcc.req_dataptr();
	double *pc_ref = tcc_ref.req_dataptr();

	for(size_t i = 0; i < sz; i++) pa[i] = drand48();
	for(size_t i = 0; i < sz; i++) pb[i] = drand48();
	for(size_t i = 0; i < sz; i++) pc[i] = drand48();

	size_t dim = dims.get_dim(0);
	if (recip) {
		for(size_t i = 0; i < dim; i++)
		for(size_t j = 0; j < dim; j++)
			pc_ref[i * dim + j] = pc[i * dim + j] +
					coeff * pa[j * dim + i] / pb[i * dim + j];
	}
	else {
		for(size_t i = 0; i < dim; i++)
		for(size_t j = 0; j < dim; j++)
			pc_ref[i * dim + j] = pc[i * dim + j] +
					coeff * pa[j * dim + i] * pb[i * dim + j];
	}
	tca.ret_dataptr(pa); pa = 0;
	tcb.ret_dataptr(pb); pb = 0;
	tcc.ret_dataptr(pc); pc = 0;
	tcc_ref.ret_dataptr(pc_ref); pc_ref = 0;
	}

	ta.set_immutable();
	tb.set_immutable();
	tc_ref.set_immutable();

	permutation<2> pa, pb;
	pa.permute(0, 1);
	tod_mult<2>(ta, pa, tb, pb, recip, coeff).perform(cpus, tc, 1.0);

	compare_ref<2>::compare(tns.c_str(), tc, tc_ref, 1e-15);

	} catch(exception &e) {
		fail_test(tns.c_str(), __FILE__, __LINE__, e.what());
	}
>>>>>>> 01f32582
}

void tod_mult_test::test_qp_qp(bool recip, double coeff)
        throw(libtest::test_exception) {

    std::ostringstream tnss;
    tnss << "tod_mult_test::test_5(" << recip << ", " << coeff << ")";
    std::string tns = tnss.str();

    typedef std_allocator<double> allocator;

    cpu_pool cpus(1);

<<<<<<< HEAD
    try {

    index<2> i1, i2;
    i2[0] = 10; i2[1] = 10;
    dimensions<2> dims(index_range<2>(i1, i2));
    size_t sz = dims.get_size();

    dense_tensor<2, double, allocator> ta(dims), tb(dims), tc(dims), tc_ref(dims);

    {
    dense_tensor_ctrl<2, double> tca(ta), tcb(tb), tcc(tc), tcc_ref(tc_ref);

    double *pa = tca.req_dataptr();
    double *pb = tcb.req_dataptr();
    double *pc = tcc.req_dataptr();
    double *pc_ref = tcc_ref.req_dataptr();

    for(size_t i = 0; i < sz; i++) pa[i] = drand48();
    for(size_t i = 0; i < sz; i++) pb[i] = drand48();
    for(size_t i = 0; i < sz; i++) pc[i] = drand48();

    size_t dim = dims.get_dim(0);
    if (recip) {
        for(size_t i = 0; i < dim; i++)
        for(size_t j = 0; j < dim; j++)
            pc_ref[i * dim + j] = pc[i * dim + j] +
                    coeff * pa[j * dim + i] / pb[j * dim + i];
    }
    else {
        for(size_t i = 0; i < dim; i++)
        for(size_t j = 0; j < dim; j++)
            pc_ref[i * dim + j] = pc[i * dim + j] +
                    coeff * pa[j * dim + i] * pb[j * dim + i];
    }
    tca.ret_dataptr(pa); pa = 0;
    tcb.ret_dataptr(pb); pb = 0;
    tcc.ret_dataptr(pc); pc = 0;
    tcc_ref.ret_dataptr(pc_ref); pc_ref = 0;
    }

    ta.set_immutable();
    tb.set_immutable();
    tc_ref.set_immutable();

    permutation<2> pa, pb;
    pa.permute(0, 1);
    pb.permute(0, 1);
    tod_mult<2>(ta, pa, tb, pb, recip, coeff).perform(cpus, tc, 1.0);

    compare_ref<2>::compare(tns.c_str(), tc, tc_ref, 1e-15);

    } catch(exception &e) {
        fail_test(tns.c_str(), __FILE__, __LINE__, e.what());
    }
=======
	try {

	index<2> i1, i2;
	i2[0] = 10; i2[1] = 10;
	dimensions<2> dims(index_range<2>(i1, i2));
	size_t sz = dims.get_size();

	dense_tensor<2, double, allocator> ta(dims), tb(dims), tc(dims), tc_ref(dims);

	{
	dense_tensor_ctrl<2, double> tca(ta), tcb(tb), tcc(tc), tcc_ref(tc_ref);

	double *pa = tca.req_dataptr();
	double *pb = tcb.req_dataptr();
	double *pc = tcc.req_dataptr();
	double *pc_ref = tcc_ref.req_dataptr();

	for(size_t i = 0; i < sz; i++) pa[i] = drand48();
	for(size_t i = 0; i < sz; i++) pb[i] = drand48();
	for(size_t i = 0; i < sz; i++) pc[i] = drand48();

	size_t dim = dims.get_dim(0);
	if (recip) {
		for(size_t i = 0; i < dim; i++)
		for(size_t j = 0; j < dim; j++)
			pc_ref[i * dim + j] = pc[i * dim + j] +
					coeff * pa[j * dim + i] / pb[j * dim + i];
	}
	else {
		for(size_t i = 0; i < dim; i++)
		for(size_t j = 0; j < dim; j++)
			pc_ref[i * dim + j] = pc[i * dim + j] +
					coeff * pa[j * dim + i] * pb[j * dim + i];
	}
	tca.ret_dataptr(pa); pa = 0;
	tcb.ret_dataptr(pb); pb = 0;
	tcc.ret_dataptr(pc); pc = 0;
	tcc_ref.ret_dataptr(pc_ref); pc_ref = 0;
	}

	ta.set_immutable();
	tb.set_immutable();
	tc_ref.set_immutable();

	permutation<2> pa, pb;
	pa.permute(0, 1);
	pb.permute(0, 1);
	tod_mult<2>(ta, pa, tb, pb, recip, coeff).perform(cpus, tc, 1.0);

	compare_ref<2>::compare(tns.c_str(), tc, tc_ref, 1e-15);

	} catch(exception &e) {
		fail_test(tns.c_str(), __FILE__, __LINE__, e.what());
	}
>>>>>>> 01f32582
}

void tod_mult_test::test_pqrs_qprs(
        size_t ni, size_t nj, size_t nk, size_t nl,
        bool recip, double coeff) throw(libtest::test_exception) {

    std::ostringstream tnss;
    tnss << "tod_mult_test::test_pqrs_qprs(" << ni << ", " << nj << ", " << nk
            << ", " << nl << ", " << recip << ", " << coeff << ")";
    std::string tns = tnss.str();

    typedef std_allocator<double> allocator;

    cpu_pool cpus(1);

<<<<<<< HEAD
    try {

    index<4> i1, i2;
    i2[0] = ni - 1; i2[1] = nj - 1; i2[2] = nk - 1; i2[3] = nl - 1;
    index_range<4> ir(i1, i2);
    dimensions<4> dima(ir), dimb(ir);

    permutation<4> p1, p2;
    p2.permute(0, 1);
    dimb.permute(p2);
    p2.invert();

    dense_tensor<4, double, allocator> ta(dima), tb(dimb), tc(dima), tc_ref(dima);

    {
    dense_tensor_ctrl<4, double> tca(ta), tcb(tb), tcc(tc), tcc_ref(tc_ref);

    double *pa = tca.req_dataptr();
    double *pb = tcb.req_dataptr();
    double *pc = tcc.req_dataptr();
    double *pc_ref = tcc_ref.req_dataptr();

    size_t sz = dima.get_size();

    for(size_t i = 0; i < sz; i++) pa[i] = drand48();
    for(size_t i = 0; i < sz; i++) pb[i] = drand48();
    for(size_t i = 0; i < sz; i++) pc[i] = drand48();

    size_t cnt = 0;
    if (recip) {
        for(size_t i = 0; i < ni; i++)
        for(size_t j = 0; j < nj; j++)
        for(size_t k = 0; k < nk; k++)
        for(size_t l = 0; l < nl; l++) {
            i1[0] = j; i1[1] = i; i1[2] = k; i1[3] = l;
            abs_index<4> ai1(i1, dimb);
            pc_ref[cnt] = pc[cnt] + coeff * pa[cnt] / pb[ai1.get_abs_index()];
            cnt++;
        }
    }
    else {
        for(size_t i = 0; i < ni; i++)
        for(size_t j = 0; j < nj; j++)
        for(size_t k = 0; k < nk; k++)
        for(size_t l = 0; l < nl; l++) {
            i1[0] = j; i1[1] = i; i1[2] = k; i1[3] = l;
            abs_index<4> ai1(i1, dimb);
            pc_ref[cnt] = pc[cnt] + coeff * pa[cnt] * pb[ai1.get_abs_index()];
            cnt++;
        }
    }
    tca.ret_dataptr(pa); pa = 0;
    tcb.ret_dataptr(pb); pb = 0;
    tcc.ret_dataptr(pc); pc = 0;
    tcc_ref.ret_dataptr(pc_ref); pc_ref = 0;
    }

    ta.set_immutable();
    tb.set_immutable();
    tc_ref.set_immutable();

    tod_mult<4>(ta, p1, tb, p2, recip, coeff).perform(cpus, tc, 1.0);

    compare_ref<4>::compare(tns.c_str(), tc, tc_ref, 1e-15);

    } catch(exception &e) {
        fail_test(tns.c_str(), __FILE__, __LINE__, e.what());
    }
=======
	try {

	index<4> i1, i2;
	i2[0] = ni - 1; i2[1] = nj - 1; i2[2] = nk - 1; i2[3] = nl - 1;
	index_range<4> ir(i1, i2);
	dimensions<4> dima(ir), dimb(ir);

	permutation<4> p1, p2;
	p2.permute(0, 1);
	dimb.permute(p2);
	p2.invert();

	dense_tensor<4, double, allocator> ta(dima), tb(dimb), tc(dima), tc_ref(dima);

	{
	dense_tensor_ctrl<4, double> tca(ta), tcb(tb), tcc(tc), tcc_ref(tc_ref);

	double *pa = tca.req_dataptr();
	double *pb = tcb.req_dataptr();
	double *pc = tcc.req_dataptr();
	double *pc_ref = tcc_ref.req_dataptr();

	size_t sz = dima.get_size();

	for(size_t i = 0; i < sz; i++) pa[i] = drand48();
	for(size_t i = 0; i < sz; i++) pb[i] = drand48();
	for(size_t i = 0; i < sz; i++) pc[i] = drand48();

	size_t cnt = 0;
	if (recip) {
		for(size_t i = 0; i < ni; i++)
		for(size_t j = 0; j < nj; j++)
		for(size_t k = 0; k < nk; k++)
		for(size_t l = 0; l < nl; l++) {
			i1[0] = j; i1[1] = i; i1[2] = k; i1[3] = l;
			abs_index<4> ai1(i1, dimb);
			pc_ref[cnt] = pc[cnt] + coeff * pa[cnt] / pb[ai1.get_abs_index()];
			cnt++;
		}
	}
	else {
		for(size_t i = 0; i < ni; i++)
		for(size_t j = 0; j < nj; j++)
		for(size_t k = 0; k < nk; k++)
		for(size_t l = 0; l < nl; l++) {
			i1[0] = j; i1[1] = i; i1[2] = k; i1[3] = l;
			abs_index<4> ai1(i1, dimb);
			pc_ref[cnt] = pc[cnt] + coeff * pa[cnt] * pb[ai1.get_abs_index()];
			cnt++;
		}
	}
	tca.ret_dataptr(pa); pa = 0;
	tcb.ret_dataptr(pb); pb = 0;
	tcc.ret_dataptr(pc); pc = 0;
	tcc_ref.ret_dataptr(pc_ref); pc_ref = 0;
	}

	ta.set_immutable();
	tb.set_immutable();
	tc_ref.set_immutable();

	tod_mult<4>(ta, p1, tb, p2, recip, coeff).perform(cpus, tc, 1.0);

	compare_ref<4>::compare(tns.c_str(), tc, tc_ref, 1e-15);

	} catch(exception &e) {
		fail_test(tns.c_str(), __FILE__, __LINE__, e.what());
	}
>>>>>>> 01f32582
}

void tod_mult_test::test_pqrs_qrps(
        size_t ni, size_t nj, size_t nk, size_t nl,
        bool recip, double coeff) throw(libtest::test_exception) {

    std::ostringstream tnss;
    tnss << "tod_mult_test::test_pqrs_qrps(" << ni << ", " << nj << ", " << nk
            << ", " << nl << ", " << recip << ", " << coeff << ")";
    std::string tns = tnss.str();

    typedef std_allocator<double> allocator;

    cpu_pool cpus(1);

<<<<<<< HEAD
    try {

    index<4> i1, i2;
    i2[0] = ni - 1; i2[1] = nj - 1; i2[2] = nk - 1; i2[3] = nl - 1;
    index_range<4> ir(i1, i2);
    dimensions<4> dima(ir), dimb(ir);

    permutation<4> p1, p2;
    p2.permute(0, 1).permute(1, 2);
    dimb.permute(p2);
    p2.invert();

    dense_tensor<4, double, allocator> ta(dima), tb(dimb), tc(dima), tc_ref(dima);

    size_t sz = dima.get_size();
    {
    dense_tensor_ctrl<4, double> tca(ta), tcb(tb), tcc(tc), tcc_ref(tc_ref);

    double *pa = tca.req_dataptr();
    double *pb = tcb.req_dataptr();
    double *pc = tcc.req_dataptr();
    double *pc_ref = tcc_ref.req_dataptr();

    for(size_t i = 0; i < sz; i++) pa[i] = drand48();
    for(size_t i = 0; i < sz; i++) pb[i] = drand48();
    for(size_t i = 0; i < sz; i++) pc[i] = drand48();

    size_t cnt = 0;
    if (recip) {
        for(size_t i = 0; i < ni; i++)
        for(size_t j = 0; j < nj; j++)
        for(size_t k = 0; k < nk; k++)
        for(size_t l = 0; l < nl; l++) {
            i1[0]=j; i1[1]=k; i1[2]=i; i1[3]=l;
            abs_index<4> ai1(i1, dimb);
            pc_ref[cnt] = pc[cnt] + coeff * pa[cnt] / pb[ai1.get_abs_index()];
            cnt++;
        }
    }
    else {
        for(size_t i = 0; i < ni; i++)
        for(size_t j = 0; j < nj; j++)
        for(size_t k = 0; k < nk; k++)
        for(size_t l = 0; l < nl; l++) {
            i1[0]=j; i1[1]=k; i1[2]=i; i1[3]=l;
            abs_index<4> ai1(i1, dimb);
            pc_ref[cnt] = pc[cnt] + coeff * pa[cnt] * pb[ai1.get_abs_index()];
            cnt++;
        }
    }
    tca.ret_dataptr(pa); pa = 0;
    tcb.ret_dataptr(pb); pb = 0;
    tcc.ret_dataptr(pc); pc = 0;
    tcc_ref.ret_dataptr(pc_ref); pc_ref = 0;
    }

    ta.set_immutable();
    tb.set_immutable();
    tc_ref.set_immutable();

    tod_mult<4>(ta, p1, tb, p2, recip, coeff).perform(cpus, tc, 1.0);

    compare_ref<4>::compare(tns.c_str(), tc, tc_ref, 1e-15);

    } catch(exception &e) {
        fail_test(tns.c_str(), __FILE__, __LINE__, e.what());
    }
=======
	try {

	index<4> i1, i2;
	i2[0] = ni - 1; i2[1] = nj - 1; i2[2] = nk - 1; i2[3] = nl - 1;
	index_range<4> ir(i1, i2);
	dimensions<4> dima(ir), dimb(ir);

	permutation<4> p1, p2;
	p2.permute(0, 1).permute(1, 2);
	dimb.permute(p2);
	p2.invert();

	dense_tensor<4, double, allocator> ta(dima), tb(dimb), tc(dima), tc_ref(dima);

	size_t sz = dima.get_size();
	{
	dense_tensor_ctrl<4, double> tca(ta), tcb(tb), tcc(tc), tcc_ref(tc_ref);

	double *pa = tca.req_dataptr();
	double *pb = tcb.req_dataptr();
	double *pc = tcc.req_dataptr();
	double *pc_ref = tcc_ref.req_dataptr();

	for(size_t i = 0; i < sz; i++) pa[i] = drand48();
	for(size_t i = 0; i < sz; i++) pb[i] = drand48();
	for(size_t i = 0; i < sz; i++) pc[i] = drand48();

	size_t cnt = 0;
	if (recip) {
		for(size_t i = 0; i < ni; i++)
		for(size_t j = 0; j < nj; j++)
		for(size_t k = 0; k < nk; k++)
		for(size_t l = 0; l < nl; l++) {
			i1[0]=j; i1[1]=k; i1[2]=i; i1[3]=l;
			abs_index<4> ai1(i1, dimb);
			pc_ref[cnt] = pc[cnt] + coeff * pa[cnt] / pb[ai1.get_abs_index()];
			cnt++;
		}
	}
	else {
		for(size_t i = 0; i < ni; i++)
		for(size_t j = 0; j < nj; j++)
		for(size_t k = 0; k < nk; k++)
		for(size_t l = 0; l < nl; l++) {
			i1[0]=j; i1[1]=k; i1[2]=i; i1[3]=l;
			abs_index<4> ai1(i1, dimb);
			pc_ref[cnt] = pc[cnt] + coeff * pa[cnt] * pb[ai1.get_abs_index()];
			cnt++;
		}
	}
	tca.ret_dataptr(pa); pa = 0;
	tcb.ret_dataptr(pb); pb = 0;
	tcc.ret_dataptr(pc); pc = 0;
	tcc_ref.ret_dataptr(pc_ref); pc_ref = 0;
	}

	ta.set_immutable();
	tb.set_immutable();
	tc_ref.set_immutable();

	tod_mult<4>(ta, p1, tb, p2, recip, coeff).perform(cpus, tc, 1.0);

	compare_ref<4>::compare(tns.c_str(), tc, tc_ref, 1e-15);

	} catch(exception &e) {
		fail_test(tns.c_str(), __FILE__, __LINE__, e.what());
	}
>>>>>>> 01f32582
}

void tod_mult_test::test_pqsr_pqrs(
        size_t ni, size_t nj, size_t nk, size_t nl,
        bool recip, double coeff) throw(libtest::test_exception) {

    std::ostringstream tnss;
    tnss << "tod_mult_test::test_pqsr_pqrs(" << ni << ", " << nj << ", " << nk
            << ", " << nl << ", " << recip << ", " << coeff << ")";
    std::string tns = tnss.str();

    typedef std_allocator<double> allocator;

    cpu_pool cpus(1);

    try {

    index<4> i1, i2;
    i2[0] = ni - 1; i2[1] = nj - 1; i2[2] = nk - 1; i2[3] = nl - 1;
    index_range<4> ir(i1, i2);
    dimensions<4> dima(ir), dimb(ir);
    permutation<4> p1, p2;
    p1.permute(2, 3);
    dima.permute(p1);
    p1.invert();

<<<<<<< HEAD
    dense_tensor<4, double, allocator> ta(dima), tb(dimb), tc(dimb), tc_ref(dimb);

    {
    dense_tensor_ctrl<4, double> tca(ta), tcb(tb), tcc(tc), tcc_ref(tc_ref);
=======
	dense_tensor<4, double, allocator> ta(dima), tb(dimb), tc(dimb), tc_ref(dimb);

	{
	dense_tensor_ctrl<4, double> tca(ta), tcb(tb), tcc(tc), tcc_ref(tc_ref);
>>>>>>> 01f32582

    double *pa = tca.req_dataptr();
    double *pb = tcb.req_dataptr();
    double *pc = tcc.req_dataptr();
    double *pc_ref = tcc_ref.req_dataptr();

    size_t sz = dima.get_size();

    for(size_t i = 0; i < sz; i++) pa[i] = drand48();
    for(size_t i = 0; i < sz; i++) pb[i] = drand48();
    for(size_t i = 0; i < sz; i++) pc[i] = drand48();

    size_t cnt = 0;
    if (recip) {
        for(size_t i = 0; i < ni; i++)
        for(size_t j = 0; j < nj; j++)
        for(size_t k = 0; k < nk; k++)
        for(size_t l = 0; l < nl; l++) {
            i1[0] = i; i1[1] = j; i1[2] = l; i1[3] = k;
            abs_index<4> ai1(i1, dima);
            pc_ref[cnt] = pc[cnt] + coeff * pa[ai1.get_abs_index()] / pb[cnt];
            cnt++;
        }

    }
    else {
        for(size_t i = 0; i < ni; i++)
        for(size_t j = 0; j < nj; j++)
        for(size_t k = 0; k < nk; k++)
        for(size_t l = 0; l < nl; l++) {
            i1[0] = i; i1[1] = j; i1[2] = l; i1[3] = k;
            abs_index<4> ai1(i1, dima);
            pc_ref[cnt] = pc[cnt] + coeff * pa[ai1.get_abs_index()] * pb[cnt];
            cnt++;
        }
    }
    tca.ret_dataptr(pa); pa = 0;
    tcb.ret_dataptr(pb); pb = 0;
    tcc.ret_dataptr(pc); pc = 0;
    tcc_ref.ret_dataptr(pc_ref); pc_ref = 0;
    }

    ta.set_immutable();
    tb.set_immutable();
    tc_ref.set_immutable();

    tod_mult<4>(ta, p1, tb, p2, recip, coeff).perform(cpus, tc, 1.0);

    compare_ref<4>::compare(tns.c_str(), tc, tc_ref, 1e-15);

    } catch(exception &e) {
        fail_test(tns.c_str(), __FILE__, __LINE__, e.what());
    }
}

void tod_mult_test::test_prsq_qrps(size_t ni, size_t nj, size_t nk, size_t nl,
        bool recip, double coeff) throw(libtest::test_exception) {

    std::ostringstream tnss;
    tnss << "tod_mult_test::test_prsq_qrps(" << ni << ", " << nj << ", " << nk
            << ", " << nl << ", " << recip << ", " << coeff << ")";
    std::string tns = tnss.str();

    typedef std_allocator<double> allocator;

    cpu_pool cpus(1);

<<<<<<< HEAD
    try {

    index<4> i1, i2;
    i2[0] = ni - 1; i2[1] = nj - 1; i2[2] = nk - 1; i2[3] = nl - 1;
    index_range<4> ir(i1, i2);
    dimensions<4> dims(ir), dima(ir), dimb(ir);

    permutation<4> p1, p2;
    p1.permute(1, 2).permute(2, 3);
    p2.permute(0, 1).permute(1, 2);

    dima.permute(p1);
    dimb.permute(p2);

    p1.invert();
    p2.invert();

    dense_tensor<4, double, allocator> ta(dima), tb(dimb), tc(dims), tc_ref(dims);

    {
    dense_tensor_ctrl<4, double> tca(ta), tcb(tb), tcc(tc), tcc_ref(tc_ref);

    double *pa = tca.req_dataptr();
    double *pb = tcb.req_dataptr();
    double *pc = tcc.req_dataptr();
    double *pc_ref = tcc_ref.req_dataptr();

    size_t sz = dima.get_size();

    for(size_t i = 0; i < sz; i++) pa[i] = drand48();
    for(size_t i = 0; i < sz; i++) pb[i] = drand48();
    for(size_t i = 0; i < sz; i++) pc[i] = drand48();

    size_t cnt = 0;
    if (recip) {
        for(size_t i = 0; i < ni; i++)
        for(size_t j = 0; j < nj; j++)
        for(size_t k = 0; k < nk; k++)
        for(size_t l = 0; l < nl; l++) {
            i1[0] = i; i1[1] = k; i1[2] = l; i1[3] = j;
            i2[0] = j; i2[1] = k; i2[2] = i; i2[3] = l;
            abs_index<4> ai1(i1, dima), ai2(i2, dimb);
            pc_ref[cnt] = pc[cnt] +
                    coeff * pa[ai1.get_abs_index()] / pb[ai2.get_abs_index()];
            cnt++;
        }
    }
    else {
        for(size_t i = 0; i < ni; i++)
        for(size_t j = 0; j < nj; j++)
        for(size_t k = 0; k < nk; k++)
        for(size_t l = 0; l < nl; l++) {
            i1[0] = i; i1[1] = k; i1[2] = l; i1[3] = j;
            i2[0] = j; i2[1] = k; i2[2] = i; i2[3] = l;
=======
	try {

	index<4> i1, i2;
	i2[0] = ni - 1; i2[1] = nj - 1; i2[2] = nk - 1; i2[3] = nl - 1;
	index_range<4> ir(i1, i2);
	dimensions<4> dims(ir), dima(ir), dimb(ir);

	permutation<4> p1, p2;
	p1.permute(1, 2).permute(2, 3);
	p2.permute(0, 1).permute(1, 2);

	dima.permute(p1);
	dimb.permute(p2);

	p1.invert();
	p2.invert();

	dense_tensor<4, double, allocator> ta(dima), tb(dimb), tc(dims), tc_ref(dims);

	{
	dense_tensor_ctrl<4, double> tca(ta), tcb(tb), tcc(tc), tcc_ref(tc_ref);

	double *pa = tca.req_dataptr();
	double *pb = tcb.req_dataptr();
	double *pc = tcc.req_dataptr();
	double *pc_ref = tcc_ref.req_dataptr();

	size_t sz = dima.get_size();

	for(size_t i = 0; i < sz; i++) pa[i] = drand48();
	for(size_t i = 0; i < sz; i++) pb[i] = drand48();
	for(size_t i = 0; i < sz; i++) pc[i] = drand48();

	size_t cnt = 0;
	if (recip) {
		for(size_t i = 0; i < ni; i++)
		for(size_t j = 0; j < nj; j++)
		for(size_t k = 0; k < nk; k++)
		for(size_t l = 0; l < nl; l++) {
			i1[0] = i; i1[1] = k; i1[2] = l; i1[3] = j;
			i2[0] = j; i2[1] = k; i2[2] = i; i2[3] = l;
			abs_index<4> ai1(i1, dima), ai2(i2, dimb);
			pc_ref[cnt] = pc[cnt] +
					coeff * pa[ai1.get_abs_index()] / pb[ai2.get_abs_index()];
			cnt++;
		}
	}
	else {
		for(size_t i = 0; i < ni; i++)
		for(size_t j = 0; j < nj; j++)
		for(size_t k = 0; k < nk; k++)
		for(size_t l = 0; l < nl; l++) {
			i1[0] = i; i1[1] = k; i1[2] = l; i1[3] = j;
			i2[0] = j; i2[1] = k; i2[2] = i; i2[3] = l;
>>>>>>> 01f32582
            abs_index<4> ai1(i1, dima), ai2(i2, dimb);
            pc_ref[cnt] = pc[cnt] +
                    coeff * pa[ai1.get_abs_index()] * pb[ai2.get_abs_index()];
            cnt++;
        }
    }
    tca.ret_dataptr(pa); pa = 0;
    tcb.ret_dataptr(pb); pb = 0;
    tcc.ret_dataptr(pc); pc = 0;
    tcc_ref.ret_dataptr(pc_ref); pc_ref = 0;
    }

    ta.set_immutable();
    tb.set_immutable();
    tc_ref.set_immutable();

    tod_mult<4>(ta, p1, tb, p2, recip, coeff).perform(cpus, tc, 1.0);

    compare_ref<4>::compare(tns.c_str(), tc, tc_ref, 1e-15);

    } catch(exception &e) {
        fail_test(tns.c_str(), __FILE__, __LINE__, e.what());
    }
}


} // namespace libtensor<|MERGE_RESOLUTION|>--- conflicted
+++ resolved
@@ -2,11 +2,7 @@
 #include <ctime>
 #include <libtensor/core/allocator.h>
 #include <libtensor/dense_tensor/dense_tensor.h>
-<<<<<<< HEAD
-#include <libtensor/tod/tod_mult.h>
-=======
 #include <libtensor/dense_tensor/tod_mult.h>
->>>>>>> 01f32582
 #include "../compare_ref.h"
 #include "tod_mult_test.h"
 
@@ -69,17 +65,10 @@
     dimensions<2> dims(index_range<2>(i1, i2));
     size_t sz = dims.get_size();
 
-<<<<<<< HEAD
     dense_tensor<2, double, allocator> ta(dims), tb(dims), tc(dims), tc_ref(dims);
 
     {
     dense_tensor_ctrl<2, double> tca(ta), tcb(tb), tcc(tc), tcc_ref(tc_ref);
-=======
-	dense_tensor<2, double, allocator> ta(dims), tb(dims), tc(dims), tc_ref(dims);
-
-	{
-	dense_tensor_ctrl<2, double> tca(ta), tcb(tb), tcc(tc), tcc_ref(tc_ref);
->>>>>>> 01f32582
 
     double *pa = tca.req_dataptr();
     double *pb = tcb.req_dataptr();
@@ -142,17 +131,10 @@
     dimensions<2> dims(index_range<2>(i1, i2));
     size_t sz = dims.get_size();
 
-<<<<<<< HEAD
     dense_tensor<2, double, allocator> ta(dims), tb(dims), tc(dims), tc_ref(dims);
 
     {
     dense_tensor_ctrl<2, double> tca(ta), tcb(tb), tcc(tc), tcc_ref(tc_ref);
-=======
-	dense_tensor<2, double, allocator> ta(dims), tb(dims), tc(dims), tc_ref(dims);
-
-	{
-	dense_tensor_ctrl<2, double> tca(ta), tcb(tb), tcc(tc), tcc_ref(tc_ref);
->>>>>>> 01f32582
 
     double *pa = tca.req_dataptr();
     double *pb = tcb.req_dataptr();
@@ -204,7 +186,6 @@
 
     cpu_pool cpus(1);
 
-<<<<<<< HEAD
     try {
 
     index<2> i1, i2;
@@ -258,61 +239,6 @@
     } catch(exception &e) {
         fail_test(tns.c_str(), __FILE__, __LINE__, e.what());
     }
-=======
-	try {
-
-	index<2> i1, i2;
-	i2[0] = 10; i2[1] = 10;
-	dimensions<2> dims(index_range<2>(i1, i2));
-	size_t sz = dims.get_size();
-
-	dense_tensor<2, double, allocator> ta(dims), tb(dims), tc(dims), tc_ref(dims);
-
-	{
-	dense_tensor_ctrl<2, double> tca(ta), tcb(tb), tcc(tc), tcc_ref(tc_ref);
-
-	double *pa = tca.req_dataptr();
-	double *pb = tcb.req_dataptr();
-	double *pc = tcc.req_dataptr();
-	double *pc_ref = tcc_ref.req_dataptr();
-
-	for(size_t i = 0; i < sz; i++) pa[i] = drand48();
-	for(size_t i = 0; i < sz; i++) pb[i] = drand48();
-	for(size_t i = 0; i < sz; i++) pc[i] = drand48();
-
-	size_t dim = dims.get_dim(0);
-	if (recip) {
-		for(size_t i = 0; i < dim; i++)
-		for(size_t j = 0; j < dim; j++)
-			pc_ref[i * dim + j] = pc[i * dim + j] +
-					coeff * pa[i * dim + j] / pb[j * dim + i];
-	}
-	else {
-		for(size_t i = 0; i < dim; i++)
-		for(size_t j = 0; j < dim; j++)
-			pc_ref[i * dim + j] = pc[i * dim + j] +
-					coeff * pa[i * dim + j] * pb[j * dim + i];
-	}
-	tca.ret_dataptr(pa); pa = 0;
-	tcb.ret_dataptr(pb); pb = 0;
-	tcc.ret_dataptr(pc); pc = 0;
-	tcc_ref.ret_dataptr(pc_ref); pc_ref = 0;
-	}
-
-	ta.set_immutable();
-	tb.set_immutable();
-	tc_ref.set_immutable();
-
-	permutation<2> pa, pb;
-	pb.permute(0, 1);
-	tod_mult<2>(ta, pa, tb, pb, recip, coeff).perform(cpus, tc, 1.0);
-
-	compare_ref<2>::compare(tns.c_str(), tc, tc_ref, 1e-15);
-
-	} catch(exception &e) {
-		fail_test(tns.c_str(), __FILE__, __LINE__, e.what());
-	}
->>>>>>> 01f32582
 }
 
 void tod_mult_test::test_qp_pq(bool recip, double coeff)
@@ -326,7 +252,6 @@
 
     cpu_pool cpus(1);
 
-<<<<<<< HEAD
     try {
 
     index<2> i1, i2;
@@ -380,61 +305,6 @@
     } catch(exception &e) {
         fail_test(tns.c_str(), __FILE__, __LINE__, e.what());
     }
-=======
-	try {
-
-	index<2> i1, i2;
-	i2[0] = 10; i2[1] = 10;
-	dimensions<2> dims(index_range<2>(i1, i2));
-	size_t sz = dims.get_size();
-
-	dense_tensor<2, double, allocator> ta(dims), tb(dims), tc(dims), tc_ref(dims);
-
-	{
-	dense_tensor_ctrl<2, double> tca(ta), tcb(tb), tcc(tc), tcc_ref(tc_ref);
-
-	double *pa = tca.req_dataptr();
-	double *pb = tcb.req_dataptr();
-	double *pc = tcc.req_dataptr();
-	double *pc_ref = tcc_ref.req_dataptr();
-
-	for(size_t i = 0; i < sz; i++) pa[i] = drand48();
-	for(size_t i = 0; i < sz; i++) pb[i] = drand48();
-	for(size_t i = 0; i < sz; i++) pc[i] = drand48();
-
-	size_t dim = dims.get_dim(0);
-	if (recip) {
-		for(size_t i = 0; i < dim; i++)
-		for(size_t j = 0; j < dim; j++)
-			pc_ref[i * dim + j] = pc[i * dim + j] +
-					coeff * pa[j * dim + i] / pb[i * dim + j];
-	}
-	else {
-		for(size_t i = 0; i < dim; i++)
-		for(size_t j = 0; j < dim; j++)
-			pc_ref[i * dim + j] = pc[i * dim + j] +
-					coeff * pa[j * dim + i] * pb[i * dim + j];
-	}
-	tca.ret_dataptr(pa); pa = 0;
-	tcb.ret_dataptr(pb); pb = 0;
-	tcc.ret_dataptr(pc); pc = 0;
-	tcc_ref.ret_dataptr(pc_ref); pc_ref = 0;
-	}
-
-	ta.set_immutable();
-	tb.set_immutable();
-	tc_ref.set_immutable();
-
-	permutation<2> pa, pb;
-	pa.permute(0, 1);
-	tod_mult<2>(ta, pa, tb, pb, recip, coeff).perform(cpus, tc, 1.0);
-
-	compare_ref<2>::compare(tns.c_str(), tc, tc_ref, 1e-15);
-
-	} catch(exception &e) {
-		fail_test(tns.c_str(), __FILE__, __LINE__, e.what());
-	}
->>>>>>> 01f32582
 }
 
 void tod_mult_test::test_qp_qp(bool recip, double coeff)
@@ -448,7 +318,6 @@
 
     cpu_pool cpus(1);
 
-<<<<<<< HEAD
     try {
 
     index<2> i1, i2;
@@ -503,62 +372,6 @@
     } catch(exception &e) {
         fail_test(tns.c_str(), __FILE__, __LINE__, e.what());
     }
-=======
-	try {
-
-	index<2> i1, i2;
-	i2[0] = 10; i2[1] = 10;
-	dimensions<2> dims(index_range<2>(i1, i2));
-	size_t sz = dims.get_size();
-
-	dense_tensor<2, double, allocator> ta(dims), tb(dims), tc(dims), tc_ref(dims);
-
-	{
-	dense_tensor_ctrl<2, double> tca(ta), tcb(tb), tcc(tc), tcc_ref(tc_ref);
-
-	double *pa = tca.req_dataptr();
-	double *pb = tcb.req_dataptr();
-	double *pc = tcc.req_dataptr();
-	double *pc_ref = tcc_ref.req_dataptr();
-
-	for(size_t i = 0; i < sz; i++) pa[i] = drand48();
-	for(size_t i = 0; i < sz; i++) pb[i] = drand48();
-	for(size_t i = 0; i < sz; i++) pc[i] = drand48();
-
-	size_t dim = dims.get_dim(0);
-	if (recip) {
-		for(size_t i = 0; i < dim; i++)
-		for(size_t j = 0; j < dim; j++)
-			pc_ref[i * dim + j] = pc[i * dim + j] +
-					coeff * pa[j * dim + i] / pb[j * dim + i];
-	}
-	else {
-		for(size_t i = 0; i < dim; i++)
-		for(size_t j = 0; j < dim; j++)
-			pc_ref[i * dim + j] = pc[i * dim + j] +
-					coeff * pa[j * dim + i] * pb[j * dim + i];
-	}
-	tca.ret_dataptr(pa); pa = 0;
-	tcb.ret_dataptr(pb); pb = 0;
-	tcc.ret_dataptr(pc); pc = 0;
-	tcc_ref.ret_dataptr(pc_ref); pc_ref = 0;
-	}
-
-	ta.set_immutable();
-	tb.set_immutable();
-	tc_ref.set_immutable();
-
-	permutation<2> pa, pb;
-	pa.permute(0, 1);
-	pb.permute(0, 1);
-	tod_mult<2>(ta, pa, tb, pb, recip, coeff).perform(cpus, tc, 1.0);
-
-	compare_ref<2>::compare(tns.c_str(), tc, tc_ref, 1e-15);
-
-	} catch(exception &e) {
-		fail_test(tns.c_str(), __FILE__, __LINE__, e.what());
-	}
->>>>>>> 01f32582
 }
 
 void tod_mult_test::test_pqrs_qprs(
@@ -574,7 +387,6 @@
 
     cpu_pool cpus(1);
 
-<<<<<<< HEAD
     try {
 
     index<4> i1, i2;
@@ -643,76 +455,6 @@
     } catch(exception &e) {
         fail_test(tns.c_str(), __FILE__, __LINE__, e.what());
     }
-=======
-	try {
-
-	index<4> i1, i2;
-	i2[0] = ni - 1; i2[1] = nj - 1; i2[2] = nk - 1; i2[3] = nl - 1;
-	index_range<4> ir(i1, i2);
-	dimensions<4> dima(ir), dimb(ir);
-
-	permutation<4> p1, p2;
-	p2.permute(0, 1);
-	dimb.permute(p2);
-	p2.invert();
-
-	dense_tensor<4, double, allocator> ta(dima), tb(dimb), tc(dima), tc_ref(dima);
-
-	{
-	dense_tensor_ctrl<4, double> tca(ta), tcb(tb), tcc(tc), tcc_ref(tc_ref);
-
-	double *pa = tca.req_dataptr();
-	double *pb = tcb.req_dataptr();
-	double *pc = tcc.req_dataptr();
-	double *pc_ref = tcc_ref.req_dataptr();
-
-	size_t sz = dima.get_size();
-
-	for(size_t i = 0; i < sz; i++) pa[i] = drand48();
-	for(size_t i = 0; i < sz; i++) pb[i] = drand48();
-	for(size_t i = 0; i < sz; i++) pc[i] = drand48();
-
-	size_t cnt = 0;
-	if (recip) {
-		for(size_t i = 0; i < ni; i++)
-		for(size_t j = 0; j < nj; j++)
-		for(size_t k = 0; k < nk; k++)
-		for(size_t l = 0; l < nl; l++) {
-			i1[0] = j; i1[1] = i; i1[2] = k; i1[3] = l;
-			abs_index<4> ai1(i1, dimb);
-			pc_ref[cnt] = pc[cnt] + coeff * pa[cnt] / pb[ai1.get_abs_index()];
-			cnt++;
-		}
-	}
-	else {
-		for(size_t i = 0; i < ni; i++)
-		for(size_t j = 0; j < nj; j++)
-		for(size_t k = 0; k < nk; k++)
-		for(size_t l = 0; l < nl; l++) {
-			i1[0] = j; i1[1] = i; i1[2] = k; i1[3] = l;
-			abs_index<4> ai1(i1, dimb);
-			pc_ref[cnt] = pc[cnt] + coeff * pa[cnt] * pb[ai1.get_abs_index()];
-			cnt++;
-		}
-	}
-	tca.ret_dataptr(pa); pa = 0;
-	tcb.ret_dataptr(pb); pb = 0;
-	tcc.ret_dataptr(pc); pc = 0;
-	tcc_ref.ret_dataptr(pc_ref); pc_ref = 0;
-	}
-
-	ta.set_immutable();
-	tb.set_immutable();
-	tc_ref.set_immutable();
-
-	tod_mult<4>(ta, p1, tb, p2, recip, coeff).perform(cpus, tc, 1.0);
-
-	compare_ref<4>::compare(tns.c_str(), tc, tc_ref, 1e-15);
-
-	} catch(exception &e) {
-		fail_test(tns.c_str(), __FILE__, __LINE__, e.what());
-	}
->>>>>>> 01f32582
 }
 
 void tod_mult_test::test_pqrs_qrps(
@@ -728,7 +470,6 @@
 
     cpu_pool cpus(1);
 
-<<<<<<< HEAD
     try {
 
     index<4> i1, i2;
@@ -796,75 +537,6 @@
     } catch(exception &e) {
         fail_test(tns.c_str(), __FILE__, __LINE__, e.what());
     }
-=======
-	try {
-
-	index<4> i1, i2;
-	i2[0] = ni - 1; i2[1] = nj - 1; i2[2] = nk - 1; i2[3] = nl - 1;
-	index_range<4> ir(i1, i2);
-	dimensions<4> dima(ir), dimb(ir);
-
-	permutation<4> p1, p2;
-	p2.permute(0, 1).permute(1, 2);
-	dimb.permute(p2);
-	p2.invert();
-
-	dense_tensor<4, double, allocator> ta(dima), tb(dimb), tc(dima), tc_ref(dima);
-
-	size_t sz = dima.get_size();
-	{
-	dense_tensor_ctrl<4, double> tca(ta), tcb(tb), tcc(tc), tcc_ref(tc_ref);
-
-	double *pa = tca.req_dataptr();
-	double *pb = tcb.req_dataptr();
-	double *pc = tcc.req_dataptr();
-	double *pc_ref = tcc_ref.req_dataptr();
-
-	for(size_t i = 0; i < sz; i++) pa[i] = drand48();
-	for(size_t i = 0; i < sz; i++) pb[i] = drand48();
-	for(size_t i = 0; i < sz; i++) pc[i] = drand48();
-
-	size_t cnt = 0;
-	if (recip) {
-		for(size_t i = 0; i < ni; i++)
-		for(size_t j = 0; j < nj; j++)
-		for(size_t k = 0; k < nk; k++)
-		for(size_t l = 0; l < nl; l++) {
-			i1[0]=j; i1[1]=k; i1[2]=i; i1[3]=l;
-			abs_index<4> ai1(i1, dimb);
-			pc_ref[cnt] = pc[cnt] + coeff * pa[cnt] / pb[ai1.get_abs_index()];
-			cnt++;
-		}
-	}
-	else {
-		for(size_t i = 0; i < ni; i++)
-		for(size_t j = 0; j < nj; j++)
-		for(size_t k = 0; k < nk; k++)
-		for(size_t l = 0; l < nl; l++) {
-			i1[0]=j; i1[1]=k; i1[2]=i; i1[3]=l;
-			abs_index<4> ai1(i1, dimb);
-			pc_ref[cnt] = pc[cnt] + coeff * pa[cnt] * pb[ai1.get_abs_index()];
-			cnt++;
-		}
-	}
-	tca.ret_dataptr(pa); pa = 0;
-	tcb.ret_dataptr(pb); pb = 0;
-	tcc.ret_dataptr(pc); pc = 0;
-	tcc_ref.ret_dataptr(pc_ref); pc_ref = 0;
-	}
-
-	ta.set_immutable();
-	tb.set_immutable();
-	tc_ref.set_immutable();
-
-	tod_mult<4>(ta, p1, tb, p2, recip, coeff).perform(cpus, tc, 1.0);
-
-	compare_ref<4>::compare(tns.c_str(), tc, tc_ref, 1e-15);
-
-	} catch(exception &e) {
-		fail_test(tns.c_str(), __FILE__, __LINE__, e.what());
-	}
->>>>>>> 01f32582
 }
 
 void tod_mult_test::test_pqsr_pqrs(
@@ -891,17 +563,10 @@
     dima.permute(p1);
     p1.invert();
 
-<<<<<<< HEAD
     dense_tensor<4, double, allocator> ta(dima), tb(dimb), tc(dimb), tc_ref(dimb);
 
     {
     dense_tensor_ctrl<4, double> tca(ta), tcb(tb), tcc(tc), tcc_ref(tc_ref);
-=======
-	dense_tensor<4, double, allocator> ta(dima), tb(dimb), tc(dimb), tc_ref(dimb);
-
-	{
-	dense_tensor_ctrl<4, double> tca(ta), tcb(tb), tcc(tc), tcc_ref(tc_ref);
->>>>>>> 01f32582
 
     double *pa = tca.req_dataptr();
     double *pb = tcb.req_dataptr();
@@ -969,7 +634,6 @@
 
     cpu_pool cpus(1);
 
-<<<<<<< HEAD
     try {
 
     index<4> i1, i2;
@@ -1024,62 +688,6 @@
         for(size_t l = 0; l < nl; l++) {
             i1[0] = i; i1[1] = k; i1[2] = l; i1[3] = j;
             i2[0] = j; i2[1] = k; i2[2] = i; i2[3] = l;
-=======
-	try {
-
-	index<4> i1, i2;
-	i2[0] = ni - 1; i2[1] = nj - 1; i2[2] = nk - 1; i2[3] = nl - 1;
-	index_range<4> ir(i1, i2);
-	dimensions<4> dims(ir), dima(ir), dimb(ir);
-
-	permutation<4> p1, p2;
-	p1.permute(1, 2).permute(2, 3);
-	p2.permute(0, 1).permute(1, 2);
-
-	dima.permute(p1);
-	dimb.permute(p2);
-
-	p1.invert();
-	p2.invert();
-
-	dense_tensor<4, double, allocator> ta(dima), tb(dimb), tc(dims), tc_ref(dims);
-
-	{
-	dense_tensor_ctrl<4, double> tca(ta), tcb(tb), tcc(tc), tcc_ref(tc_ref);
-
-	double *pa = tca.req_dataptr();
-	double *pb = tcb.req_dataptr();
-	double *pc = tcc.req_dataptr();
-	double *pc_ref = tcc_ref.req_dataptr();
-
-	size_t sz = dima.get_size();
-
-	for(size_t i = 0; i < sz; i++) pa[i] = drand48();
-	for(size_t i = 0; i < sz; i++) pb[i] = drand48();
-	for(size_t i = 0; i < sz; i++) pc[i] = drand48();
-
-	size_t cnt = 0;
-	if (recip) {
-		for(size_t i = 0; i < ni; i++)
-		for(size_t j = 0; j < nj; j++)
-		for(size_t k = 0; k < nk; k++)
-		for(size_t l = 0; l < nl; l++) {
-			i1[0] = i; i1[1] = k; i1[2] = l; i1[3] = j;
-			i2[0] = j; i2[1] = k; i2[2] = i; i2[3] = l;
-			abs_index<4> ai1(i1, dima), ai2(i2, dimb);
-			pc_ref[cnt] = pc[cnt] +
-					coeff * pa[ai1.get_abs_index()] / pb[ai2.get_abs_index()];
-			cnt++;
-		}
-	}
-	else {
-		for(size_t i = 0; i < ni; i++)
-		for(size_t j = 0; j < nj; j++)
-		for(size_t k = 0; k < nk; k++)
-		for(size_t l = 0; l < nl; l++) {
-			i1[0] = i; i1[1] = k; i1[2] = l; i1[3] = j;
-			i2[0] = j; i2[1] = k; i2[2] = i; i2[3] = l;
->>>>>>> 01f32582
             abs_index<4> ai1(i1, dima), ai2(i2, dimb);
             pc_ref[cnt] = pc[cnt] +
                     coeff * pa[ai1.get_abs_index()] * pb[ai2.get_abs_index()];
