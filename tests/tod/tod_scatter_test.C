--- conflicted
+++ resolved
@@ -4,11 +4,7 @@
 #include <libtensor/core/allocator.h>
 #include <libtensor/core/abs_index.h>
 #include <libtensor/dense_tensor/dense_tensor.h>
-<<<<<<< HEAD
-#include <libtensor/tod/tod_scatter.h>
-=======
 #include <libtensor/dense_tensor/tod_scatter.h>
->>>>>>> 01f32582
 #include "../compare_ref.h"
 #include "tod_scatter_test.h"
 
@@ -50,7 +46,6 @@
     dimensions<2> dimc(index_range<2>(ic1, ic2));
     size_t sza = dima.get_size(), szc = dimc.get_size();
 
-<<<<<<< HEAD
     dense_tensor<1, double, allocator> ta(dima);
     dense_tensor<2, double, allocator> tc(dimc);
     dense_tensor<2, double, allocator> tc_ref(dimc);
@@ -62,19 +57,6 @@
     double *dta = tca.req_dataptr();
     double *dtc1 = tcc.req_dataptr();
     double *dtc2 = tcc_ref.req_dataptr();
-=======
-	dense_tensor<1, double, allocator> ta(dima);
-	dense_tensor<2, double, allocator> tc(dimc);
-	dense_tensor<2, double, allocator> tc_ref(dimc);
-
-	{
-	dense_tensor_ctrl<1, double> tca(ta);
-	dense_tensor_ctrl<2, double> tcc(tc);
-	dense_tensor_ctrl<2, double> tcc_ref(tc_ref);
-	double *dta = tca.req_dataptr();
-	double *dtc1 = tcc.req_dataptr();
-	double *dtc2 = tcc_ref.req_dataptr();
->>>>>>> 01f32582
 
     //  Fill in random input
 
