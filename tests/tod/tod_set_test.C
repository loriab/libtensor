#include <sstream>
#include <libtensor/core/allocator.h>
#include <libtensor/dense_tensor/dense_tensor.h>
<<<<<<< HEAD
#include <libtensor/tod/tod_set.h>
=======
#include <libtensor/dense_tensor/dense_tensor_ctrl.h>
#include <libtensor/dense_tensor/tod_set.h>
>>>>>>> 01f32582
#include "tod_set_test.h"

namespace libtensor {

<<<<<<< HEAD
typedef dense_tensor<4, double, std_allocator<double> > tensor4_d;
=======
>>>>>>> 01f32582

void tod_set_test::perform() throw(libtest::test_exception) {

    test_1(1.0);
    test_2(-2.0);
    test_3(5.0);
    test_4(-0.3);
}


void tod_set_test::test_1(double d) throw(libtest::test_exception) {

    std::ostringstream ss;
    ss << "tod_set_test::test_1(" << d << ")";
    std::string tnss = ss.str();

    typedef std_allocator<double> allocator_t;

    try {

        cpu_pool cpus(1);

        index<1> i1, i2;
        i2[0] = 10;
        dimensions<1> dims(index_range<1>(i1, i2));
        size_t sz = dims.get_size();

        dense_tensor<1, double, allocator_t> t1(dims), t2(dims);

        tod_set<1>().perform(cpus, t1);
        {
            dense_tensor_rd_ctrl<1, double> c1(t1);
            const double *p = c1.req_const_dataptr();
            for(size_t i = 0; i < sz; i++) if(p[i] != 0.0) {
                std::ostringstream ss;
                ss << "Bad value at t1[" << i << "].";
                fail_test(tnss.c_str(), __FILE__, __LINE__, ss.str().c_str());
            }
            c1.ret_const_dataptr(p);
        }

        tod_set<1>(d).perform(cpus, t2);
        {
            dense_tensor_rd_ctrl<1, double> c2(t2);
            const double *p = c2.req_const_dataptr();
            for(size_t i = 0; i < sz; i++) if(p[i] != d) {
                std::ostringstream ss;
                ss << "Bad value at t2[" << i << "].";
                fail_test(tnss.c_str(), __FILE__, __LINE__, ss.str().c_str());
            }
            c2.ret_const_dataptr(p);
        }

    } catch(exception &e) {
        fail_test(tnss.c_str(), __FILE__, __LINE__, e.what());
    }
}


void tod_set_test::test_2(double d) throw(libtest::test_exception) {

    std::ostringstream ss;
    ss << "tod_set_test::test_2(" << d << ")";
    std::string tnss = ss.str();

    typedef std_allocator<double> allocator_t;

    try {

<<<<<<< HEAD
    index<4> i1, i2;
    i2[0]=3; i2[1]=3; i2[2]=4; i2[3]=4;
    index_range<4> ir(i1, i2);
    dimensions<4> dim(ir);
    tensor4_d t(dim);

    tod_set<4> op(5.0);
    op.perform(cpus, t);
=======
        cpu_pool cpus(1);

        index<2> i1, i2;
        i2[0] = 10; i2[1] = 3;
        dimensions<2> dims(index_range<2>(i1, i2));
        size_t sz = dims.get_size();

        dense_tensor<2, double, allocator_t> t1(dims), t2(dims);

        tod_set<2>().perform(cpus, t1);
        {
            dense_tensor_rd_ctrl<2, double> c1(t1);
            const double *p = c1.req_const_dataptr();
            for(size_t i = 0; i < sz; i++) if(p[i] != 0.0) {
                std::ostringstream ss;
                ss << "Bad value at t1[" << i << "].";
                fail_test(tnss.c_str(), __FILE__, __LINE__, ss.str().c_str());
            }
            c1.ret_const_dataptr(p);
        }

        tod_set<2>(d).perform(cpus, t2);
        {
            dense_tensor_rd_ctrl<2, double> c2(t2);
            const double *p = c2.req_const_dataptr();
            for(size_t i = 0; i < sz; i++) if(p[i] != d) {
                std::ostringstream ss;
                ss << "Bad value at t2[" << i << "].";
                fail_test(tnss.c_str(), __FILE__, __LINE__, ss.str().c_str());
            }
            c2.ret_const_dataptr(p);
        }

    } catch(exception &e) {
        fail_test(tnss.c_str(), __FILE__, __LINE__, e.what());
    }
>>>>>>> 01f32582
}


void tod_set_test::test_3(double d) throw(libtest::test_exception) {

    std::ostringstream ss;
    ss << "tod_set_test::test_3(" << d << ")";
    std::string tnss = ss.str();

    typedef std_allocator<double> allocator_t;

    try {

        cpu_pool cpus(1);

        index<3> i1, i2;
        i2[0] = 10; i2[1] = 2; i2[2] = 21;
        dimensions<3> dims(index_range<3>(i1, i2));
        size_t sz = dims.get_size();

        dense_tensor<3, double, allocator_t> t1(dims), t2(dims);

        tod_set<3>().perform(cpus, t1);
        {
            dense_tensor_rd_ctrl<3, double> c1(t1);
            const double *p = c1.req_const_dataptr();
            for(size_t i = 0; i < sz; i++) if(p[i] != 0.0) {
                std::ostringstream ss;
                ss << "Bad value at t1[" << i << "].";
                fail_test(tnss.c_str(), __FILE__, __LINE__, ss.str().c_str());
            }
            c1.ret_const_dataptr(p);
        }

        tod_set<3>(d).perform(cpus, t2);
        {
            dense_tensor_rd_ctrl<3, double> c2(t2);
            const double *p = c2.req_const_dataptr();
            for(size_t i = 0; i < sz; i++) if(p[i] != d) {
                std::ostringstream ss;
                ss << "Bad value at t2[" << i << "].";
                fail_test(tnss.c_str(), __FILE__, __LINE__, ss.str().c_str());
            }
            c2.ret_const_dataptr(p);
        }

    } catch(exception &e) {
        fail_test(tnss.c_str(), __FILE__, __LINE__, e.what());
    }
}


void tod_set_test::test_4(double d) throw(libtest::test_exception) {

    std::ostringstream ss;
    ss << "tod_set_test::test_4(" << d << ")";
    std::string tnss = ss.str();

    typedef std_allocator<double> allocator_t;

    try {

        cpu_pool cpus(1);

        index<4> i1, i2;
        i2[0] = 1; i2[1] = 4; i2[2] = 9; i2[3] = 1;
        dimensions<4> dims(index_range<4>(i1, i2));
        size_t sz = dims.get_size();

        dense_tensor<4, double, allocator_t> t1(dims), t2(dims);

        tod_set<4>().perform(cpus, t1);
        {
            dense_tensor_rd_ctrl<4, double> c1(t1);
            const double *p = c1.req_const_dataptr();
            for(size_t i = 0; i < sz; i++) if(p[i] != 0.0) {
                std::ostringstream ss;
                ss << "Bad value at t1[" << i << "].";
                fail_test(tnss.c_str(), __FILE__, __LINE__, ss.str().c_str());
            }
            c1.ret_const_dataptr(p);
        }

        tod_set<4>(d).perform(cpus, t2);
        {
            dense_tensor_rd_ctrl<4, double> c2(t2);
            const double *p = c2.req_const_dataptr();
            for(size_t i = 0; i < sz; i++) if(p[i] != d) {
                std::ostringstream ss;
                ss << "Bad value at t2[" << i << "].";
                fail_test(tnss.c_str(), __FILE__, __LINE__, ss.str().c_str());
            }
            c2.ret_const_dataptr(p);
        }

    } catch(exception &e) {
        fail_test(tnss.c_str(), __FILE__, __LINE__, e.what());
    }
}


} // namespace libtensor
<|MERGE_RESOLUTION|>--- conflicted
+++ resolved
@@ -1,20 +1,11 @@
-#include <sstream>
 #include <libtensor/core/allocator.h>
 #include <libtensor/dense_tensor/dense_tensor.h>
-<<<<<<< HEAD
-#include <libtensor/tod/tod_set.h>
-=======
 #include <libtensor/dense_tensor/dense_tensor_ctrl.h>
 #include <libtensor/dense_tensor/tod_set.h>
->>>>>>> 01f32582
 #include "tod_set_test.h"
 
 namespace libtensor {
 
-<<<<<<< HEAD
-typedef dense_tensor<4, double, std_allocator<double> > tensor4_d;
-=======
->>>>>>> 01f32582
 
 void tod_set_test::perform() throw(libtest::test_exception) {
 
@@ -84,16 +75,6 @@
 
     try {
 
-<<<<<<< HEAD
-    index<4> i1, i2;
-    i2[0]=3; i2[1]=3; i2[2]=4; i2[3]=4;
-    index_range<4> ir(i1, i2);
-    dimensions<4> dim(ir);
-    tensor4_d t(dim);
-
-    tod_set<4> op(5.0);
-    op.perform(cpus, t);
-=======
         cpu_pool cpus(1);
 
         index<2> i1, i2;
@@ -130,7 +111,6 @@
     } catch(exception &e) {
         fail_test(tnss.c_str(), __FILE__, __LINE__, e.what());
     }
->>>>>>> 01f32582
 }
 
 
