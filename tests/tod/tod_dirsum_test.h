#ifndef LIBTENSOR_TOD_DIRSUM_TEST_H
#define LIBTENSOR_TOD_DIRSUM_TEST_H

#include <libtest/unit_test.h>

namespace libtensor {

<<<<<<< HEAD
/** \brief Tests the libtensor::tod_dirsum class

    \ingroup libtensor_tests_tod
**/
=======

/** \brief Tests the libtensor::tod_dirsum class

    \ingroup libtensor_tests_tod
 **/
>>>>>>> 01f32582
class tod_dirsum_test : public libtest::unit_test {
public:
    virtual void perform() throw(libtest::test_exception);

private:
    // c_{ij} = a_i + b_j
    void test_ij_i_j_1(size_t ni, size_t nj, double d = 0.0)
        throw(libtest::test_exception);

    // c_{ij} = a_i - b_j
    void test_ij_i_j_2(size_t ni, size_t nj, double d = 0.0)
        throw(libtest::test_exception);

    // c_{ikj} = a_{ij} + b_k
    void test_ikj_ij_k_1(size_t ni, size_t nj, size_t nk,
        double d = 0.0) throw(libtest::test_exception);

    // c_{ikjl} = a_{ij} + b_{kl}
    void test_ikjl_ij_kl_1(size_t ni, size_t nj, size_t nk, size_t nl,
        double d = 0.0) throw(libtest::test_exception);
<<<<<<< HEAD
=======

    // c_{iklj} = a_{ij} + b_{kl}
    void test_iklj_ij_kl_1(size_t ni, size_t nj, size_t nk, size_t nl,
        double d = 0.0) throw(libtest::test_exception);
>>>>>>> 01f32582

};


} // namespace libtensor

#endif // LIBTENSOR_TOD_DIRSUM_TEST_H
<|MERGE_RESOLUTION|>--- conflicted
+++ resolved
@@ -5,18 +5,11 @@
 
 namespace libtensor {
 
-<<<<<<< HEAD
+
 /** \brief Tests the libtensor::tod_dirsum class
 
     \ingroup libtensor_tests_tod
 **/
-=======
-
-/** \brief Tests the libtensor::tod_dirsum class
-
-    \ingroup libtensor_tests_tod
- **/
->>>>>>> 01f32582
 class tod_dirsum_test : public libtest::unit_test {
 public:
     virtual void perform() throw(libtest::test_exception);
@@ -37,13 +30,10 @@
     // c_{ikjl} = a_{ij} + b_{kl}
     void test_ikjl_ij_kl_1(size_t ni, size_t nj, size_t nk, size_t nl,
         double d = 0.0) throw(libtest::test_exception);
-<<<<<<< HEAD
-=======
 
     // c_{iklj} = a_{ij} + b_{kl}
     void test_iklj_ij_kl_1(size_t ni, size_t nj, size_t nk, size_t nl,
         double d = 0.0) throw(libtest::test_exception);
->>>>>>> 01f32582
 
 };
 
