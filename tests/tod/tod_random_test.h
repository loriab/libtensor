#ifndef LIBTENSOR_TOD_RANDOM_TEST_H
#define LIBTENSOR_TOD_RANDOM_TEST_H

#include <libtest/unit_test.h>

namespace libtensor {

<<<<<<< HEAD
/** \brief Tests the libtensor::tod_random class

    \ingroup libtensor_tests_tod
**/
class tod_random_test : public libtest::unit_test {
public:
    virtual void perform() throw(libtest::test_exception);
=======

/** \brief Tests the libtensor::tod_random class

    \ingroup libtensor_tests_tod
 **/
class tod_random_test : public libtest::unit_test {
public:
    virtual void perform() throw(libtest::test_exception);

>>>>>>> 01f32582
};


} // namespace libtensor

#endif // LIBTENSOR_TOD_RANDOM_TEST_H
<|MERGE_RESOLUTION|>--- conflicted
+++ resolved
@@ -5,15 +5,6 @@
 
 namespace libtensor {
 
-<<<<<<< HEAD
-/** \brief Tests the libtensor::tod_random class
-
-    \ingroup libtensor_tests_tod
-**/
-class tod_random_test : public libtest::unit_test {
-public:
-    virtual void perform() throw(libtest::test_exception);
-=======
 
 /** \brief Tests the libtensor::tod_random class
 
@@ -22,8 +13,6 @@
 class tod_random_test : public libtest::unit_test {
 public:
     virtual void perform() throw(libtest::test_exception);
-
->>>>>>> 01f32582
 };
 
 
