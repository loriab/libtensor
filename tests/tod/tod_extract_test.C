--- conflicted
+++ resolved
@@ -2,11 +2,7 @@
 #include <ctime>
 #include <libtensor/core/allocator.h>
 #include <libtensor/dense_tensor/dense_tensor.h>
-<<<<<<< HEAD
-#include <libtensor/tod/tod_extract.h>
-=======
 #include <libtensor/dense_tensor/tod_extract.h>
->>>>>>> 01f32582
 #include "../compare_ref.h"
 #include "tod_extract_test.h"
 
@@ -43,21 +39,12 @@
     dimensions<2> dims2(index_range<2>(i2a, i2b));
     size_t sza = dims2.get_size(), szb = dims1.get_size();
 
-<<<<<<< HEAD
     dense_tensor<2, double, allocator> ta(dims2);
     dense_tensor<1, double, allocator> tb(dims1), tb_ref(dims1);
 
     {
     dense_tensor_ctrl<2, double> tca(ta);
     dense_tensor_ctrl<1, double> tcb(tb), tcb_ref(tb_ref);
-=======
-	dense_tensor<2, double, allocator> ta(dims2);
-	dense_tensor<1, double, allocator> tb(dims1), tb_ref(dims1);
-
-	{
-	dense_tensor_ctrl<2, double> tca(ta);
-	dense_tensor_ctrl<1, double> tcb(tb), tcb_ref(tb_ref);
->>>>>>> 01f32582
 
     double *pa = tca.req_dataptr();
     double *pb = tcb.req_dataptr();
@@ -111,21 +98,12 @@
     dimensions<3> dims3(index_range<3>(i3a, i3b));
     size_t sza = dims3.get_size(), szb = dims2.get_size();
 
-<<<<<<< HEAD
     dense_tensor<3, double, allocator> ta(dims3);
     dense_tensor<2, double, allocator> tb(dims2), tb_ref(dims2);
 
     {
     dense_tensor_ctrl<3, double> tca(ta);
     dense_tensor_ctrl<2, double> tcb(tb), tcb_ref(tb_ref);
-=======
-	dense_tensor<3, double, allocator> ta(dims3);
-	dense_tensor<2, double, allocator> tb(dims2), tb_ref(dims2);
-
-	{
-	dense_tensor_ctrl<3, double> tca(ta);
-	dense_tensor_ctrl<2, double> tcb(tb), tcb_ref(tb_ref);
->>>>>>> 01f32582
 
     double *pa = tca.req_dataptr();
     double *pb = tcb.req_dataptr();
@@ -181,21 +159,12 @@
     dimensions<3> dims3(index_range<3>(i3a, i3b));
     size_t sza = dims3.get_size(), szb = dims2.get_size();
 
-<<<<<<< HEAD
     dense_tensor<3, double, allocator> ta(dims3);
     dense_tensor<2, double, allocator> tb(dims2), tb_ref(dims2);
 
     {
     dense_tensor_ctrl<3, double> tca(ta);
     dense_tensor_ctrl<2, double> tcb(tb), tcb_ref(tb_ref);
-=======
-	dense_tensor<3, double, allocator> ta(dims3);
-	dense_tensor<2, double, allocator> tb(dims2), tb_ref(dims2);
-
-	{
-	dense_tensor_ctrl<3, double> tca(ta);
-	dense_tensor_ctrl<2, double> tcb(tb), tcb_ref(tb_ref);
->>>>>>> 01f32582
 
     double *pa = tca.req_dataptr();
     double *pb = tcb.req_dataptr();
