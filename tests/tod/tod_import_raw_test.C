--- conflicted
+++ resolved
@@ -3,11 +3,7 @@
 #include <libtensor/core/abs_index.h>
 #include <libtensor/core/print_dimensions.h>
 #include <libtensor/dense_tensor/dense_tensor.h>
-<<<<<<< HEAD
-#include <libtensor/tod/tod_import_raw.h>
-=======
 #include <libtensor/dense_tensor/tod_import_raw.h>
->>>>>>> 01f32582
 #include "../compare_ref.h"
 #include "tod_import_raw_test.h"
 
@@ -51,15 +47,9 @@
     tnss << "tod_import_raw_test::test_1(" << dims << ", "
         << ir.get_begin() << "->" << ir.get_end() << ")";
 
-<<<<<<< HEAD
     typedef std_allocator<double> allocator_t;
     typedef dense_tensor<N, double, allocator_t> tensor_t;
     typedef dense_tensor_ctrl<N, double> tensor_ctrl_t;
-=======
-	typedef std_allocator<double> allocator_t;
-	typedef dense_tensor<N, double, allocator_t> tensor_t;
-	typedef dense_tensor_ctrl<N, double> tensor_ctrl_t;
->>>>>>> 01f32582
 
     try {
 
