--- conflicted
+++ resolved
@@ -5,11 +5,7 @@
 #include <libtensor/core/allocator.h>
 #include <libtensor/core/abs_index.h>
 #include <libtensor/dense_tensor/dense_tensor.h>
-<<<<<<< HEAD
-#include <libtensor/tod/tod_ewmult2.h>
-=======
 #include <libtensor/dense_tensor/tod_ewmult2.h>
->>>>>>> 01f32582
 #include "tod_ewmult2_test.h"
 #include "../compare_ref.h"
 
@@ -104,7 +100,6 @@
 /** \test Tests $c_i = a_i b_i$
  **/
 void tod_ewmult2_test::test_i_i_i(size_t ni, double d)
-<<<<<<< HEAD
     throw(libtest::test_exception) {
 
     std::stringstream tnss;
@@ -184,87 +179,6 @@
     } catch(exception &e) {
         fail_test(tns.c_str(), __FILE__, __LINE__, e.what());
     }
-=======
-	throw(libtest::test_exception) {
-
-	std::stringstream tnss;
-	tnss << "tod_ewmult2_test::test_i_i_i(" << ni << ", " << d << ")";
-	std::string tns = tnss.str();
-
-	typedef std_allocator<double> allocator;
-
-	cpu_pool cpus(1);
-
-	try {
-
-	index<1> ia1, ia2; ia2[0] = ni - 1;
-	index<1> ib1, ib2; ib2[0] = ni - 1;
-	index<1> ic1, ic2; ic2[0] = ni - 1;
-	dimensions<1> dimsa(index_range<1>(ia1, ia2));
-	dimensions<1> dimsb(index_range<1>(ib1, ib2));
-	dimensions<1> dimsc(index_range<1>(ic1, ic2));
-	size_t sza = dimsa.get_size(), szb = dimsb.get_size(),
-		szc = dimsc.get_size();
-
-	dense_tensor<1, double, allocator> ta(dimsa);
-	dense_tensor<1, double, allocator> tb(dimsb);
-	dense_tensor<1, double, allocator> tc(dimsc);
-	dense_tensor<1, double, allocator> tc_ref(dimsc);
-
-	double cij_max = 0.0;
-
-	{
-	dense_tensor_ctrl<1, double> tca(ta);
-	dense_tensor_ctrl<1, double> tcb(tb);
-	dense_tensor_ctrl<1, double> tcc(tc);
-	dense_tensor_ctrl<1, double> tcc_ref(tc_ref);
-	double *dta = tca.req_dataptr();
-	double *dtb = tcb.req_dataptr();
-	double *dtc1 = tcc.req_dataptr();
-	double *dtc2 = tcc_ref.req_dataptr();
-
-	//	Fill in random input
-
-	for(size_t i = 0; i < sza; i++) dta[i] = drand48();
-	for(size_t i = 0; i < szb; i++) dtb[i] = drand48();
-	for(size_t i = 0; i < szc; i++) dtc1[i] = drand48();
-	if(d == 0.0) for(size_t i = 0; i < szc; i++) dtc2[i] = 0.0;
-	else for(size_t i = 0; i < szc; i++) dtc2[i] = dtc1[i];
-
-	//	Generate reference data
-
-	index<1> ia; index<1> ib; index<1> ic;
-	double d1 = (d == 0.0) ? 1.0 : d;
-	for(size_t i = 0; i < ni; i++) {
-		ia[0] = i;
-		ib[0] = i;
-		ic[0] = i;
-		abs_index<1> aia(ia, dimsa), aib(ib, dimsb), aic(ic, dimsc);
-		dtc2[aic.get_abs_index()] += d1 *
-			dta[aia.get_abs_index()] * dtb[aib.get_abs_index()];
-		cij_max = std::max(cij_max, fabs(dtc2[aic.get_abs_index()]));
-	}
-
-	tca.ret_dataptr(dta); dta = 0; ta.set_immutable();
-	tcb.ret_dataptr(dtb); dtb = 0; tb.set_immutable();
-	tcc.ret_dataptr(dtc1); dtc1 = 0;
-	tcc_ref.ret_dataptr(dtc2); dtc2 = 0; tc_ref.set_immutable();
-	}
-
-	//	Invoke the routine
-
-	tod_ewmult2<0, 0, 1> op(ta, tb);
-	if(d == 0.0) op.perform(cpus, true, 1.0, tc);
-	else op.perform(cpus, false, d, tc);
-
-	//	Compare against the reference
-
-	compare_ref<1>::compare(tns.c_str(), tc, tc_ref, cij_max * k_thresh);
-
-	} catch(exception &e) {
-		fail_test(tns.c_str(), __FILE__, __LINE__, e.what());
-	}
->>>>>>> 01f32582
 }
 
 
@@ -282,7 +196,6 @@
 
     cpu_pool cpus(1);
 
-<<<<<<< HEAD
     try {
 
     index<2> ia1, ia2; ia2[0] = ni - 1; ia2[1] = nj - 1;
@@ -355,80 +268,6 @@
     } catch(exception &e) {
         fail_test(tns.c_str(), __FILE__, __LINE__, e.what());
     }
-=======
-	try {
-
-	index<2> ia1, ia2; ia2[0] = ni - 1; ia2[1] = nj - 1;
-	index<2> ib1, ib2; ib2[0] = ni - 1; ib2[1] = nj - 1;
-	index<2> ic1, ic2; ic2[0] = ni - 1; ic2[1] = nj - 1;
-	dimensions<2> dimsa(index_range<2>(ia1, ia2));
-	dimensions<2> dimsb(index_range<2>(ib1, ib2));
-	dimensions<2> dimsc(index_range<2>(ic1, ic2));
-	size_t sza = dimsa.get_size(), szb = dimsb.get_size(),
-		szc = dimsc.get_size();
-
-	dense_tensor<2, double, allocator> ta(dimsa);
-	dense_tensor<2, double, allocator> tb(dimsb);
-	dense_tensor<2, double, allocator> tc(dimsc);
-	dense_tensor<2, double, allocator> tc_ref(dimsc);
-
-	double cij_max = 0.0;
-	double d2 = drand48();
-
-	{
-	dense_tensor_ctrl<2, double> tca(ta);
-	dense_tensor_ctrl<2, double> tcb(tb);
-	dense_tensor_ctrl<2, double> tcc(tc);
-	dense_tensor_ctrl<2, double> tcc_ref(tc_ref);
-	double *dta = tca.req_dataptr();
-	double *dtb = tcb.req_dataptr();
-	double *dtc1 = tcc.req_dataptr();
-	double *dtc2 = tcc_ref.req_dataptr();
-
-	//	Fill in random input
-
-	for(size_t i = 0; i < sza; i++) dta[i] = drand48();
-	for(size_t i = 0; i < szb; i++) dtb[i] = drand48();
-	for(size_t i = 0; i < szc; i++) dtc1[i] = drand48();
-	if(d == 0.0) for(size_t i = 0; i < szc; i++) dtc2[i] = 0.0;
-	else for(size_t i = 0; i < szc; i++) dtc2[i] = dtc1[i];
-
-	//	Generate reference data
-
-	index<2> ia; index<2> ib; index<2> ic;
-	double d1 = (d == 0.0) ? 1.0 : d;
-	for(size_t i = 0; i < ni; i++) {
-	for(size_t j = 0; j < nj; j++) {
-		ia[0] = i; ia[1] = j;
-		ib[0] = i; ib[1] = j;
-		ic[0] = i; ic[1] = j;
-		abs_index<2> aia(ia, dimsa), aib(ib, dimsb), aic(ic, dimsc);
-		dtc2[aic.get_abs_index()] += d1 * d2 *
-			dta[aia.get_abs_index()] * dtb[aib.get_abs_index()];
-		cij_max = std::max(cij_max, fabs(dtc2[aic.get_abs_index()]));
-	}
-	}
-
-	tca.ret_dataptr(dta); dta = 0; ta.set_immutable();
-	tcb.ret_dataptr(dtb); dtb = 0; tb.set_immutable();
-	tcc.ret_dataptr(dtc1); dtc1 = 0;
-	tcc_ref.ret_dataptr(dtc2); dtc2 = 0; tc_ref.set_immutable();
-	}
-
-	//	Invoke the routine
-
-	tod_ewmult2<0, 0, 2> op(ta, tb, d2);
-	if(d == 0.0) op.perform(cpus, true, 1.0, tc);
-	else op.perform(cpus, false, d, tc);
-
-	//	Compare against the reference
-
-	compare_ref<2>::compare(tns.c_str(), tc, tc_ref, cij_max * k_thresh);
-
-	} catch(exception &e) {
-		fail_test(tns.c_str(), __FILE__, __LINE__, e.what());
-	}
->>>>>>> 01f32582
 }
 
 
@@ -446,7 +285,6 @@
 
     cpu_pool cpus(1);
 
-<<<<<<< HEAD
     try {
 
     index<2> ia1, ia2; ia2[0] = ni - 1; ia2[1] = nj - 1;
@@ -522,83 +360,6 @@
     } catch(exception &e) {
         fail_test(tns.c_str(), __FILE__, __LINE__, e.what());
     }
-=======
-	try {
-
-	index<2> ia1, ia2; ia2[0] = ni - 1; ia2[1] = nj - 1;
-	index<2> ib1, ib2; ib2[0] = nj - 1; ib2[1] = ni - 1;
-	index<2> ic1, ic2; ic2[0] = ni - 1; ic2[1] = nj - 1;
-	dimensions<2> dimsa(index_range<2>(ia1, ia2));
-	dimensions<2> dimsb(index_range<2>(ib1, ib2));
-	dimensions<2> dimsc(index_range<2>(ic1, ic2));
-	size_t sza = dimsa.get_size(), szb = dimsb.get_size(),
-		szc = dimsc.get_size();
-
-	dense_tensor<2, double, allocator> ta(dimsa);
-	dense_tensor<2, double, allocator> tb(dimsb);
-	dense_tensor<2, double, allocator> tc(dimsc);
-	dense_tensor<2, double, allocator> tc_ref(dimsc);
-
-	double cij_max = 0.0;
-	double d2 = drand48();
-
-	{
-	dense_tensor_ctrl<2, double> tca(ta);
-	dense_tensor_ctrl<2, double> tcb(tb);
-	dense_tensor_ctrl<2, double> tcc(tc);
-	dense_tensor_ctrl<2, double> tcc_ref(tc_ref);
-	double *dta = tca.req_dataptr();
-	double *dtb = tcb.req_dataptr();
-	double *dtc1 = tcc.req_dataptr();
-	double *dtc2 = tcc_ref.req_dataptr();
-
-	//	Fill in random input
-
-	for(size_t i = 0; i < sza; i++) dta[i] = drand48();
-	for(size_t i = 0; i < szb; i++) dtb[i] = drand48();
-	for(size_t i = 0; i < szc; i++) dtc1[i] = drand48();
-	if(d == 0.0) for(size_t i = 0; i < szc; i++) dtc2[i] = 0.0;
-	else for(size_t i = 0; i < szc; i++) dtc2[i] = dtc1[i];
-
-	//	Generate reference data
-
-	index<2> ia; index<2> ib; index<2> ic;
-	double d1 = (d == 0.0) ? 1.0 : d;
-	for(size_t i = 0; i < ni; i++) {
-	for(size_t j = 0; j < nj; j++) {
-		ia[0] = i; ia[1] = j;
-		ib[0] = j; ib[1] = i;
-		ic[0] = i; ic[1] = j;
-		abs_index<2> aia(ia, dimsa), aib(ib, dimsb), aic(ic, dimsc);
-		dtc2[aic.get_abs_index()] += d1 * d2 *
-			dta[aia.get_abs_index()] * dtb[aib.get_abs_index()];
-		cij_max = std::max(cij_max, fabs(dtc2[aic.get_abs_index()]));
-	}
-	}
-
-	tca.ret_dataptr(dta); dta = 0; ta.set_immutable();
-	tcb.ret_dataptr(dtb); dtb = 0; tb.set_immutable();
-	tcc.ret_dataptr(dtc1); dtc1 = 0;
-	tcc_ref.ret_dataptr(dtc2); dtc2 = 0; tc_ref.set_immutable();
-	}
-
-	//	Invoke the routine
-
-	permutation<2> perma;
-	permutation<2> permb; permb.permute(0, 1);
-	permutation<2> permc;
-	tod_ewmult2<0, 0, 2> op(ta, perma, tb, permb, permc, d2);
-	if(d == 0.0) op.perform(cpus, true, 1.0, tc);
-	else op.perform(cpus, false, d, tc);
-
-	//	Compare against the reference
-
-	compare_ref<2>::compare(tns.c_str(), tc, tc_ref, cij_max * k_thresh);
-
-	} catch(exception &e) {
-		fail_test(tns.c_str(), __FILE__, __LINE__, e.what());
-	}
->>>>>>> 01f32582
 }
 
 
@@ -616,7 +377,6 @@
 
     cpu_pool cpus(1);
 
-<<<<<<< HEAD
     try {
 
     index<3> ia1, ia2; ia2[0] = nj - 1; ia2[1] = nk - 1; ia2[2] = ni - 1;
@@ -694,85 +454,6 @@
     } catch(exception &e) {
         fail_test(tns.c_str(), __FILE__, __LINE__, e.what());
     }
-=======
-	try {
-
-	index<3> ia1, ia2; ia2[0] = nj - 1; ia2[1] = nk - 1; ia2[2] = ni - 1;
-	index<3> ib1, ib2; ib2[0] = nk - 1; ib2[1] = ni - 1; ib2[2] = nj - 1;
-	index<3> ic1, ic2; ic2[0] = ni - 1; ic2[1] = nj - 1; ic2[2] = nk - 1;
-	dimensions<3> dimsa(index_range<3>(ia1, ia2));
-	dimensions<3> dimsb(index_range<3>(ib1, ib2));
-	dimensions<3> dimsc(index_range<3>(ic1, ic2));
-	size_t sza = dimsa.get_size(), szb = dimsb.get_size(),
-		szc = dimsc.get_size();
-
-	dense_tensor<3, double, allocator> ta(dimsa);
-	dense_tensor<3, double, allocator> tb(dimsb);
-	dense_tensor<3, double, allocator> tc(dimsc);
-	dense_tensor<3, double, allocator> tc_ref(dimsc);
-
-	double cij_max = 0.0;
-	double d2 = drand48();
-
-	{
-	dense_tensor_ctrl<3, double> tca(ta);
-	dense_tensor_ctrl<3, double> tcb(tb);
-	dense_tensor_ctrl<3, double> tcc(tc);
-	dense_tensor_ctrl<3, double> tcc_ref(tc_ref);
-	double *dta = tca.req_dataptr();
-	double *dtb = tcb.req_dataptr();
-	double *dtc1 = tcc.req_dataptr();
-	double *dtc2 = tcc_ref.req_dataptr();
-
-	//	Fill in random input
-
-	for(size_t i = 0; i < sza; i++) dta[i] = drand48();
-	for(size_t i = 0; i < szb; i++) dtb[i] = drand48();
-	for(size_t i = 0; i < szc; i++) dtc1[i] = drand48();
-	if(d == 0.0) for(size_t i = 0; i < szc; i++) dtc2[i] = 0.0;
-	else for(size_t i = 0; i < szc; i++) dtc2[i] = dtc1[i];
-
-	//	Generate reference data
-
-	index<3> ia; index<3> ib; index<3> ic;
-	double d1 = (d == 0.0) ? 1.0 : d;
-	for(size_t i = 0; i < ni; i++) {
-	for(size_t j = 0; j < nj; j++) {
-	for(size_t k = 0; k < nk; k++) {
-		ia[0] = j; ia[1] = k; ia[2] = i;
-		ib[0] = k; ib[1] = i; ib[2] = j;
-		ic[0] = i; ic[1] = j; ic[2] = k;
-		abs_index<3> aia(ia, dimsa), aib(ib, dimsb), aic(ic, dimsc);
-		dtc2[aic.get_abs_index()] += d1 * d2 *
-			dta[aia.get_abs_index()] * dtb[aib.get_abs_index()];
-		cij_max = std::max(cij_max, fabs(dtc2[aic.get_abs_index()]));
-	}
-	}
-	}
-
-	tca.ret_dataptr(dta); dta = 0; ta.set_immutable();
-	tcb.ret_dataptr(dtb); dtb = 0; tb.set_immutable();
-	tcc.ret_dataptr(dtc1); dtc1 = 0;
-	tcc_ref.ret_dataptr(dtc2); dtc2 = 0; tc_ref.set_immutable();
-	}
-
-	//	Invoke the routine
-
-	permutation<3> perma; perma.permute(0, 1).permute(1, 2); // jki->kij
-	permutation<3> permb; // kij
-	permutation<3> permc; permc.permute(0, 1).permute(1, 2); // kij->ijk
-	tod_ewmult2<0, 0, 3> op(ta, perma, tb, permb, permc, d2);
-	if(d == 0.0) op.perform(cpus, true, 1.0, tc);
-	else op.perform(cpus, false, d, tc);
-
-	//	Compare against the reference
-
-	compare_ref<3>::compare(tns.c_str(), tc, tc_ref, cij_max * k_thresh);
-
-	} catch(exception &e) {
-		fail_test(tns.c_str(), __FILE__, __LINE__, e.what());
-	}
->>>>>>> 01f32582
 }
 
 
@@ -790,7 +471,6 @@
 
     cpu_pool cpus(1);
 
-<<<<<<< HEAD
     try {
 
     index<2> ia1, ia2; ia2[0] = ni - 1; ia2[1] = nk - 1;
@@ -869,86 +549,6 @@
     } catch(exception &e) {
         fail_test(tns.c_str(), __FILE__, __LINE__, e.what());
     }
-=======
-	try {
-
-	index<2> ia1, ia2; ia2[0] = ni - 1; ia2[1] = nk - 1;
-	index<2> ib1, ib2; ib2[0] = nk - 1; ib2[1] = nj - 1;
-	index<3> ic1, ic2; ic2[0] = ni - 1; ic2[1] = nj - 1; ic2[2] = nk - 1;
-	dimensions<2> dimsa(index_range<2>(ia1, ia2));
-	dimensions<2> dimsb(index_range<2>(ib1, ib2));
-	dimensions<3> dimsc(index_range<3>(ic1, ic2));
-	size_t sza = dimsa.get_size(), szb = dimsb.get_size(),
-		szc = dimsc.get_size();
-
-	dense_tensor<2, double, allocator> ta(dimsa);
-	dense_tensor<2, double, allocator> tb(dimsb);
-	dense_tensor<3, double, allocator> tc(dimsc);
-	dense_tensor<3, double, allocator> tc_ref(dimsc);
-
-	double cij_max = 0.0;
-	double d2 = drand48();
-
-	{
-	dense_tensor_ctrl<2, double> tca(ta);
-	dense_tensor_ctrl<2, double> tcb(tb);
-	dense_tensor_ctrl<3, double> tcc(tc);
-	dense_tensor_ctrl<3, double> tcc_ref(tc_ref);
-	double *dta = tca.req_dataptr();
-	double *dtb = tcb.req_dataptr();
-	double *dtc1 = tcc.req_dataptr();
-	double *dtc2 = tcc_ref.req_dataptr();
-
-	//	Fill in random input
-
-	for(size_t i = 0; i < sza; i++) dta[i] = drand48();
-	for(size_t i = 0; i < szb; i++) dtb[i] = drand48();
-	for(size_t i = 0; i < szc; i++) dtc1[i] = drand48();
-	if(d == 0.0) for(size_t i = 0; i < szc; i++) dtc2[i] = 0.0;
-	else for(size_t i = 0; i < szc; i++) dtc2[i] = dtc1[i];
-
-	//	Generate reference data
-
-	index<2> ia; index<2> ib; index<3> ic;
-	double d1 = (d == 0.0) ? 1.0 : d;
-	for(size_t i = 0; i < ni; i++) {
-	for(size_t j = 0; j < nj; j++) {
-	for(size_t k = 0; k < nk; k++) {
-		ia[0] = i; ia[1] = k;
-		ib[0] = k; ib[1] = j;
-		ic[0] = i; ic[1] = j; ic[2] = k;
-		abs_index<2> aia(ia, dimsa), aib(ib, dimsb);
-		abs_index<3> aic(ic, dimsc);
-		dtc2[aic.get_abs_index()] += d1 * d2 *
-			dta[aia.get_abs_index()] * dtb[aib.get_abs_index()];
-		cij_max = std::max(cij_max, fabs(dtc2[aic.get_abs_index()]));
-	}
-	}
-	}
-
-	tca.ret_dataptr(dta); dta = 0; ta.set_immutable();
-	tcb.ret_dataptr(dtb); dtb = 0; tb.set_immutable();
-	tcc.ret_dataptr(dtc1); dtc1 = 0;
-	tcc_ref.ret_dataptr(dtc2); dtc2 = 0; tc_ref.set_immutable();
-	}
-
-	//	Invoke the routine
-
-	permutation<2> perma; // ik
-	permutation<2> permb; permb.permute(0, 1); // kj->jk
-	permutation<3> permc; // ijk
-	tod_ewmult2<1, 1, 1> op(ta, perma, tb, permb, permc, d2);
-	if(d == 0.0) op.perform(cpus, true, 1.0, tc);
-	else op.perform(cpus, false, d, tc);
-
-	//	Compare against the reference
-
-	compare_ref<3>::compare(tns.c_str(), tc, tc_ref, cij_max * k_thresh);
-
-	} catch(exception &e) {
-		fail_test(tns.c_str(), __FILE__, __LINE__, e.what());
-	}
->>>>>>> 01f32582
 }
 
 
@@ -966,7 +566,6 @@
 
     cpu_pool cpus(1);
 
-<<<<<<< HEAD
     try {
 
     index<2> ia1, ia2; ia2[0] = nk - 1; ia2[1] = nj - 1;
@@ -1049,90 +648,6 @@
     } catch(exception &e) {
         fail_test(tns.c_str(), __FILE__, __LINE__, e.what());
     }
-=======
-	try {
-
-	index<2> ia1, ia2; ia2[0] = nk - 1; ia2[1] = nj - 1;
-	index<3> ib1, ib2; ib2[0] = ni - 1; ib2[1] = nk - 1; ib2[2] = nl - 1;
-	index<4> ic1, ic2;
-	ic2[0] = ni - 1; ic2[1] = nj - 1; ic2[2] = nk - 1; ic2[3] = nl - 1;
-	dimensions<2> dimsa(index_range<2>(ia1, ia2));
-	dimensions<3> dimsb(index_range<3>(ib1, ib2));
-	dimensions<4> dimsc(index_range<4>(ic1, ic2));
-	size_t sza = dimsa.get_size(), szb = dimsb.get_size(),
-		szc = dimsc.get_size();
-
-	dense_tensor<2, double, allocator> ta(dimsa);
-	dense_tensor<3, double, allocator> tb(dimsb);
-	dense_tensor<4, double, allocator> tc(dimsc);
-	dense_tensor<4, double, allocator> tc_ref(dimsc);
-
-	double cij_max = 0.0;
-	double d2 = drand48();
-
-	{
-	dense_tensor_ctrl<2, double> tca(ta);
-	dense_tensor_ctrl<3, double> tcb(tb);
-	dense_tensor_ctrl<4, double> tcc(tc);
-	dense_tensor_ctrl<4, double> tcc_ref(tc_ref);
-	double *dta = tca.req_dataptr();
-	double *dtb = tcb.req_dataptr();
-	double *dtc1 = tcc.req_dataptr();
-	double *dtc2 = tcc_ref.req_dataptr();
-
-	//	Fill in random input
-
-	for(size_t i = 0; i < sza; i++) dta[i] = drand48();
-	for(size_t i = 0; i < szb; i++) dtb[i] = drand48();
-	for(size_t i = 0; i < szc; i++) dtc1[i] = drand48();
-	if(d == 0.0) for(size_t i = 0; i < szc; i++) dtc2[i] = 0.0;
-	else for(size_t i = 0; i < szc; i++) dtc2[i] = dtc1[i];
-
-	//	Generate reference data
-
-	index<2> ia; index<3> ib; index<4> ic;
-	double d1 = (d == 0.0) ? 1.0 : d;
-	for(size_t i = 0; i < ni; i++) {
-	for(size_t j = 0; j < nj; j++) {
-	for(size_t k = 0; k < nk; k++) {
-	for(size_t l = 0; l < nl; l++) {
-		ia[0] = k; ia[1] = j;
-		ib[0] = i; ib[1] = k; ib[2] = l;
-		ic[0] = i; ic[1] = j; ic[2] = k; ic[3] = l;
-		abs_index<2> aia(ia, dimsa);
-		abs_index<3> aib(ib, dimsb);
-		abs_index<4> aic(ic, dimsc);
-		dtc2[aic.get_abs_index()] += d1 * d2 *
-			dta[aia.get_abs_index()] * dtb[aib.get_abs_index()];
-		cij_max = std::max(cij_max, fabs(dtc2[aic.get_abs_index()]));
-	}
-	}
-	}
-	}
-
-	tca.ret_dataptr(dta); dta = 0; ta.set_immutable();
-	tcb.ret_dataptr(dtb); dtb = 0; tb.set_immutable();
-	tcc.ret_dataptr(dtc1); dtc1 = 0;
-	tcc_ref.ret_dataptr(dtc2); dtc2 = 0; tc_ref.set_immutable();
-	}
-
-	//	Invoke the routine
-
-	permutation<2> perma; perma.permute(0, 1); // kj->jk
-	permutation<3> permb; permb.permute(1, 2); // ikl->ilk
-	permutation<4> permc; permc.permute(0, 1).permute(2, 3); // jilk->ijkl
-	tod_ewmult2<1, 2, 1> op(ta, perma, tb, permb, permc, d2);
-	if(d == 0.0) op.perform(cpus, true, 1.0, tc);
-	else op.perform(cpus, false, d, tc);
-
-	//	Compare against the reference
-
-	compare_ref<4>::compare(tns.c_str(), tc, tc_ref, cij_max * k_thresh);
-
-	} catch(exception &e) {
-		fail_test(tns.c_str(), __FILE__, __LINE__, e.what());
-	}
->>>>>>> 01f32582
 }
 
 
@@ -1150,7 +665,6 @@
 
     cpu_pool cpus(1);
 
-<<<<<<< HEAD
     try {
 
     index<3> ia1, ia2; ia2[0] = nl - 1; ia2[1] = nj - 1; ia2[2] = nk - 1;
@@ -1234,91 +748,6 @@
     } catch(exception &e) {
         fail_test(tns.c_str(), __FILE__, __LINE__, e.what());
     }
-=======
-	try {
-
-	index<3> ia1, ia2; ia2[0] = nl - 1; ia2[1] = nj - 1; ia2[2] = nk - 1;
-	index<3> ib1, ib2; ib2[0] = nj - 1; ib2[1] = ni - 1; ib2[2] = nl - 1;
-	index<4> ic1, ic2;
-	ic2[0] = ni - 1; ic2[1] = nj - 1; ic2[2] = nk - 1; ic2[3] = nl - 1;
-	dimensions<3> dimsa(index_range<3>(ia1, ia2));
-	dimensions<3> dimsb(index_range<3>(ib1, ib2));
-	dimensions<4> dimsc(index_range<4>(ic1, ic2));
-	size_t sza = dimsa.get_size(), szb = dimsb.get_size(),
-		szc = dimsc.get_size();
-
-	dense_tensor<3, double, allocator> ta(dimsa);
-	dense_tensor<3, double, allocator> tb(dimsb);
-	dense_tensor<4, double, allocator> tc(dimsc);
-	dense_tensor<4, double, allocator> tc_ref(dimsc);
-
-	double cij_max = 0.0;
-	double d2 = drand48();
-
-	{
-	dense_tensor_ctrl<3, double> tca(ta);
-	dense_tensor_ctrl<3, double> tcb(tb);
-	dense_tensor_ctrl<4, double> tcc(tc);
-	dense_tensor_ctrl<4, double> tcc_ref(tc_ref);
-	double *dta = tca.req_dataptr();
-	double *dtb = tcb.req_dataptr();
-	double *dtc1 = tcc.req_dataptr();
-	double *dtc2 = tcc_ref.req_dataptr();
-
-	//	Fill in random input
-
-	for(size_t i = 0; i < sza; i++) dta[i] = drand48();
-	for(size_t i = 0; i < szb; i++) dtb[i] = drand48();
-	for(size_t i = 0; i < szc; i++) dtc1[i] = drand48();
-	if(d == 0.0) for(size_t i = 0; i < szc; i++) dtc2[i] = 0.0;
-	else for(size_t i = 0; i < szc; i++) dtc2[i] = dtc1[i];
-
-	//	Generate reference data
-
-	index<3> ia; index<3> ib; index<4> ic;
-	double d1 = (d == 0.0) ? 1.0 : d;
-	for(size_t i = 0; i < ni; i++) {
-	for(size_t j = 0; j < nj; j++) {
-	for(size_t k = 0; k < nk; k++) {
-	for(size_t l = 0; l < nl; l++) {
-		ia[0] = l; ia[1] = j; ia[2] = k;
-		ib[0] = j; ib[1] = i; ib[2] = l;
-		ic[0] = i; ic[1] = j; ic[2] = k; ic[3] = l;
-		abs_index<3> aia(ia, dimsa);
-		abs_index<3> aib(ib, dimsb);
-		abs_index<4> aic(ic, dimsc);
-		dtc2[aic.get_abs_index()] += d1 * d2 *
-			dta[aia.get_abs_index()] * dtb[aib.get_abs_index()];
-		cij_max = std::max(cij_max, fabs(dtc2[aic.get_abs_index()]));
-	}
-	}
-	}
-	}
-
-	tca.ret_dataptr(dta); dta = 0; ta.set_immutable();
-	tcb.ret_dataptr(dtb); dtb = 0; tb.set_immutable();
-	tcc.ret_dataptr(dtc1); dtc1 = 0;
-	tcc_ref.ret_dataptr(dtc2); dtc2 = 0; tc_ref.set_immutable();
-	}
-
-	//	Invoke the routine
-
-	permutation<3> perma; perma.permute(1, 2).permute(0, 1); // ljk->klj
-	permutation<3> permb; permb.permute(0, 1).permute(1, 2); // jil->ilj
-	permutation<4> permc;
-	permc.permute(2, 3).permute(1, 2).permute(0, 2); // kilj->ijkl
-	tod_ewmult2<1, 1, 2> op(ta, perma, tb, permb, permc, d2);
-	if(d == 0.0) op.perform(cpus, true, 1.0, tc);
-	else op.perform(cpus, false, d, tc);
-
-	//	Compare against the reference
-
-	compare_ref<4>::compare(tns.c_str(), tc, tc_ref, cij_max * k_thresh);
-
-	} catch(exception &e) {
-		fail_test(tns.c_str(), __FILE__, __LINE__, e.what());
-	}
->>>>>>> 01f32582
 }
 
 
