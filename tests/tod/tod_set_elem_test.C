--- conflicted
+++ resolved
@@ -2,11 +2,7 @@
 #include <ctime>
 #include <libtensor/core/allocator.h>
 #include <libtensor/dense_tensor/dense_tensor.h>
-<<<<<<< HEAD
-#include <libtensor/tod/tod_set_elem.h>
-=======
 #include <libtensor/dense_tensor/tod_set_elem.h>
->>>>>>> 01f32582
 #include "../compare_ref.h"
 #include "tod_set_elem_test.h"
 
@@ -23,7 +19,6 @@
 
 void tod_set_elem_test::test_1() throw(libtest::test_exception) {
 
-<<<<<<< HEAD
     static const char *testname = "tod_set_elem_test::test_1()";
 
     typedef std_allocator<double> allocator_t;
@@ -73,57 +68,6 @@
     } catch(exception &e) {
         fail_test(testname, __FILE__, __LINE__, e.what());
     }
-=======
-	static const char *testname = "tod_set_elem_test::test_1()";
-
-	typedef std_allocator<double> allocator_t;
-
-	try {
-
-	index<2> i1, i2;
-	i2[0] = 3; i2[1] = 4;
-	dimensions<2> dims(index_range<2>(i1, i2));
-	dense_tensor<2, double, allocator_t> t(dims), t_ref(dims);
-
-	{
-	dense_tensor_ctrl<2, double> tc(t), tc_ref(t_ref);
-
-	//	Fill in random data
-	//
-	double *d = tc.req_dataptr();
-	double *d_ref = tc_ref.req_dataptr();
-	size_t sz = dims.get_size();
-	for(size_t i = 0; i < sz; i++) d_ref[i] = d[i] = drand48();
-	tc.ret_dataptr(d); d = 0;
-	tc_ref.ret_dataptr(d_ref); d_ref = 0;
-
-	//	Test [0,0]
-	//
-	index<2> i00;
-	abs_index<2> ai00(i00, dims);
-	double q = drand48();
-	d_ref = tc_ref.req_dataptr();
-	d_ref[ai00.get_abs_index()] = q;
-	tc_ref.ret_dataptr(d_ref); d_ref = 0;
-	tod_set_elem<2>().perform(t, i00, q);
-	compare_ref<2>::compare(testname, t, t_ref, 0.0);
-
-	//	Test [3, 2]
-	//
-	index<2> i32; i32[0] = 3; i32[1] = 2;
-	abs_index<2> ai32(i32, dims);
-	q = drand48();
-	d_ref = tc_ref.req_dataptr();
-	d_ref[ai32.get_abs_index()] = q;
-	tc_ref.ret_dataptr(d_ref); d_ref = 0;
-	tod_set_elem<2>().perform(t, i32, q);
-	compare_ref<2>::compare(testname, t, t_ref, 0.0);
-	}
-
-	} catch(exception &e) {
-		fail_test(testname, __FILE__, __LINE__, e.what());
-	}
->>>>>>> 01f32582
 }
 
 
