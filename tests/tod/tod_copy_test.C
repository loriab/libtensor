--- conflicted
+++ resolved
@@ -460,13 +460,9 @@
 
         // Invoke the copy operation
 
-<<<<<<< HEAD
         tensor_transf<N, double> tr(perm, scalar_transf<double>(c));
         tod_copy<N> cp(ta, tr);
-        cp.perform(cpus, true, 1.0, tb);
-=======
-        tod_copy<N>(ta, perm, c).perform(true, 1.0, tb);
->>>>>>> b272d71e
+        cp.perform(true, 1.0, tb);
 
         // Compare against the reference
 
@@ -526,13 +522,9 @@
 
         // Invoke the copy operation
 
-<<<<<<< HEAD
         tensor_transf<N, double> tr(perm, scalar_transf<double>(c));
         tod_copy<N> cp(ta, tr);
-        cp.perform(cpus, false, d, tb);
-=======
-        tod_copy<N>(ta, perm, c).perform(false, d, tb);
->>>>>>> b272d71e
+        cp.perform(false, d, tb);
 
         // Compare against the reference
 
