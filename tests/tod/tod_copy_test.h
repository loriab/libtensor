--- conflicted
+++ resolved
@@ -6,7 +6,7 @@
 
 namespace libtensor {
 
-<<<<<<< HEAD
+
 /** \brief Tests the libtensor::tod_copy class
 
     \ingroup libtensor_tests_tod
@@ -61,80 +61,17 @@
         throw(libtest::test_exception);
 
     /** \brief Tests permuted and scaled copying of a %tensor
-=======
-
-/**	\brief Tests the libtensor::tod_copy class
-
-    \ingroup libtensor_tests_tod
- **/
-class tod_copy_test: public libtest::unit_test {
-public:
-    virtual void perform() throw (libtest::test_exception);
-
-private:
-    /**	\brief Tests plain copying of a tensor
-     **/
-    template<size_t N>
-    void test_plain(const dimensions<N> &dims) throw (libtest::test_exception);
-
-    /**	\brief Tests plain copying of a tensor (additive version)
-     **/
-    template<size_t N>
-    void test_plain_additive(const dimensions<N> &dims, double d)
-        throw (libtest::test_exception);
-
-    /**	\brief Tests scaled copying of a tensor
-     **/
-    template<size_t N>
-    void test_scaled(const dimensions<N> &dims, double c)
-        throw (libtest::test_exception);
-
-    /**	\brief Tests scaled copying of a tensor (additive version)
-     **/
-    template<size_t N>
-    void test_scaled_additive(const dimensions<N> &dims, double c, double d)
-        throw (libtest::test_exception);
-
-    /**	\brief Tests permuted copying of a tensor
-     **/
-    template<size_t N>
-    void test_perm(const dimensions<N> &dims, const permutation<N> &perm)
-        throw (libtest::test_exception);
-
-    /**	\brief Tests permuted copying of a tensor (additive version)
-     **/
-    template<size_t N>
-    void test_perm_additive(const dimensions<N> &dims,
-        const permutation<N> &perm, double d) throw (libtest::test_exception);
-
-    /**	\brief Tests permuted and scaled copying of a tensor
-     **/
-    template<size_t N>
-    void test_perm_scaled(const dimensions<N> &dims,
-        const permutation<N> &perm, double c) throw (libtest::test_exception);
-
-    /**	\brief Tests permuted and scaled copying of a tensor
->>>>>>> 01f32582
             (additive version)
      **/
     template<size_t N>
     void test_perm_scaled_additive(const dimensions<N> &dims,
         const permutation<N> &perm, double c, double d)
-<<<<<<< HEAD
         throw(libtest::test_exception);
 
     /** \brief Tests if an exception is throws when the tensors have
             different dimensions
      **/
     void test_exc() throw(libtest::test_exception);
-=======
-        throw (libtest::test_exception);
-
-    /**	\brief Tests if an exception is throws when the tensors have
-            different dimensions
-     **/
-    void test_exc() throw (libtest::test_exception);
->>>>>>> 01f32582
 
 };
 
