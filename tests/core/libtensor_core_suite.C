#include "libtensor_core_suite.h"

namespace libtensor {

libtensor_core_suite::libtensor_core_suite() :
    libtest::test_suite("libtensor_core") {

    add_test("abs_index", m_utf_abs_index);
    add_test("block_index_space", m_utf_block_index_space);
    add_test("block_index_subspace_builder",
        m_utf_block_index_subspace_builder);
    add_test("block_map", m_utf_block_map);
    add_test("block_tensor", m_utf_block_tensor);
    add_test("dense_tensor", m_utf_dense_tensor);
    add_test("dimensions", m_utf_dimensions);
    add_test("direct_block_tensor", m_utf_direct_block_tensor);
    add_test("immutable", m_utf_immutable);
    add_test("index", m_utf_index);
    add_test("index_range", m_utf_index_range);
    add_test("mask", m_utf_mask);
    add_test("mp_safe_tensor", m_utf_mp_safe_tensor);
    add_test("orbit", m_utf_orbit);
    add_test("orbit_list", m_utf_orbit_list);
    add_test("permutation", m_utf_permutation);
    add_test("permutation_builder", m_utf_permutation_builder);
<<<<<<< HEAD
    add_test("permutation_generator", m_utf_permutation_generator);
=======
>>>>>>> 01f32582
    add_test("sequence", m_utf_sequence);
    add_test("symmetry", m_utf_symmetry);
    add_test("symmetry_element_set", m_utf_symmetry_element_set);
    add_test("task_batch", m_utf_task_batch);
    add_test("transf_list", m_utf_transf_list);
    add_test("version", m_utf_version);
}

}
<|MERGE_RESOLUTION|>--- conflicted
+++ resolved
@@ -7,6 +7,8 @@
 
     add_test("abs_index", m_utf_abs_index);
     add_test("block_index_space", m_utf_block_index_space);
+    add_test("block_index_space_product_builder",
+        m_utf_block_index_space_product_builder);
     add_test("block_index_subspace_builder",
         m_utf_block_index_subspace_builder);
     add_test("block_map", m_utf_block_map);
@@ -23,10 +25,7 @@
     add_test("orbit_list", m_utf_orbit_list);
     add_test("permutation", m_utf_permutation);
     add_test("permutation_builder", m_utf_permutation_builder);
-<<<<<<< HEAD
     add_test("permutation_generator", m_utf_permutation_generator);
-=======
->>>>>>> 01f32582
     add_test("sequence", m_utf_sequence);
     add_test("symmetry", m_utf_symmetry);
     add_test("symmetry_element_set", m_utf_symmetry_element_set);
