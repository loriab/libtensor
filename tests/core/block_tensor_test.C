#include <libtensor/core/allocator.h>
#include <libtensor/core/block_tensor.h>
#include <libtensor/core/block_tensor_ctrl.h>
#include <libtensor/dense_tensor/tod_random.h>
#include "block_tensor_test.h"

namespace libtensor {

void block_tensor_test::perform() throw(libtest::test_exception) {

    test_req_aux_block_1();
    test_orbits_1();
    test_orbits_2();
    test_orbits_3();
}


void block_tensor_test::test_req_aux_block_1() throw(libtest::test_exception) {

    static const char *testname =
        "block_tensor_test::test_req_aux_block_1()";

    typedef std_allocator<double> allocator_t;

    cpu_pool cpus(1);

    try {

    index<2> i1, i2;
    i2[0] = 4; i2[1] = 4;
    dimensions<2> dims(index_range<2>(i1, i2));
    block_index_space<2> bis(dims);
    mask<2> m; m[0] = true; m[1] = true;
    bis.split(m, 2);

    block_tensor<2, double, allocator_t> bt(bis);
    block_tensor_ctrl<2, double> ctrl(bt);

    index<2> i00, i01, i10, i11;
    i10[0] = 1; i01[1] = 1;
    i11[0] = 1; i11[1] = 1;

<<<<<<< HEAD
    dense_tensor_i<2, double> &b00 = ctrl.req_aux_block(i00);
    dense_tensor_i<2, double> &b01 = ctrl.req_aux_block(i01);
    dense_tensor_i<2, double> &b10 = ctrl.req_aux_block(i10);
    dense_tensor_i<2, double> &b11 = ctrl.req_aux_block(i11);
=======
	dense_tensor_i<2, double> &b00 = ctrl.req_aux_block(i00);
	dense_tensor_i<2, double> &b01 = ctrl.req_aux_block(i01);
	dense_tensor_i<2, double> &b10 = ctrl.req_aux_block(i10);
	dense_tensor_i<2, double> &b11 = ctrl.req_aux_block(i11);
>>>>>>> 01f32582

    tod_random<2>().perform(cpus, b00);
    tod_random<2>().perform(cpus, b01);
    tod_random<2>().perform(cpus, b10);
    tod_random<2>().perform(cpus, b11);

    ctrl.ret_aux_block(i00);
    ctrl.ret_aux_block(i01);
    ctrl.ret_aux_block(i10);
    ctrl.ret_aux_block(i11);

    } catch(exception &e) {
        fail_test(testname, __FILE__, __LINE__, e.what());
    }
}


void block_tensor_test::test_orbits_1() throw(libtest::test_exception) {
/*
    static const char *testname = "block_tensor_test::test_orbits_1()";

    typedef std_allocator<double> allocator_t;
    typedef block_tensor<2, double, allocator_t> block_tensor_t;
    typedef block_tensor_ctrl<2, double> block_tensor_ctrl_t;
    typedef orbit_iterator<2, double> orbit_iterator_t;

    try {

    index<2> i0, i1, i2;
    i2[0] = 4; i2[1] = 4;
    dimensions<2> dims(index_range<2>(i1, i2));
    block_index_space<2> bis(dims);

    block_tensor_t bt(bis);
    block_tensor_ctrl_t ctrl(bt);
    orbit_iterator_t oi = ctrl.req_orbits();

    if(!oi.end()) {
        fail_test(testname, __FILE__, __LINE__,
            "Expecting an empty block set for a new block tensor.");
    }

    } catch(exception &exc) {
        fail_test(testname, __FILE__, __LINE__, exc.what());
    }*/
}

void block_tensor_test::test_orbits_2() throw(libtest::test_exception) {
/*
<<<<<<< HEAD
    static const char *testname = "block_tensor_test::test_orbits_2()";

    typedef std_allocator<double> allocator_t;
    typedef dense_tensor_i<2, double> block_t;
    typedef block_tensor<2, double, allocator_t> block_tensor_t;
    typedef block_tensor_ctrl<2, double> block_tensor_ctrl_t;
    typedef orbit_iterator<2, double> orbit_iterator_t;
    typedef std::map< index<2>, bool > map_t;

    try {

    index<2> i0, i1, i2;
    i2[0] = 4; i2[1] = 4;
    dimensions<2> dims(index_range<2>(i1, i2));
    block_index_space<2> bis(dims);
    bis.split(0, 2);
    bis.split(1, 2);

    block_tensor_t bt(bis);
    block_tensor_ctrl_t ctrl(bt);

    index<2> ii;
    block_t &blk_00 = ctrl.req_block(ii);
    ctrl.ret_block(ii);
    map_t map;
    map[i0] = false;

    orbit_iterator_t oi = ctrl.req_orbits();
    size_t total = 0;

    while(!oi.end()) {
        map_t::iterator iter = map.find(oi.get_index());
        if(iter == map.end()) {
            fail_test(testname, __FILE__, __LINE__,
                "Unexpected orbit index.");
        }
        if(iter->second == true) {
            fail_test(testname, __FILE__, __LINE__,
                "Repeated orbit index.");
        }
        iter->second = true;
        oi.next();
        total++;
    }

    if(map.size() != total) {
        fail_test(testname, __FILE__, __LINE__,
            "Set of orbits is incomplete.");
    }

    } catch(exception &exc) {
        fail_test(testname, __FILE__, __LINE__, exc.what());
    }*/
=======
	static const char *testname = "block_tensor_test::test_orbits_2()";

	typedef std_allocator<double> allocator_t;
	typedef dense_tensor_i<2, double> block_t;
	typedef block_tensor<2, double, allocator_t> block_tensor_t;
	typedef block_tensor_ctrl<2, double> block_tensor_ctrl_t;
	typedef orbit_iterator<2, double> orbit_iterator_t;
	typedef std::map< index<2>, bool > map_t;

	try {

	index<2> i0, i1, i2;
	i2[0] = 4; i2[1] = 4;
	dimensions<2> dims(index_range<2>(i1, i2));
	block_index_space<2> bis(dims);
	bis.split(0, 2);
	bis.split(1, 2);

	block_tensor_t bt(bis);
	block_tensor_ctrl_t ctrl(bt);

	index<2> ii;
	block_t &blk_00 = ctrl.req_block(ii);
	ctrl.ret_block(ii);
	map_t map;
	map[i0] = false;

	orbit_iterator_t oi = ctrl.req_orbits();
	size_t total = 0;

	while(!oi.end()) {
		map_t::iterator iter = map.find(oi.get_index());
		if(iter == map.end()) {
			fail_test(testname, __FILE__, __LINE__,
				"Unexpected orbit index.");
		}
		if(iter->second == true) {
			fail_test(testname, __FILE__, __LINE__,
				"Repeated orbit index.");
		}
		iter->second = true;
		oi.next();
		total++;
	}

	if(map.size() != total) {
		fail_test(testname, __FILE__, __LINE__,
			"Set of orbits is incomplete.");
	}

	} catch(exception &exc) {
		fail_test(testname, __FILE__, __LINE__, exc.what());
	}*/
>>>>>>> 01f32582
}

void block_tensor_test::test_orbits_3() throw(libtest::test_exception) {
/*
<<<<<<< HEAD
    static const char *testname = "block_tensor_test::test_orbits_3()";

    typedef std_allocator<double> allocator_t;
    typedef dense_tensor_i<2, double> block_t;
    typedef block_tensor<2, double, allocator_t> block_tensor_t;
    typedef block_tensor_ctrl<2, double> block_tensor_ctrl_t;
    typedef orbit_iterator<2, double> orbit_iterator_t;
    typedef std::map< index<2>, bool > map_t;

    try {

    index<2> i0, i1, i2;
    i2[0] = 4; i2[1] = 4;
    dimensions<2> dims(index_range<2>(i1, i2));
    block_index_space<2> bis(dims);
    bis.split(0, 2);
    bis.split(1, 2);

    block_tensor_t bt(bis);
    block_tensor_ctrl_t ctrl(bt);

    map_t map;
    index<2> ii;
    block_t &blk_00 = ctrl.req_block(ii);
    map[ii] = false;
    ctrl.ret_block(ii);
    ii[0] = 1; ii[1] = 1;
    block_t &blk_11 = ctrl.req_block(ii);
    map[ii] = false;
    ctrl.ret_block(ii);

    orbit_iterator_t oi = ctrl.req_orbits();
    size_t total = 0;

    while(!oi.end()) {
        map_t::iterator iter = map.find(oi.get_index());
        if(iter == map.end()) {
            fail_test(testname, __FILE__, __LINE__,
                "Unexpected orbit index.");
        }
        if(iter->second == true) {
            fail_test(testname, __FILE__, __LINE__,
                "Repeated orbit index.");
        }
        iter->second = true;
        oi.next();
        total++;
    }

    if(map.size() != total) {
        fail_test(testname, __FILE__, __LINE__,
            "Set of orbits is incomplete.");
    }

    } catch(exception &exc) {
        fail_test(testname, __FILE__, __LINE__, exc.what());
    }*/
=======
	static const char *testname = "block_tensor_test::test_orbits_3()";

	typedef std_allocator<double> allocator_t;
	typedef dense_tensor_i<2, double> block_t;
	typedef block_tensor<2, double, allocator_t> block_tensor_t;
	typedef block_tensor_ctrl<2, double> block_tensor_ctrl_t;
	typedef orbit_iterator<2, double> orbit_iterator_t;
	typedef std::map< index<2>, bool > map_t;

	try {

	index<2> i0, i1, i2;
	i2[0] = 4; i2[1] = 4;
	dimensions<2> dims(index_range<2>(i1, i2));
	block_index_space<2> bis(dims);
	bis.split(0, 2);
	bis.split(1, 2);

	block_tensor_t bt(bis);
	block_tensor_ctrl_t ctrl(bt);

	map_t map;
	index<2> ii;
	block_t &blk_00 = ctrl.req_block(ii);
	map[ii] = false;
	ctrl.ret_block(ii);
	ii[0] = 1; ii[1] = 1;
	block_t &blk_11 = ctrl.req_block(ii);
	map[ii] = false;
	ctrl.ret_block(ii);

	orbit_iterator_t oi = ctrl.req_orbits();
	size_t total = 0;

	while(!oi.end()) {
		map_t::iterator iter = map.find(oi.get_index());
		if(iter == map.end()) {
			fail_test(testname, __FILE__, __LINE__,
				"Unexpected orbit index.");
		}
		if(iter->second == true) {
			fail_test(testname, __FILE__, __LINE__,
				"Repeated orbit index.");
		}
		iter->second = true;
		oi.next();
		total++;
	}

	if(map.size() != total) {
		fail_test(testname, __FILE__, __LINE__,
			"Set of orbits is incomplete.");
	}

	} catch(exception &exc) {
		fail_test(testname, __FILE__, __LINE__, exc.what());
	}*/
>>>>>>> 01f32582
}

} // namespace libtensor<|MERGE_RESOLUTION|>--- conflicted
+++ resolved
@@ -40,17 +40,10 @@
     i10[0] = 1; i01[1] = 1;
     i11[0] = 1; i11[1] = 1;
 
-<<<<<<< HEAD
     dense_tensor_i<2, double> &b00 = ctrl.req_aux_block(i00);
     dense_tensor_i<2, double> &b01 = ctrl.req_aux_block(i01);
     dense_tensor_i<2, double> &b10 = ctrl.req_aux_block(i10);
     dense_tensor_i<2, double> &b11 = ctrl.req_aux_block(i11);
-=======
-	dense_tensor_i<2, double> &b00 = ctrl.req_aux_block(i00);
-	dense_tensor_i<2, double> &b01 = ctrl.req_aux_block(i01);
-	dense_tensor_i<2, double> &b10 = ctrl.req_aux_block(i10);
-	dense_tensor_i<2, double> &b11 = ctrl.req_aux_block(i11);
->>>>>>> 01f32582
 
     tod_random<2>().perform(cpus, b00);
     tod_random<2>().perform(cpus, b01);
@@ -100,7 +93,6 @@
 
 void block_tensor_test::test_orbits_2() throw(libtest::test_exception) {
 /*
-<<<<<<< HEAD
     static const char *testname = "block_tensor_test::test_orbits_2()";
 
     typedef std_allocator<double> allocator_t;
@@ -154,66 +146,10 @@
     } catch(exception &exc) {
         fail_test(testname, __FILE__, __LINE__, exc.what());
     }*/
-=======
-	static const char *testname = "block_tensor_test::test_orbits_2()";
-
-	typedef std_allocator<double> allocator_t;
-	typedef dense_tensor_i<2, double> block_t;
-	typedef block_tensor<2, double, allocator_t> block_tensor_t;
-	typedef block_tensor_ctrl<2, double> block_tensor_ctrl_t;
-	typedef orbit_iterator<2, double> orbit_iterator_t;
-	typedef std::map< index<2>, bool > map_t;
-
-	try {
-
-	index<2> i0, i1, i2;
-	i2[0] = 4; i2[1] = 4;
-	dimensions<2> dims(index_range<2>(i1, i2));
-	block_index_space<2> bis(dims);
-	bis.split(0, 2);
-	bis.split(1, 2);
-
-	block_tensor_t bt(bis);
-	block_tensor_ctrl_t ctrl(bt);
-
-	index<2> ii;
-	block_t &blk_00 = ctrl.req_block(ii);
-	ctrl.ret_block(ii);
-	map_t map;
-	map[i0] = false;
-
-	orbit_iterator_t oi = ctrl.req_orbits();
-	size_t total = 0;
-
-	while(!oi.end()) {
-		map_t::iterator iter = map.find(oi.get_index());
-		if(iter == map.end()) {
-			fail_test(testname, __FILE__, __LINE__,
-				"Unexpected orbit index.");
-		}
-		if(iter->second == true) {
-			fail_test(testname, __FILE__, __LINE__,
-				"Repeated orbit index.");
-		}
-		iter->second = true;
-		oi.next();
-		total++;
-	}
-
-	if(map.size() != total) {
-		fail_test(testname, __FILE__, __LINE__,
-			"Set of orbits is incomplete.");
-	}
-
-	} catch(exception &exc) {
-		fail_test(testname, __FILE__, __LINE__, exc.what());
-	}*/
->>>>>>> 01f32582
 }
 
 void block_tensor_test::test_orbits_3() throw(libtest::test_exception) {
 /*
-<<<<<<< HEAD
     static const char *testname = "block_tensor_test::test_orbits_3()";
 
     typedef std_allocator<double> allocator_t;
@@ -271,65 +207,6 @@
     } catch(exception &exc) {
         fail_test(testname, __FILE__, __LINE__, exc.what());
     }*/
-=======
-	static const char *testname = "block_tensor_test::test_orbits_3()";
-
-	typedef std_allocator<double> allocator_t;
-	typedef dense_tensor_i<2, double> block_t;
-	typedef block_tensor<2, double, allocator_t> block_tensor_t;
-	typedef block_tensor_ctrl<2, double> block_tensor_ctrl_t;
-	typedef orbit_iterator<2, double> orbit_iterator_t;
-	typedef std::map< index<2>, bool > map_t;
-
-	try {
-
-	index<2> i0, i1, i2;
-	i2[0] = 4; i2[1] = 4;
-	dimensions<2> dims(index_range<2>(i1, i2));
-	block_index_space<2> bis(dims);
-	bis.split(0, 2);
-	bis.split(1, 2);
-
-	block_tensor_t bt(bis);
-	block_tensor_ctrl_t ctrl(bt);
-
-	map_t map;
-	index<2> ii;
-	block_t &blk_00 = ctrl.req_block(ii);
-	map[ii] = false;
-	ctrl.ret_block(ii);
-	ii[0] = 1; ii[1] = 1;
-	block_t &blk_11 = ctrl.req_block(ii);
-	map[ii] = false;
-	ctrl.ret_block(ii);
-
-	orbit_iterator_t oi = ctrl.req_orbits();
-	size_t total = 0;
-
-	while(!oi.end()) {
-		map_t::iterator iter = map.find(oi.get_index());
-		if(iter == map.end()) {
-			fail_test(testname, __FILE__, __LINE__,
-				"Unexpected orbit index.");
-		}
-		if(iter->second == true) {
-			fail_test(testname, __FILE__, __LINE__,
-				"Repeated orbit index.");
-		}
-		iter->second = true;
-		oi.next();
-		total++;
-	}
-
-	if(map.size() != total) {
-		fail_test(testname, __FILE__, __LINE__,
-			"Set of orbits is incomplete.");
-	}
-
-	} catch(exception &exc) {
-		fail_test(testname, __FILE__, __LINE__, exc.what());
-	}*/
->>>>>>> 01f32582
 }
 
 } // namespace libtensor