#include <libvmm/std_allocator.h>
#include <libtensor/core/block_tensor.h>
#include <libtensor/core/mask.h>
#include <libtensor/btod/btod_diag.h>
#include <libtensor/btod/btod_random.h>
#include <libtensor/symmetry/se_perm.h>
#include <libtensor/tod/tod_btconv.h>
#include <libtensor/tod/tod_diag.h>
#include "btod_diag_test.h"
#include "compare_ref.h"

namespace libtensor {


void btod_diag_test::perform() throw(libtest::test_exception) {

	test_zero_1();
	test_zero_2();

	test_nosym_1();
	test_nosym_2();
	test_nosym_3();
	test_nosym_4();

	test_sym_1();
	test_sym_2();
	test_sym_3();
	test_sym_4();

}

/**	\test Extract diagonal: \f$ b_i = a_{ii} \f$, zero tensor, one block
 **/
void btod_diag_test::test_zero_1() throw(libtest::test_exception) {

	static const char *testname = "btod_diag_test::test_zero_1()";

	typedef libvmm::std_allocator<double> allocator_t;

	try {

	index<1> i1a, i1b;
	i1b[0] = 10;
	index<2> i2a, i2b;
	i2b[0] = 10; i2b[1] = 10;
	dimensions<1> dims1(index_range<1>(i1a, i1b));
	dimensions<2> dims2(index_range<2>(i2a, i2b));
	block_index_space<1> bis1(dims1);
	block_index_space<2> bis2(dims2);

	block_tensor<2, double, allocator_t> bta(bis2);
	block_tensor<1, double, allocator_t> btb(bis1);

	mask<2> msk;
	msk[0] = true; msk[1] = true;

	//	Fill in random data
	btod_random<1>().perform(btb);
	bta.set_immutable();

	//	Invoke the operation
	btod_diag<2, 2>(bta, msk).perform(btb);

	block_tensor_ctrl<1, double> ctrlb(btb);
	dimensions<1> bidims1 = bis1.get_block_index_dims();
	orbit_list<1, double> olb(ctrlb.req_const_symmetry());
	for (orbit_list<1, double>::iterator ib = olb.begin();
			ib != olb.end(); ib++) {
		orbit<1, double> ob(ctrlb.req_const_symmetry(), olb.get_index(ib));
		index<1> bidx;
		bidims1.abs_index(ob.get_abs_canonical_index(), bidx);
		if (! ctrlb.req_is_zero_block(bidx))
			fail_test(testname, __FILE__, __LINE__, "Unexpected non-zero block.");
	}

	} catch(exception &e) {
		fail_test(testname, __FILE__, __LINE__, e.what());
	}
}

/**	\test Extract diagonal: \f$ b_i = a_{ii} \f$, zero tensor, multiple blocks
 **/
void btod_diag_test::test_zero_2() throw(libtest::test_exception) {

	static const char *testname = "btod_diag_test::test_zero_2()";

	typedef libvmm::std_allocator<double> allocator_t;

	try {

	index<1> i1a, i1b;
	i1b[0] = 10;
	index<2> i2a, i2b;
	i2b[0] = 10; i2b[1] = 10;
	dimensions<1> dims1(index_range<1>(i1a, i1b));
	dimensions<2> dims2(index_range<2>(i2a, i2b));
	block_index_space<1> bis1(dims1);
	block_index_space<2> bis2(dims2);

	mask<1> msk1;
	msk1[0] = true;
	mask<2> msk2;
	msk2[0] = true; msk2[1] = true;
	bis1.split(msk1,3); bis1.split(msk1,6);
	bis2.split(msk2,3); bis2.split(msk2,6);

	block_tensor<2, double, allocator_t> bta(bis2);
	block_tensor<1, double, allocator_t> btb(bis1);

	mask<2> msk;
	msk[0] = true; msk[1] = true;

	//	Fill in random data
	btod_random<1>().perform(btb);
	bta.set_immutable();

	//	Invoke the operation
	btod_diag<2, 2>(bta, msk).perform(btb);

	block_tensor_ctrl<1, double> ctrlb(btb);
	dimensions<1> bidims1 = bis1.get_block_index_dims();
	orbit_list<1, double> olb(ctrlb.req_const_symmetry());
	for (orbit_list<1, double>::iterator ib = olb.begin();
			ib != olb.end(); ib++) {
		orbit<1, double> ob(ctrlb.req_const_symmetry(), olb.get_index(ib));
		index<1> bidx;
		bidims1.abs_index(ob.get_abs_canonical_index(), bidx);
		if (! ctrlb.req_is_zero_block(bidx))
			fail_test(testname, __FILE__, __LINE__, "Unexpected non-zero block.");
	}

	} catch(exception &e) {
		fail_test(testname, __FILE__, __LINE__, e.what());
	}
}

/**	\test Extract diagonal: \f$ b_i = a_{ii} \f$, non-zero tensor,
	 single block
 **/
void btod_diag_test::test_nosym_1() throw(libtest::test_exception) {

	static const char *testname = "btod_diag_test::test_nosym_1()";

	typedef libvmm::std_allocator<double> allocator_t;

	try {

	index<1> i1a, i1b;
	i1b[0] = 10;
	index<2> i2a, i2b;
	i2b[0] = 10; i2b[1] = 10;
	dimensions<1> dims1(index_range<1>(i1a, i1b));
	dimensions<2> dims2(index_range<2>(i2a, i2b));
	block_index_space<1> bis1(dims1);
	block_index_space<2> bis2(dims2);

	block_tensor<2, double, allocator_t> bta(bis2);
	block_tensor<1, double, allocator_t> btb(bis1);

	tensor<2, double, allocator_t> ta(dims2);
	tensor<1, double, allocator_t> tb(dims1), tb_ref(dims1);

	mask<2> msk;
	msk[0] = true; msk[1] = true;

	//	Fill in random data
	btod_random<2>().perform(bta);
	bta.set_immutable();

	//	Prepare the reference
	tod_btconv<2>(bta).perform(ta);
	tod_diag<2, 2>(ta, msk).perform(tb_ref);

	//	Invoke the operation
	btod_diag<2, 2>(bta, msk).perform(btb);
	tod_btconv<1>(btb).perform(tb);

	//	Compare against the reference
	compare_ref<1>::compare(testname, tb, tb_ref, 1e-15);

	} catch(exception &e) {
		fail_test(testname, __FILE__, __LINE__, e.what());
	}
}


/**	\test Extract diagonal: \f$ b_{ia} = a_{iia} \f$, non-zero tensor,
	 single block
 **/
void btod_diag_test::test_nosym_2() throw(libtest::test_exception) {

	static const char *testname = "btod_diag_test::test_nosym_2()";

	typedef libvmm::std_allocator<double> allocator_t;

	try {

	index<2> i2a, i2b;
	i2b[0] = 10; i2b[1] = 5;
	index<3> i3a, i3b;
	i3b[0] = 10; i3b[1] = 10; i3b[2] = 5;
	dimensions<2> dims2(index_range<2>(i2a, i2b));
	dimensions<3> dims3(index_range<3>(i3a, i3b));
	block_index_space<2> bis2(dims2);
	block_index_space<3> bis3(dims3);

	block_tensor<3, double, allocator_t> bta(bis3);
	block_tensor<2, double, allocator_t> btb(bis2);

	tensor<3, double, allocator_t> ta(dims3);
	tensor<2, double, allocator_t> tb(dims2), tb_ref(dims2);

	mask<3> msk;
	msk[0] = true; msk[1] = true;

	//	Fill in random data
	btod_random<3>().perform(bta);
	bta.set_immutable();

	//	Prepare the reference
	tod_btconv<3>(bta).perform(ta);
	tod_diag<3, 2>(ta, msk).perform(tb_ref);

	//	Invoke the operation
	btod_diag<3, 2>(bta, msk).perform(btb);
	tod_btconv<2>(btb).perform(tb);

	//	Compare against the reference
	compare_ref<2>::compare(testname, tb, tb_ref, 1e-15);

	} catch(exception &e) {
		fail_test(testname, __FILE__, __LINE__, e.what());
	}
}

/**	\test Extract diagonal: \f$ b_i = a_{ii} \f$, non-zero tensor,
	 multiple blocks
 **/
void btod_diag_test::test_nosym_3() throw(libtest::test_exception) {

	static const char *testname = "btod_diag_test::test_nosym_3()";

	typedef libvmm::std_allocator<double> allocator_t;

	try {

	index<1> i1a, i1b;
	i1b[0] = 10;
	index<2> i2a, i2b;
	i2b[0] = 10; i2b[1] = 10;
	dimensions<1> dims1(index_range<1>(i1a, i1b));
	dimensions<2> dims2(index_range<2>(i2a, i2b));
	block_index_space<1> bis1(dims1);
	block_index_space<2> bis2(dims2);

	mask<1> msk1;
	msk1[0] = true;
	mask<2> msk2;
	msk2[0] = true; msk2[1] = true;
	bis1.split(msk1,3); bis1.split(msk1,6);
	bis2.split(msk2,3); bis2.split(msk2,6);

	block_tensor<2, double, allocator_t> bta(bis2);
	block_tensor<1, double, allocator_t> btb(bis1);

	tensor<2, double, allocator_t> ta(dims2);
	tensor<1, double, allocator_t> tb(dims1), tb_ref(dims1);

	mask<2> msk;
	msk[0] = true; msk[1] = true;

	//	Fill in random data
	btod_random<2>().perform(bta);
	bta.set_immutable();

	//	Prepare the reference
	tod_btconv<2>(bta).perform(ta);
	tod_diag<2, 2>(ta, msk).perform(tb_ref);

	//	Invoke the operation
	btod_diag<2, 2>(bta, msk).perform(btb);
	tod_btconv<1>(btb).perform(tb);

	//	Compare against the reference
	compare_ref<1>::compare(testname, tb, tb_ref, 1e-15);

	} catch(exception &e) {
		fail_test(testname, __FILE__, __LINE__, e.what());
	}
}


/**	\test Extract diagonal: \f$ b_{ia} = a_{iia} \f$, non-zero tensor,
	 single block
 **/
void btod_diag_test::test_nosym_4() throw(libtest::test_exception) {

	static const char *testname = "btod_diag_test::test_nosym_4()";

	typedef libvmm::std_allocator<double> allocator_t;

	try {

	index<2> i2a, i2b;
	i2b[0] = 10; i2b[1] = 5;
	index<3> i3a, i3b;
	i3b[0] = 10; i3b[1] = 10; i3b[2] = 5;
	dimensions<2> dims2(index_range<2>(i2a, i2b));
	dimensions<3> dims3(index_range<3>(i3a, i3b));
	block_index_space<2> bis2(dims2);
	block_index_space<3> bis3(dims3);

	mask<2> msk2;
	msk2[0] = true; msk2[1] = false;
	mask<3> msk3;
	msk3[0] = true; msk3[1] = true; msk3[2] = false;
	bis2.split(msk2,3); bis2.split(msk2,6);
	bis3.split(msk3,3); bis3.split(msk3,6);
	msk2[0] = false; msk2[1] = true;
	msk3[0] = false; msk3[1] = false; msk3[2] = true;
	bis2.split(msk2,5);
	bis3.split(msk3,5);

	block_tensor<3, double, allocator_t> bta(bis3);
	block_tensor<2, double, allocator_t> btb(bis2);

	tensor<3, double, allocator_t> ta(dims3);
	tensor<2, double, allocator_t> tb(dims2), tb_ref(dims2);

	mask<3> msk;
	msk[0] = true; msk[1] = true;

	//	Fill in random data
	btod_random<3>().perform(bta);
	bta.set_immutable();

	//	Prepare the reference
	tod_btconv<3>(bta).perform(ta);
	tod_diag<3, 2>(ta, msk).perform(tb_ref);

	//	Invoke the operation
	btod_diag<3, 2>(bta, msk).perform(btb);
	tod_btconv<2>(btb).perform(tb);

	//	Compare against the reference
	compare_ref<2>::compare(testname, tb, tb_ref, 1e-15);

	} catch(exception &e) {
		fail_test(testname, __FILE__, __LINE__, e.what());
	}
}

/**	\test Extract diagonal: \f$ b_i = a_{ii} \f$, permutational symmetry,
	 multiple blocks
 **/
void btod_diag_test::test_sym_1() throw(libtest::test_exception) {

	static const char *testname = "btod_diag_test::test_sym_1()";

	typedef libvmm::std_allocator<double> allocator_t;

	try {

	index<1> i1a, i1b;
	i1b[0] = 10;
	index<2> i2a, i2b;
	i2b[0] = 10; i2b[1] = 10;
	dimensions<1> dims1(index_range<1>(i1a, i1b));
	dimensions<2> dims2(index_range<2>(i2a, i2b));
	block_index_space<1> bis1(dims1);
	block_index_space<2> bis2(dims2);

	mask<1> msk1;
	msk1[0] = true;
	mask<2> msk2;
	msk2[0] = true; msk2[1] = true;
	bis1.split(msk1,3); bis1.split(msk1,6);
	bis2.split(msk2,3); bis2.split(msk2,6);

	block_tensor<2, double, allocator_t> bta(bis2);
	block_tensor<1, double, allocator_t> btb(bis1);

	tensor<2, double, allocator_t> ta(dims2);
	tensor<1, double, allocator_t> tb(dims1), tb_ref(dims1);

	permutation<2> perm10;
	perm10.permute(0, 1);
	se_perm<2, double> cycle1(perm10, true);
	block_tensor_ctrl<2, double> ctrla(bta);
	ctrla.req_symmetry().insert(cycle1);

	mask<2> msk;
	msk[0] = true; msk[1] = true;

	//	Fill in random data
	btod_random<2>().perform(bta);
	bta.set_immutable();

	//	Prepare the reference
	tod_btconv<2>(bta).perform(ta);
	tod_diag<2, 2>(ta, msk).perform(tb_ref);

	//	Invoke the operation
	btod_diag<2, 2>(bta, msk).perform(btb);
	tod_btconv<1>(btb).perform(tb);

	//	Compare against the reference
	compare_ref<1>::compare(testname, tb, tb_ref, 1e-15);

	} catch(exception &e) {
		fail_test(testname, __FILE__, __LINE__, e.what());
	}
}


/**	\test Extract diagonal: \f$ b_{ia} = a_{iia} \f$, permutational symmetry,
	 multiple bloacks
 **/
void btod_diag_test::test_sym_2() throw(libtest::test_exception) {

	static const char *testname = "btod_diag_test::test_sym_2()";

	typedef libvmm::std_allocator<double> allocator_t;

	try {

	index<2> i2a, i2b;
	i2b[0] = 10; i2b[1] = 5;
	index<3> i3a, i3b;
	i3b[0] = 10; i3b[1] = 10; i3b[2] = 5;
	dimensions<2> dims2(index_range<2>(i2a, i2b));
	dimensions<3> dims3(index_range<3>(i3a, i3b));
	block_index_space<2> bis2(dims2);
	block_index_space<3> bis3(dims3);

	mask<2> msk2;
	msk2[0] = true; msk2[1] = false;
	mask<3> msk3;
	msk3[0] = true; msk3[1] = true; msk3[2] = false;
	bis2.split(msk2,3); bis2.split(msk2,6);
	bis3.split(msk3,3); bis3.split(msk3,6);
	msk2[0] = false; msk2[1] = true;
	msk3[0] = false; msk3[1] = false; msk3[2] = true;
	bis2.split(msk2,5);
	bis3.split(msk3,5);

	block_tensor<3, double, allocator_t> bta(bis3);
	block_tensor<2, double, allocator_t> btb(bis2);

	tensor<3, double, allocator_t> ta(dims3);
	tensor<2, double, allocator_t> tb(dims2), tb_ref(dims2);

	permutation<3> perm10;
	perm10.permute(0, 1);
	se_perm<3, double> cycle1(perm10, true);
	block_tensor_ctrl<3, double> ctrla(bta);
	ctrla.req_symmetry().insert(cycle1);

	mask<3> msk;
	msk[0] = true; msk[1] = true;

	//	Fill in random data
	btod_random<3>().perform(bta);
	bta.set_immutable();

	//	Prepare the reference
	tod_btconv<3>(bta).perform(ta);
	tod_diag<3, 2>(ta, msk).perform(tb_ref);

	//	Invoke the operation
	btod_diag<3, 2>(bta, msk).perform(btb);
	tod_btconv<2>(btb).perform(tb);

	//	Compare against the reference
	compare_ref<2>::compare(testname, tb, tb_ref, 1e-15);

	} catch(exception &e) {
		fail_test(testname, __FILE__, __LINE__, e.what());
	}
}

/**	\test Extract diagonal: \f$ b_i = a_{ii} \f$, permutational anti-symmetry,
	 multiple blocks
 **/
void btod_diag_test::test_sym_3() throw(libtest::test_exception) {

	static const char *testname = "btod_diag_test::test_sym_3()";

	typedef libvmm::std_allocator<double> allocator_t;

	try {

	index<1> i1a, i1b;
	i1b[0] = 10;
	index<2> i2a, i2b;
	i2b[0] = 10; i2b[1] = 10;
	dimensions<1> dims1(index_range<1>(i1a, i1b));
	dimensions<2> dims2(index_range<2>(i2a, i2b));
	block_index_space<1> bis1(dims1);
	block_index_space<2> bis2(dims2);

	mask<1> msk1;
	msk1[0] = true;
	mask<2> msk2;
	msk2[0] = true; msk2[1] = true;
	bis1.split(msk1,3); bis1.split(msk1,6);
	bis2.split(msk2,3); bis2.split(msk2,6);

	block_tensor<2, double, allocator_t> bta(bis2);
	block_tensor<1, double, allocator_t> btb(bis1);

	tensor<2, double, allocator_t> ta(dims2);
	tensor<1, double, allocator_t> tb(dims1), tb_ref(dims1);

	permutation<2> perm10;
	perm10.permute(0, 1);
	se_perm<2, double> cycle1(perm10, true);
	block_tensor_ctrl<2, double> ctrla(bta);
	ctrla.req_symmetry().insert(cycle1);

	mask<2> msk;
	msk[0] = true; msk[1] = true;

	//	Fill in random data
	btod_random<2>().perform(bta);
	bta.set_immutable();

	//	Prepare the reference
	tod_btconv<2>(bta).perform(ta);
	tod_diag<2, 2>(ta, msk).perform(tb_ref);

	//	Invoke the operation
	btod_diag<2, 2>(bta, msk).perform(btb);
	tod_btconv<1>(btb).perform(tb);

	//	Compare against the reference
	compare_ref<1>::compare(testname, tb, tb_ref, 1e-15);

	} catch(exception &e) {
		fail_test(testname, __FILE__, __LINE__, e.what());
	}
}


<<<<<<< HEAD
/**	\test Extract diagonal: \f$ b_{ia} = a_{iia} \f$, non-zero tensor, single block
=======
/**	\test Extract a single diagonal: \f$ b_{ija} = a_{iajb} \f$
>>>>>>> e535a502
 **/
void btod_diag_test::test_sym_4() throw(libtest::test_exception) {

	static const char *testname = "btod_diag_test::test_sym_4()";

	typedef libvmm::std_allocator<double> allocator_t;

	try {

	index<3> i3a, i3b;
	i3b[0] = 5; i3b[1] = 5; i3b[2] = 10;
	index<4> i4a, i4b;
	i4b[0] = 5; i4b[1] = 10; i4b[2] = 5; i4b[3] = 10;
	dimensions<3> dims3(index_range<3>(i3a, i3b));
	dimensions<4> dims4(index_range<4>(i4a, i4b));
	block_index_space<3> bis3(dims3);
	block_index_space<4> bis4(dims4);

<<<<<<< HEAD
	mask<2> msk2;
	msk2[0] = true; msk2[1] = false;
	mask<3> msk3;
	msk3[0] = true; msk3[1] = true; msk3[2] = false;
	bis2.split(msk2,3); bis2.split(msk2,6);
	bis3.split(msk3,3); bis3.split(msk3,6);
	msk2[0] = false; msk2[1] = true;
	msk3[0] = false; msk3[1] = false; msk3[2] = true;
	bis2.split(msk2,5);
	bis3.split(msk3,5);

	block_tensor<3, double, allocator_t> bta(bis3);
	block_tensor<2, double, allocator_t> btb(bis2);
=======
	mask<3> msk3;
	msk3[2] = true;
	bis3.split(msk3, 6);
	mask<4> msk4;
	msk4[1] = true; msk4[3]=true;
	bis4.split(msk4, 6);
>>>>>>> e535a502

	block_tensor<4, double, allocator_t> bta(bis4);
	block_tensor<3, double, allocator_t> btb(bis3);

<<<<<<< HEAD
	permutation<3> perm10;
	perm10.permute(0, 1);
	se_perm<3, double> cycle1(perm10, true);
	block_tensor_ctrl<3, double> ctrla(bta);
	ctrla.req_symmetry().insert(cycle1);

	mask<3> msk;
	msk[0] = true; msk[1] = true;
=======
	tensor<4, double, allocator_t> ta(dims4);
	tensor<3, double, allocator_t> tb(dims3), tb_ref(dims3);

	permutation<3> pb;
	pb.permute(1,2);

	mask<4> msk;
	msk[1] = true; msk[3] = true;
>>>>>>> e535a502

	//	Fill in random data
	btod_random<4>().perform(bta);
	bta.set_immutable();

	//	Prepare the reference
	tod_btconv<4>(bta).perform(ta);
	tod_diag<4, 2>(ta, msk, pb).perform(tb_ref);

	//	Invoke the operation
	btod_diag<4, 2>(bta, msk, pb).perform(btb);
	tod_btconv<3>(btb).perform(tb);

	//	Compare against the reference
	compare_ref<3>::compare(testname, tb, tb_ref, 1e-15);

	} catch(exception &e) {
		fail_test(testname, __FILE__, __LINE__, e.what());
	}
}


} // namespace libtensor<|MERGE_RESOLUTION|>--- conflicted
+++ resolved
@@ -184,8 +184,7 @@
 }
 
 
-/**	\test Extract diagonal: \f$ b_{ia} = a_{iia} \f$, non-zero tensor,
-	 single block
+/**	\test Extract a single diagonal: \f$ b_{ija} = a_{iajb} \f$
  **/
 void btod_diag_test::test_nosym_2() throw(libtest::test_exception) {
 
@@ -195,38 +194,48 @@
 
 	try {
 
-	index<2> i2a, i2b;
-	i2b[0] = 10; i2b[1] = 5;
 	index<3> i3a, i3b;
-	i3b[0] = 10; i3b[1] = 10; i3b[2] = 5;
-	dimensions<2> dims2(index_range<2>(i2a, i2b));
+	i3b[0] = 5; i3b[1] = 5; i3b[2] = 10;
+	index<4> i4a, i4b;
+	i4b[0] = 5; i4b[1] = 10; i4b[2] = 5; i4b[3] = 10;
 	dimensions<3> dims3(index_range<3>(i3a, i3b));
-	block_index_space<2> bis2(dims2);
+	dimensions<4> dims4(index_range<4>(i4a, i4b));
 	block_index_space<3> bis3(dims3);
-
-	block_tensor<3, double, allocator_t> bta(bis3);
-	block_tensor<2, double, allocator_t> btb(bis2);
-
-	tensor<3, double, allocator_t> ta(dims3);
-	tensor<2, double, allocator_t> tb(dims2), tb_ref(dims2);
-
-	mask<3> msk;
-	msk[0] = true; msk[1] = true;
-
-	//	Fill in random data
-	btod_random<3>().perform(bta);
-	bta.set_immutable();
-
-	//	Prepare the reference
-	tod_btconv<3>(bta).perform(ta);
-	tod_diag<3, 2>(ta, msk).perform(tb_ref);
-
-	//	Invoke the operation
-	btod_diag<3, 2>(bta, msk).perform(btb);
-	tod_btconv<2>(btb).perform(tb);
-
-	//	Compare against the reference
-	compare_ref<2>::compare(testname, tb, tb_ref, 1e-15);
+	block_index_space<4> bis4(dims4);
+
+	mask<3> msk3;
+	msk3[2] = true;
+	bis3.split(msk3, 6);
+	mask<4> msk4;
+	msk4[1] = true; msk4[3]=true;
+	bis4.split(msk4, 6);
+
+	block_tensor<4, double, allocator_t> bta(bis4);
+	block_tensor<3, double, allocator_t> btb(bis3);
+
+	tensor<4, double, allocator_t> ta(dims4);
+	tensor<3, double, allocator_t> tb(dims3), tb_ref(dims3);
+
+	permutation<3> pb;
+	pb.permute(1,2);
+
+	mask<4> msk;
+	msk[1] = true; msk[3] = true;
+
+	//	Fill in random data
+	btod_random<4>().perform(bta);
+	bta.set_immutable();
+
+	//	Prepare the reference
+	tod_btconv<4>(bta).perform(ta);
+	tod_diag<4, 2>(ta, msk, pb).perform(tb_ref);
+
+	//	Invoke the operation
+	btod_diag<4, 2>(bta, msk, pb).perform(btb);
+	tod_btconv<3>(btb).perform(tb);
+
+	//	Compare against the reference
+	compare_ref<3>::compare(testname, tb, tb_ref, 1e-15);
 
 	} catch(exception &e) {
 		fail_test(testname, __FILE__, __LINE__, e.what());
@@ -542,11 +551,7 @@
 }
 
 
-<<<<<<< HEAD
 /**	\test Extract diagonal: \f$ b_{ia} = a_{iia} \f$, non-zero tensor, single block
-=======
-/**	\test Extract a single diagonal: \f$ b_{ija} = a_{iajb} \f$
->>>>>>> e535a502
  **/
 void btod_diag_test::test_sym_4() throw(libtest::test_exception) {
 
@@ -556,16 +561,15 @@
 
 	try {
 
+	index<2> i2a, i2b;
+	i2b[0] = 10; i2b[1] = 5;
 	index<3> i3a, i3b;
-	i3b[0] = 5; i3b[1] = 5; i3b[2] = 10;
-	index<4> i4a, i4b;
-	i4b[0] = 5; i4b[1] = 10; i4b[2] = 5; i4b[3] = 10;
+	i3b[0] = 10; i3b[1] = 10; i3b[2] = 5;
+	dimensions<2> dims2(index_range<2>(i2a, i2b));
 	dimensions<3> dims3(index_range<3>(i3a, i3b));
-	dimensions<4> dims4(index_range<4>(i4a, i4b));
+	block_index_space<2> bis2(dims2);
 	block_index_space<3> bis3(dims3);
-	block_index_space<4> bis4(dims4);
-
-<<<<<<< HEAD
+
 	mask<2> msk2;
 	msk2[0] = true; msk2[1] = false;
 	mask<3> msk3;
@@ -579,19 +583,10 @@
 
 	block_tensor<3, double, allocator_t> bta(bis3);
 	block_tensor<2, double, allocator_t> btb(bis2);
-=======
-	mask<3> msk3;
-	msk3[2] = true;
-	bis3.split(msk3, 6);
-	mask<4> msk4;
-	msk4[1] = true; msk4[3]=true;
-	bis4.split(msk4, 6);
->>>>>>> e535a502
-
-	block_tensor<4, double, allocator_t> bta(bis4);
-	block_tensor<3, double, allocator_t> btb(bis3);
-
-<<<<<<< HEAD
+
+	tensor<3, double, allocator_t> ta(dims3);
+	tensor<2, double, allocator_t> tb(dims2), tb_ref(dims2);
+
 	permutation<3> perm10;
 	perm10.permute(0, 1);
 	se_perm<3, double> cycle1(perm10, true);
@@ -600,31 +595,21 @@
 
 	mask<3> msk;
 	msk[0] = true; msk[1] = true;
-=======
-	tensor<4, double, allocator_t> ta(dims4);
-	tensor<3, double, allocator_t> tb(dims3), tb_ref(dims3);
-
-	permutation<3> pb;
-	pb.permute(1,2);
-
-	mask<4> msk;
-	msk[1] = true; msk[3] = true;
->>>>>>> e535a502
-
-	//	Fill in random data
-	btod_random<4>().perform(bta);
-	bta.set_immutable();
-
-	//	Prepare the reference
-	tod_btconv<4>(bta).perform(ta);
-	tod_diag<4, 2>(ta, msk, pb).perform(tb_ref);
-
-	//	Invoke the operation
-	btod_diag<4, 2>(bta, msk, pb).perform(btb);
-	tod_btconv<3>(btb).perform(tb);
-
-	//	Compare against the reference
-	compare_ref<3>::compare(testname, tb, tb_ref, 1e-15);
+
+	//	Fill in random data
+	btod_random<3>().perform(bta);
+	bta.set_immutable();
+
+	//	Prepare the reference
+	tod_btconv<3>(bta).perform(ta);
+	tod_diag<3, 2>(ta, msk).perform(tb_ref);
+
+	//	Invoke the operation
+	btod_diag<3, 2>(bta, msk).perform(btb);
+	tod_btconv<2>(btb).perform(tb);
+
+	//	Compare against the reference
+	compare_ref<2>::compare(testname, tb, tb_ref, 1e-15);
 
 	} catch(exception &e) {
 		fail_test(testname, __FILE__, __LINE__, e.what());
