--- conflicted
+++ resolved
@@ -87,7 +87,6 @@
     set(BLAS_LAPACK_LIBRARIES ${LAPACK_LIBRARIES})
 endif()
 
-<<<<<<< HEAD
 #   Find OpenMP settings
 #
 find_package(OpenMP REQUIRED)
@@ -112,7 +111,7 @@
     include_directories(${CTF_INCLUDE_PATH})
     set(LIBTENSOR_DEP_LIBS ${LIBTENSOR_DEP_LIBS} ctf)
 endif(CTF_FOUND)
-=======
+
 set(ARMADILLO_ROOT $ENV{ARMADILLO_ROOT})
 set(SAVED_CMAKE_PREFIX_PATH ${CMAKE_PREFIX_PATH})
 if(ARMADILLO_ROOT)
@@ -126,7 +125,6 @@
 
 set(CMAKE_PREFIX_PATH ${SAVED_CMAKE_PREFIX_PATH})
 unset(SAVED_CMAKE_PREFIX_PATH)
->>>>>>> 9d72e5c3
 
 #   Libtensor dependencies (libraries)
 #
