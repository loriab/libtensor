--- conflicted
+++ resolved
@@ -5,12 +5,12 @@
 BUILD_TYPE=
 DEFAULT_BLAS=
 BLAS=
+WITH_XM=0
 CTF_INCLUDE=
 CTF_LIB=
 GENERATOR_UNIX="Unix Makefiles"
 GENERATOR_MINGW32="MinGW Makefiles"
 GENERATOR=$GENERATOR_UNIX
-USE_LIBXM=0
 
 function set_compilers() {
   if [ "x$CC0" != "x" ]; then
@@ -69,7 +69,9 @@
               ;;
     relwdeb ) set_build_type "RELWITHDEBINFO"
               ;;
-<<<<<<< HEAD
+    --with-xm )
+              WITH_XM=1
+              ;;
     --with-ctf=* )
               CTF_INCLUDE="${1#--with-ctf=}/include"
               CTF_LIB="${1#--with-ctf=}/lib"
@@ -79,9 +81,6 @@
               ;;
     --with-ctf-lib=* )
               CTF_LIB="${1#--with-ctf-lib=}"
-=======
-    libxm )   USE_LIBXM=1
->>>>>>> c2679b70
               ;;
   esac
   shift
@@ -109,8 +108,4 @@
     rm CMakeCache.txt
 fi
 
-<<<<<<< HEAD
-CC="$CC0" CXX="$CXX0" cmake -G "$GENERATOR" -D CMAKE_BUILD_TYPE="$BUILD_TYPE" -D WITH_BLAS="$BLAS" -D CTF_INCLUDE="$CTF_INCLUDE" -D CTF_LIB="$CTF_LIB" ..
-=======
-CC="$CC0" CXX="$CXX0" cmake -G "$GENERATOR" -D CMAKE_BUILD_TYPE="$BUILD_TYPE" -D WITH_BLAS="$BLAS" -D USE_LIBXM=$USE_LIBXM ..
->>>>>>> c2679b70
+CC="$CC0" CXX="$CXX0" cmake -G "$GENERATOR" -D CMAKE_BUILD_TYPE="$BUILD_TYPE" -D WITH_BLAS="$BLAS" -D WITH_XM=$WITH_XM -D CTF_INCLUDE="$CTF_INCLUDE" -D CTF_LIB="$CTF_LIB" ..
